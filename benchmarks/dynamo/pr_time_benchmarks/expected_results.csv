add_loop_eager,                compile_time_instruction_count, 3004749893,  0.015
<<<<<<< HEAD
add_loop_eager_dynamic,        compile_time_instruction_count, 5726573328,  0.025
add_loop_inductor,             compile_time_instruction_count, 24146845503, 0.015
add_loop_inductor_dynamic_gpu, compile_time_instruction_count, 39411706509, 0.025
add_loop_inductor_gpu,         compile_time_instruction_count, 22171041650, 0.015
basic_modules_ListOfLinears_eager,                         compile_time_instruction_count, 1034818091,     0.015
basic_modules_ListOfLinears_inductor,                      compile_time_instruction_count, 19080000000,    0.015
basic_modules_ListOfLinears_inductor_gpu_force_shape_pad,  compile_time_instruction_count, 16760000000,    0.015
=======
add_loop_eager_dynamic,        compile_time_instruction_count, 5563298740,  0.025
add_loop_inductor,             compile_time_instruction_count, 24064639114, 0.015
add_loop_inductor_dynamic_gpu, compile_time_instruction_count, 40992578178, 0.025
add_loop_inductor_gpu,         compile_time_instruction_count, 22822864522, 0.015
basic_modules_ListOfLinears_eager,                         compile_time_instruction_count, 1034818091,     0.015
basic_modules_ListOfLinears_inductor,                      compile_time_instruction_count, 18830023930,    0.015
basic_modules_ListOfLinears_inductor_gpu_force_shape_pad,  compile_time_instruction_count, 15806042948,    0.015
>>>>>>> 182fea9f
basic_modules_ListOfLinears_inductor_gpu,                  compile_time_instruction_count, 16403080126,    0.20<|MERGE_RESOLUTION|>--- conflicted
+++ resolved
@@ -1,19 +1,20 @@
-add_loop_eager,                compile_time_instruction_count, 3004749893,  0.015
-<<<<<<< HEAD
-add_loop_eager_dynamic,        compile_time_instruction_count, 5726573328,  0.025
+add_loop_eager,                compile_time_instruction_count, 2834456320,  0.015
+add_loop_eager_dynamic,        compile_time_instruction_count, 5528896630,  0.025
 add_loop_inductor,             compile_time_instruction_count, 24146845503, 0.015
 add_loop_inductor_dynamic_gpu, compile_time_instruction_count, 39411706509, 0.025
 add_loop_inductor_gpu,         compile_time_instruction_count, 22171041650, 0.015
+
 basic_modules_ListOfLinears_eager,                         compile_time_instruction_count, 1034818091,     0.015
-basic_modules_ListOfLinears_inductor,                      compile_time_instruction_count, 19080000000,    0.015
-basic_modules_ListOfLinears_inductor_gpu_force_shape_pad,  compile_time_instruction_count, 16760000000,    0.015
-=======
-add_loop_eager_dynamic,        compile_time_instruction_count, 5563298740,  0.025
-add_loop_inductor,             compile_time_instruction_count, 24064639114, 0.015
-add_loop_inductor_dynamic_gpu, compile_time_instruction_count, 40992578178, 0.025
-add_loop_inductor_gpu,         compile_time_instruction_count, 22822864522, 0.015
-basic_modules_ListOfLinears_eager,                         compile_time_instruction_count, 1034818091,     0.015
-basic_modules_ListOfLinears_inductor,                      compile_time_instruction_count, 18830023930,    0.015
-basic_modules_ListOfLinears_inductor_gpu_force_shape_pad,  compile_time_instruction_count, 15806042948,    0.015
->>>>>>> 182fea9f
-basic_modules_ListOfLinears_inductor_gpu,                  compile_time_instruction_count, 16403080126,    0.20+basic_modules_ListOfLinears_inductor,                      compile_time_instruction_count, 18337517279,    0.015
+basic_modules_ListOfLinears_inductor_gpu_force_shape_pad,  compile_time_instruction_count, 16448960788,    0.015
+basic_modules_ListOfLinears_inductor_gpu,                  compile_time_instruction_count, 16403080126,    0.20
+
+update_hint_regression,  compile_time_instruction_count,  1853008305,    0.02
+sum_floordiv_regression, compile_time_instruction_count, 1154135694,     0.015
+symint_sum, compile_time_instruction_count, 3270576815,  0.015
+
+aotdispatcher_inference_nosubclass_cpu, compile_time_instruction_count, 1981730523, 0.015
+aotdispatcher_inference_subclass_cpu, compile_time_instruction_count, 5711895807, 0.015
+aotdispatcher_partitioner_cpu, compile_time_instruction_count, 8963708885    ,  0.015
+aotdispatcher_training_nosubclass_cpu, compile_time_instruction_count, 3795666651,  0.015
+aotdispatcher_training_subclass_cpu, compile_time_instruction_count, 10175364418, 0.015