#define TORCH_ASSERT_ONLY_METHOD_OPERATORS
#include <ATen/Context.h>
#include <ATen/Config.h>
#include <ATen/OpMathType.h>
#include <ATen/Parallel.h>
#include <ATen/cpu/vec/vec.h>
#include <ATen/native/cpu/ReducedPrecisionFloatGemvFastPathKernel.h>
#include <c10/core/ScalarType.h>
#include <c10/macros/Macros.h>
#include <c10/util/Exception.h>
#include <c10/util/Unroll.h>
#include <c10/util/complex.h>
#include <c10/util/irange.h>
#include <algorithm>
#include <climits>
#include <limits>

#if defined(__aarch64__) && !defined(C10_MOBILE)
#include <arm_neon.h>
#include <cpuinfo.h>
#endif

C10_DIAGNOSTIC_PUSH_AND_IGNORED_IF_DEFINED("-Wunused-function")
namespace {

/// Wrapper for const_cast<T*> with type-inference.
///
/// Use this to call into APIs that are not const-correct.
template <typename T>
T* remove_const(const T* x) {
  return const_cast<T*>(x);
}

} // namespace

#if AT_BUILD_WITH_BLAS()
extern "C" double ddot_(int *n, double *x, int *incx, double *y, int *incy);
extern "C" void dscal_(int *n, double *a, double *x, int *incx);
extern "C" void sscal_(int *n, float *a, float *x, int *incx);
extern "C" void dgemv_(char *trans, int *m, int *n, double *alpha, double *a, int *lda, double *x, int *incx, double *beta, double *y, int *incy);
extern "C" void sgemv_(char *trans, int *m, int *n, float *alpha, float *a, int *lda, float *x, int *incx, float *beta, float *y, int *incy);

#if AT_BLAS_F2C()
# define ffloat double
#else
# define ffloat float
#endif

#if AT_BLAS_USE_CBLAS_DOT()
  extern "C" float cblas_sdot(const int n, const float *x, const int incx, const float *y, const int incy);
  extern "C" void cblas_cdotu_sub(const int n, const void *x, const int incx, const void *y, const int incy, void *dotu);
  extern "C" void cblas_zdotu_sub(const int n, const void *x, const int incx, const void *y, const int incy, void *dotu);
  extern "C" void cblas_cdotc_sub(const int n, const void *x, const int incx, const void *y, const int incy, void *dotc);
  extern "C" void cblas_zdotc_sub(const int n, const void *x, const int incx, const void *y, const int incy, void *dotc);

  static inline ffloat sdot_(const int *n, const float *x, const int *incx, const float *y, const int *incy)
  {
    return cblas_sdot(*n, x, *incx, y, *incy);
  }
  static inline void cdotu_(std::complex<float> *res, const int *n, const std::complex<float> *x, const int *incx,
  const std::complex<float> *y, const int *incy) {
    cblas_cdotu_sub(*n, x, *incx, y, *incy, res);
  }
  static inline void zdotu_(std::complex<double> *res, const int *n, const std::complex<double> *x, const int *incx,
  const std::complex<double> *y, const int *incy) {
    cblas_zdotu_sub(*n, x, *incx, y, *incy, res);
  }
  static inline void cdotc_(std::complex<float> *res, const int *n, const std::complex<float> *x, const int *incx,
  const std::complex<float> *y, const int *incy) {
    cblas_cdotc_sub(*n, x, *incx, y, *incy, res);
  }
  static inline void zdotc_(std::complex<double> *res, const int *n, const std::complex<double> *x, const int *incx,
  const std::complex<double> *y, const int *incy) {
    cblas_zdotc_sub(*n, x, *incx, y, *incy, res);
  }

#else
  extern "C" ffloat sdot_(int *n, float *x, int *incx, float *y, int *incy);
  extern "C" void cdotu_(std::complex<float> *res, int *n, std::complex<float> *x, int *incx, std::complex<float> *y, int *incy);
  extern "C" void zdotu_(std::complex<double> *res, int *n, std::complex<double> *x, int *incx, std::complex<double> *y, int *incy);
  extern "C" void cdotc_(std::complex<float> *res, int *n, std::complex<float> *x, int *incx, std::complex<float> *y, int *incy);
  extern "C" void zdotc_(std::complex<double> *res, int *n, std::complex<double> *x, int *incx, std::complex<double> *y, int *incy);
#endif // AT_BLAS_USE_CBLAS_DOT
#endif // AT_BUILD_WITH_BLAS

namespace at::native {
#if !defined(C10_MOBILE)
DEFINE_DISPATCH(fp16_dot_with_fp32_arith_stub);
DEFINE_DISPATCH(fp16_gemv_trans_stub);
#endif // !defined(C10_MOBILE)

namespace blas_impl {
#if !defined(C10_MOBILE)
void fp16_gemv_trans(
    const int m,
    const int n,
    const float alpha,
    const Half* a,
    const int lda,
    const Half* x,
    const int incx,
    const float beta,
    Half* y,
    const int incy);

float fp16_dot_with_fp32_arith(
    const Half* vec1,
    const Half* vec2,
    int64_t len);

float fp16_dot_with_fp32_arith(
  const Half* x,
  const Half* a,
  int64_t len) {
  return fp16_dot_with_fp32_arith_stub(kCPU, x, a, len);
}

void fp16_gemv_trans(
    const int m,
    const int n,
    const float alpha,
    const Half* a,
    const int lda,
    const Half* x,
    const int incx,
    const float beta,
    Half* y,
    const int incy) {
  fp16_gemv_trans_stub(kCPU, m, n, alpha, a, lda, x, incx, beta, y, incy);
}
#endif // !defined(C10_MOBILE)

#if defined(__aarch64__) && !defined(C10_MOBILE)
void fp16_gemv_notrans(
    const int m,
    const int n,
    const float alpha,
    const Half* a,
    const int lda,
    const Half* x,
    const int incx,
    const float beta,
    Half* y,
    const int incy);

void bf16_gemv_trans(
    const int m,
    const int n,
    const at::BFloat16 alpha,
    const at::BFloat16* a,
    const int lda,
    const at::BFloat16* x,
    const int incx,
    const at::BFloat16 beta,
    at::BFloat16* y,
    const int incy);

float bf16_dot_with_fp32_arith(
    const at::BFloat16* vec1,
    const at::BFloat16* vec2,
    int64_t len);
#endif // defined(__aarch64__) && !defined(C10_MOBILE)

template <typename scalar_t>
bool scal_use_fast_path(
    [[maybe_unused]] int64_t n,
    [[maybe_unused]] int64_t incx) {
  return false;
}

template <typename scalar_t>
bool gemv_use_fast_path(
    [[maybe_unused]] char trans,
    [[maybe_unused]] int64_t m,
    [[maybe_unused]] int64_t n,
    [[maybe_unused]] scalar_t alpha,
    [[maybe_unused]] int64_t lda,
    [[maybe_unused]] int64_t incx,
    [[maybe_unused]] scalar_t beta,
    [[maybe_unused]] int64_t incy) {
  return false;
}

template <typename scalar_t>
void scal_fast_path(
    [[maybe_unused]] int* n,
    [[maybe_unused]] scalar_t* a,
    [[maybe_unused]] scalar_t* x,
    [[maybe_unused]] int* incx) {
  TORCH_INTERNAL_ASSERT(
      false, "scal_fast_path shouldn't be called for this configuration");
}

template <typename scalar_t>
void gemv_fast_path(
    [[maybe_unused]] const char* trans,
    [[maybe_unused]] const int* m,
    [[maybe_unused]] const int* n,
    [[maybe_unused]] const scalar_t* alpha,
    [[maybe_unused]] const scalar_t* a,
    [[maybe_unused]] const int* lda,
    [[maybe_unused]] const scalar_t* x,
    [[maybe_unused]] const int* incx,
    [[maybe_unused]] const scalar_t* beta,
    [[maybe_unused]] scalar_t* y,
    [[maybe_unused]] const int* incy) {
  TORCH_INTERNAL_ASSERT(
      false, "gemv_fast_path shouldn't be called for this configuration");
}

#define INSTANTIATE(scalar_t)                                                                                                                                                     \
template bool scal_use_fast_path<scalar_t>(int64_t n, int64_t incx);                                                                                                              \
template bool gemv_use_fast_path<scalar_t>(char trans, int64_t m, int64_t n, scalar_t alpha, int64_t lda, int64_t incx, scalar_t beta, int64_t incy); \
template void gemv_fast_path<scalar_t>(const char *trans, const int *m, const int *n, const scalar_t *alpha, const scalar_t *a, const int *lda, const scalar_t *x, const int *incx, const scalar_t *beta, scalar_t *y, const int *incy);      \
template void scal_fast_path<scalar_t>(int *n, scalar_t *a, scalar_t *x, int *incx);

#if AT_BUILD_WITH_BLAS()
template <>
bool scal_use_fast_path<double>(int64_t n, int64_t incx) {
  auto intmax = std::numeric_limits<int>::max();
  return n <= intmax && incx <= intmax;
}

template <>
bool scal_use_fast_path<float>(int64_t n, int64_t incx) {
  return scal_use_fast_path<double>(n, incx);
}

template <>
void scal_fast_path<double>(int *n, double *a, double *x, int *incx) {
  dscal_(n, a, x, incx);
}

template <>
void scal_fast_path<float>(int *n, float *a, float *x, int *incx) {
  sscal_(n, a, x, incx);
}

template <>
bool gemv_use_fast_path<float>(
    [[maybe_unused]] char trans,
    int64_t m,
    int64_t n,
    [[maybe_unused]] float alpha,
    int64_t lda,
    int64_t incx,
    [[maybe_unused]] float beta,
    int64_t incy) {
  auto intmax = std::numeric_limits<int>::max();
  return (m <= intmax) && (n <= intmax) && (lda <= intmax) &&
         (incx > 0) && (incx <= intmax) && (incy > 0) && (incy <= intmax);
}

template <>
bool gemv_use_fast_path<double>(
    [[maybe_unused]] char trans,
    int64_t m,
    int64_t n,
    [[maybe_unused]] double alpha,
    int64_t lda,
    int64_t incx,
    [[maybe_unused]] double beta,
    int64_t incy) {
  return gemv_use_fast_path<float>(
      trans, m, n, (float)alpha, lda, incx, (float)beta, incy);
}

template <>
void gemv_fast_path<double>(const char *trans, const int *m, const int *n, const double *alpha, const double *a, const int *lda, const double *x, const int *incx, const double *beta, double *y, const int *incy) {
  dgemv_(remove_const(trans), remove_const(m), remove_const(n), remove_const(alpha), remove_const(a), remove_const(lda), remove_const(x), remove_const(incx), remove_const(beta), y, remove_const(incy));
}

template <>
void gemv_fast_path<float>(const char *trans, const int *m, const int *n, const float *alpha, const float *a, const int *lda, const float *x, const int *incx, const float *beta, float *y, const int *incy) {
  sgemv_(remove_const(trans), remove_const(m), remove_const(n), remove_const(alpha), remove_const(a), remove_const(lda), remove_const(x), remove_const(incx), remove_const(beta), y, remove_const(incy));
}
#else
INSTANTIATE(float)
INSTANTIATE(double)
#endif // AT_BUILD_WITH_BLAS

<<<<<<< HEAD
INSTANTIATE(uint8_t);
INSTANTIATE(int8_t);
INSTANTIATE(int16_t);
INSTANTIATE(int);
INSTANTIATE(int64_t);
#if !defined(C10_MOBILE)
#if !defined(__aarch64__)
// Currently, only fp16_gemv_trans is built for non-aarch64.
template <>
bool gemv_use_fast_path<at::Half>(
    char trans,
    [[maybe_unused]] int64_t m,
    [[maybe_unused]] int64_t n,
    at::Half alpha,
    [[maybe_unused]] int64_t lda,
    [[maybe_unused]] int64_t incx,
    [[maybe_unused]] at::Half beta,
    [[maybe_unused]] int64_t incy) {
  // clang is capable of constant-folding fp16_ieee_from_fp32_value,
  // so use it to get simple integer comparisons.
  // https://godbolt.org/z/v936hroYb
  using c10::detail::fp16_ieee_from_fp32_value;;
  return (trans == 'T' || trans == 't') && incx == 1 &&
    alpha.x == fp16_ieee_from_fp32_value(1.0f);
}
template <>
void gemv_fast_path<at::Half>(
    const char* trans,
    const int* m,
    const int* n,
    const at::Half* alpha,
    const at::Half* a,
    const int* lda,
    const at::Half* x,
    const int* incx,
    const at::Half* beta,
    at::Half* y,
    const int* incy) {
  TORCH_INTERNAL_ASSERT_DEBUG_ONLY(trans[0] == 'T' || trans[0] == 't');
  fp16_gemv_trans(
      *m,
      *n,
      *alpha,
      a,
      *lda,
      x,
      *incx,
      *beta,
      y,
      *incy);
}
INSTANTIATE(c10::BFloat16);
#else
=======
INSTANTIATE(uint8_t)
INSTANTIATE(int8_t)
INSTANTIATE(int16_t)
INSTANTIATE(int)
INSTANTIATE(int64_t)
#if defined(__aarch64__) && !defined(C10_MOBILE)
>>>>>>> d391ed3f
template <>
bool scal_use_fast_path<at::Half>(
    [[maybe_unused]] int64_t n,
    [[maybe_unused]] int64_t incx) {
  return false;
}

template <>
bool gemv_use_fast_path<at::Half>(
    char trans,
    [[maybe_unused]] int64_t m,
    [[maybe_unused]] int64_t n,
    at::Half alpha,
    [[maybe_unused]] int64_t lda,
    [[maybe_unused]] int64_t incx,
    at::Half beta,
    [[maybe_unused]] int64_t incy) {
  return incx == 1 && c10::detail::fp16_from_bits(alpha.x) == 1.0f &&
      // TODO: enable nonzero beta for fp16_gemv_notrans
      (c10::detail::fp16_from_bits(beta.x) == 0.0f || trans == 't' || trans == 'T');
}

template <>
bool gemv_use_fast_path<at::BFloat16>(
    [[maybe_unused]] char trans,
    [[maybe_unused]] int64_t m,
    [[maybe_unused]] int64_t n,
    at::BFloat16 alpha,
    [[maybe_unused]] int64_t lda,
    [[maybe_unused]] int64_t incx,
    at::BFloat16 beta,
    [[maybe_unused]] int64_t incy) {
  return (trans == 'T' || trans == 't') && incx == 1 && alpha == 1.0 &&
      beta == 0.0;
}

// We need the shift for reduce(), hence the extra constants.
static constexpr auto kF16ElementsPerIterationShift = 7;
static constexpr auto kF16ElementsPerIteration = 1 << kF16ElementsPerIterationShift;
static_assert(kF16ElementsPerIteration == 128);

static constexpr auto kF16ElementsPerRegisterShift = 3;
static constexpr auto kF16ElementsPerRegister = 1 << kF16ElementsPerRegisterShift;
static_assert(kF16ElementsPerRegister == 8);

static constexpr auto kF16RegistersPerIterationShift = kF16ElementsPerIterationShift - kF16ElementsPerRegisterShift;
static constexpr auto kF16RegistersPerIteration = 1 << kF16RegistersPerIterationShift;
static_assert(kF16RegistersPerIteration == kF16ElementsPerIteration / kF16ElementsPerRegister);

// We need the shift for reduce(), hence the extra constants.
static constexpr auto kF32ElementsPerIterationShift = 5;
static constexpr auto kF32ElementsPerIteration = 1 << kF32ElementsPerIterationShift;
static_assert(kF32ElementsPerIteration == 32);

static constexpr auto kF32ElementsPerRegisterShift = 2;
static constexpr auto kF32ElementsPerRegister = 1 << kF32ElementsPerRegisterShift;
static_assert(kF32ElementsPerRegister == 4);

static constexpr auto kF32RegisterPairsPerIteration = 4;
static constexpr auto kF32RegistersPerIteration = kF32RegisterPairsPerIteration * 2;
static constexpr auto kF32RegistersPerIterationShift = 3;
static_assert(kF32RegistersPerIteration == kF32ElementsPerIteration / kF32ElementsPerRegister);
static_assert(kF32RegistersPerIteration == 1 << kF32RegistersPerIterationShift);

static float32x4_t to_bfloat16(uint16x4_t u16) {
  int32x4_t shift = vdupq_n_s32(16);
  return vreinterpretq_f32_u32(vshlq_u32(vmovl_u16(u16), shift));
}

static inline float32x4_t f32_fma(float32x4_t a, float32x4_t b, float32x4_t c) {
#ifdef __ARM_FEATURE_FMA
  return vfmaq_f32(a, b, c);
#else
  return vaddq_f32(a, vmulq_f32(b, c));
#endif
}

static float32x4_t f32_fma_bf16(float32x4_t a, uint16x4_t b, uint16x4_t c) {
  return f32_fma(a, to_bfloat16(b), to_bfloat16(c));
}

#if defined(__clang__) && __clang_major__ > 15
// https://godbolt.org/z/z8P4Yncra
#define COMPILER_SUPPORTS_BF16_TARGET 1
#elif !defined(__clang__) && defined(__GNUC__) && __GNUC__ >= 10
// https://gcc.gnu.org/gcc-10/changes.html
// https://godbolt.org/z/cdGG7vn8o
#define COMPILER_SUPPORTS_BF16_TARGET 1
#else
#define COMPILER_SUPPORTS_BF16_TARGET 0
#endif

#if COMPILER_SUPPORTS_BF16_TARGET
#define TARGET_ARM_BF16_ATTRIBUTE __attribute__((target("arch=armv8.2-a+bf16")))

TARGET_ARM_BF16_ATTRIBUTE static C10_ALWAYS_INLINE float32x4_t
f32_dot_bf16(float32x4_t a, bfloat16x8_t b, bfloat16x8_t c) {
  return vbfdotq_f32(a, b, c);
}

TARGET_ARM_BF16_ATTRIBUTE static C10_ALWAYS_INLINE void
dot_with_fp32_arith_main_inner_loop_bfdot(
    const BFloat16* vec1,
    const BFloat16* vec2,
    vec::VectorizedN<float, kF32RegistersPerIteration>& sum,
    int registerPairIndex) {
  const bfloat16x8_t temp_vec1 = vld1q_bf16(reinterpret_cast<const __bf16*>(
                                                &vec1[registerPairIndex * 2 * vec::Vectorized<float>::size()]));
  const bfloat16x8_t temp_vec2 = vld1q_bf16(reinterpret_cast<const __bf16*>(
                                                &vec2[registerPairIndex * 2 * vec::Vectorized<float>::size()]));
  sum[registerPairIndex] =
    f32_dot_bf16(sum[registerPairIndex], temp_vec1, temp_vec2);
}

// See NOTE [GCC code duplication] below for why we have _bfdot and
// _no_bfdot versions of
// dot_with_fp32_arith_vectorized_tail_inner_loop.
TARGET_ARM_BF16_ATTRIBUTE C10_ALWAYS_INLINE
static void dot_with_fp32_arith_vectorized_tail_inner_loop_bfdot(
    const at::BFloat16* vec1,
    const at::BFloat16* vec2,
    vec::Vectorized<float>* tail_sum,
    int idx) {
  const auto temp_vec1 = vld1_u16(reinterpret_cast<const uint16_t*>(&vec1[idx]));
  const auto temp_vec2 = vld1_u16(reinterpret_cast<const uint16_t*>(&vec2[idx]));
  *tail_sum = f32_fma_bf16(*tail_sum, temp_vec1, temp_vec2);
}

#else
#define TARGET_ARM_BF16_ATTRIBUTE
#endif // COMPILER_SUPPORTS_BF16_TARGET

static C10_ALWAYS_INLINE void dot_with_fp32_arith_main_inner_loop_no_bfdot(
    const BFloat16* vec1,
    const BFloat16* vec2,
    vec::VectorizedN<float, kF32RegistersPerIteration>& sum,
    int registerPairIndex) {
  const uint16x8_t temp_vec1 = vld1q_u16(reinterpret_cast<const uint16_t*>(
                                             &vec1[registerPairIndex * 2 * vec::Vectorized<float>::size()]));
  const uint16x8_t temp_vec2 = vld1q_u16(reinterpret_cast<const uint16_t*>(
                                             &vec2[registerPairIndex * 2 * vec::Vectorized<float>::size()]));

  sum[2 * registerPairIndex] = f32_fma_bf16(
      sum[2 * registerPairIndex],
      vget_low_u16(temp_vec1),
      vget_low_u16(temp_vec2));
  sum[2 * registerPairIndex + 1] = f32_fma_bf16(
      sum[2 * registerPairIndex + 1],
      vget_high_u16(temp_vec1),
      vget_high_u16(temp_vec2));
}

static C10_ALWAYS_INLINE void dot_with_fp32_arith_vectorized_tail_inner_loop_no_bfdot(
    const at::BFloat16* vec1,
    const at::BFloat16* vec2,
    vec::Vectorized<float>* tail_sum,
    int idx) {
  const auto temp_vec1 = vld1_u16(reinterpret_cast<const uint16_t*>(&vec1[idx]));
  const auto temp_vec2 = vld1_u16(reinterpret_cast<const uint16_t*>(&vec2[idx]));
  *tail_sum = f32_fma_bf16(*tail_sum, temp_vec1, temp_vec2);
}

namespace {
static inline float reduce(vec::VectorizedN<float, kF32RegistersPerIteration>& x) {
  int offset = kF32RegistersPerIteration;
  c10::ForcedUnroll<kF32RegistersPerIterationShift>{}([&offset, &x](auto idx) {
    offset /= 2;
    for (int i = 0; i < offset; ++i) {
      x[i] = vaddq_f32(x[i], x[offset + i]);
    }
  });
  return vaddvq_f32(x[0]);
}

#if COMPILER_SUPPORTS_BF16_TARGET
template <int n>
struct ForcedUnrollTargetBFloat16 {
  template <typename Func>
  TARGET_ARM_BF16_ATTRIBUTE C10_ALWAYS_INLINE void operator()(const Func& f) const {
    ForcedUnrollTargetBFloat16<n - 1>{}(f);
    f(n - 1);
  }
};

template <>
struct ForcedUnrollTargetBFloat16<1> {
  template <typename Func>
  TARGET_ARM_BF16_ATTRIBUTE C10_ALWAYS_INLINE void operator()(const Func& f) const {
    f(0);
  }
};

C10_ALWAYS_INLINE TARGET_ARM_BF16_ATTRIBUTE auto
dot_with_fp32_arith_main_loop_bfdot(
    const BFloat16* vec1,
    const BFloat16* vec2,
    int64_t len) {
  vec::VectorizedN<float, kF32RegistersPerIteration> sum(0);
  const auto len_aligned = len & ~(kF32ElementsPerIteration - 1);
  for (int j = 0; j < len_aligned ; j += kF32ElementsPerIteration) {
    const auto* vec1_ = vec1 + j;
    const auto* vec2_ = vec2 + j;
    ForcedUnrollTargetBFloat16<kF32RegisterPairsPerIteration>{}([vec1_, vec2_, &sum](auto k)
                                                                C10_ALWAYS_INLINE_ATTRIBUTE TARGET_ARM_BF16_ATTRIBUTE {
      dot_with_fp32_arith_main_inner_loop_bfdot(vec1_, vec2_, sum, k);
    });
  }
  return reduce(sum);
}
#endif // COMPILER_SUPPORTS_BF16_TARGET

template <typename T>
C10_ALWAYS_INLINE auto
dot_with_fp32_arith_main_loop_no_bfdot(
    const T* vec1,
    const T* vec2,
    int64_t len) {
  vec::VectorizedN<float, kF32RegistersPerIteration> sum(0);

  const auto len_aligned = len & ~(kF32ElementsPerIteration - 1);
  for (int j = 0; j < len_aligned ; j += kF32ElementsPerIteration) {
    const auto* vec1_ = vec1 + j;
    const auto* vec2_ = vec2 + j;
    c10::ForcedUnroll<kF32RegisterPairsPerIteration>{}([vec1_, vec2_, &sum](auto k) C10_ALWAYS_INLINE_ATTRIBUTE {
      dot_with_fp32_arith_main_inner_loop_no_bfdot(vec1_, vec2_, sum, k);
    });
  }
  return reduce(sum);
}

template <typename T>
struct half_to_float16 {
  using type = T;
};

#ifdef __aarch64__
template <>
struct half_to_float16<Half> {
  using type = float16_t;
};
#endif

template <typename T>
using half_to_float16_t = typename half_to_float16<T>::type;

// NOTE [GCC code duplication]: The first attempt at landing BFDOT support with
// TARGET_ARM_BF16_ATTRIBUTE failed because unlike clang, GCC will not
// allow inlining a non-bf16-specific function into a bf16-specific
// function. We can work around this by duplicating the code into the
// bfdot and non-bfdot callsites. The code is in this macro to avoid
// actual copy/paste.
#define DOT_WITH_FP32_ARITH_TAIL_AFTER_MAIN_LOOP_BODY(bfdot_suffix)     \
  /* First-tier tail fixup: make sure we handle workloads that can */   \
  /* benefit from vectorization, but don't fit into our fully unrolled */ \
  /* loop above. */                                                     \
  vec::Vectorized<float> tail_sum(0);                                   \
  const auto len_aligned = len & ~(kF32ElementsPerIteration - 1);       \
  const auto len_aligned_4 = len & ~3;                                  \
  for (int j = len_aligned; j < len_aligned_4; j += 4) {                \
    dot_with_fp32_arith_vectorized_tail_inner_loop##bfdot_suffix(vec1, vec2, &tail_sum, j); \
  }                                                                     \
  auto reduced_tail = vpaddq_f32(tail_sum, tail_sum);                   \
  reduced_sum += vgetq_lane_f32(vpaddq_f32(reduced_tail, reduced_tail), 0); \
                                                                        \
  /* Second-tier tail fixup: handle all workloads. */                   \
  for (int j = len_aligned_4; j < len; ++j) {                           \
    /* We use half_to_float16_t here because changing to Half was */    \
    /* causing arithmetic to at fp16 precision, but the necessary */    \
    /* necessary behavior to pass python test/test_mps.py -k */         \
    /* test_output_grad_match_nn_functional_linear_cpu_float16 is */    \
    /* fp32. (I'm not sure exactly why this fixes it.) */               \
    half_to_float16_t<std::decay_t<decltype(vec1[j])>> x1 = vec1[j];    \
    half_to_float16_t<std::decay_t<decltype(vec2[j])>> x2 = vec2[j];    \
    reduced_sum += x1 * x2;                                             \
  }                                                                     \
  return reduced_sum

#if COMPILER_SUPPORTS_BF16_TARGET
TARGET_ARM_BF16_ATTRIBUTE float
dot_with_fp32_arith_bfdot(const BFloat16* vec1, const BFloat16* vec2, int64_t len) {
  auto reduced_sum = dot_with_fp32_arith_main_loop_bfdot(vec1, vec2, len);
  DOT_WITH_FP32_ARITH_TAIL_AFTER_MAIN_LOOP_BODY(_bfdot);
}
#endif // COMPILER_SUPPORTS_BF16_TARGET

template <typename T>
C10_ALWAYS_INLINE float
dot_with_fp32_arith_no_bfdot(const T* vec1, const T* vec2, int64_t len) {
  auto reduced_sum = dot_with_fp32_arith_main_loop_no_bfdot(vec1, vec2, len);
  DOT_WITH_FP32_ARITH_TAIL_AFTER_MAIN_LOOP_BODY(_no_bfdot);
}
#undef DOT_WITH_FP32_ARITH_TAIL_AFTER_MAIN_LOOP_BODY
} // namespace

float bf16_dot_with_fp32_arith(const at::BFloat16* vec1, const at::BFloat16* vec2, int64_t len) {
#if COMPILER_SUPPORTS_BF16_TARGET
  if (cpuinfo_has_arm_bf16()) {
    return dot_with_fp32_arith_bfdot(vec1, vec2, len);
  } else
#endif
  {
    return dot_with_fp32_arith_no_bfdot(vec1, vec2, len);
  }
}

static void bf16_gemv_trans_fp32_arith_by_dot_products(const int m, const int n, const at::BFloat16* a, const int lda, const at::BFloat16 *x, at::BFloat16* y, int incy) {
  parallel_for(0, n, 1, [&](int begin, int end) {
    for (int i = begin; i < end; ++i) {
      y[i * incy] = bf16_dot_with_fp32_arith(x, a + lda * i, m);
    }
  });
}

void bf16_gemv_trans(
  const int m,
  const int n,
  const at::BFloat16 alpha,
  const at::BFloat16* a,
  const int lda,
  const at::BFloat16* x,
  const int incx,
  const at::BFloat16 beta,
  at::BFloat16* y,
  const int incy) {
  TORCH_INTERNAL_ASSERT_DEBUG_ONLY(incx == 1 && alpha == 1.0 && beta == 0.0);
  return bf16_gemv_trans_fp32_arith_by_dot_products(m, n, a, lda, x, y, incy);
}


#ifdef __ARM_FEATURE_FP16_SCALAR_ARITHMETIC
static void fp16_gemv_notrans_fp16_arith(int m, int n, const float16_t* a, const int lda, const float16_t *x, float16_t *y) {
  for (auto j = 0; j < n; j++) {
    auto vecCol = vdup_n_f16(x[j]);
    const auto* column = a + lda * j;
    for (auto i = 0; i < m; i += 4) {
      auto yf16 = y + i;
      auto matRow = vld1_f16(column + i);
      auto resVec = j != 0 ? vld1_f16(yf16) : vdup_n_f16(0);
      resVec = vfma_lane_f16(resVec, matRow, vecCol, 0);
      vst1_f16(yf16, resVec);
    }
  }
}
#endif

static void fp16_gemv_notrans_fp32_arith(int m, int n, const float16_t* a, const int lda, const float16_t *x, float16_t *y) {
  std::vector<float> sum(m);
  for (auto j = 0; j < n; j++) {
    auto vecCol = vdup_n_f32(x[j]);
    const auto* column = a + lda * j;
    for (auto i = 0; i < m; i += 4) {
      auto sf32 = sum.data() + i;
      auto matRow = vcvt_f32_f16(vld1_f16(column + i));
      auto resVec = j != 0 ? vld1q_f32(sf32) : vdupq_n_f32(0);
      resVec = vfmaq_lane_f32(resVec, matRow, vecCol, 0);
      vst1q_f32(sf32, resVec);
    }
  }

  for (auto i = 0; i < m; i+= 4) {
    vst1_f16(y + i, vcvt_f16_f32(vld1q_f32(sum.data() + i)));
  }
}

void fp16_gemv_notrans(
    const int m,
    const int n,
    const float alpha,
    const Half* a,
    const int lda,
    const Half* x,
    const int incx,
    const float beta,
    Half* y,
    const int incy) {
  if (incx == 1 && alpha == 1.0 && beta == 0.0 && m % 4 == 0 && incy == 1) {
#ifdef __ARM_FEATURE_FP16_SCALAR_ARITHMETIC
    if (at::globalContext().allowFP16ReductionCPU())  {
      return fp16_gemv_notrans_fp16_arith(m, n, reinterpret_cast<const float16_t*>(a), lda, reinterpret_cast<const float16_t*>(x), reinterpret_cast<float16_t*>(y));
    }
#endif
    return fp16_gemv_notrans_fp32_arith(m, n, reinterpret_cast<const float16_t*>(a), lda, reinterpret_cast<const float16_t*>(x), reinterpret_cast<float16_t*>(y));
  }
  std::vector<float> sum(m);
  for (const auto j : c10::irange(n)) {
    const auto* column_ = a + lda * j;
    auto z = alpha * x[j * incx];
    for (const auto i : c10::irange(m)) {
      sum[i] += z * column_[i];
    }
  }
  if (beta == 0.0) {
    for (const auto i : c10::irange(m)) {
      y[i * incy] = sum[i];
    }
  } else {
    for (const auto i : c10::irange(m)) {
      y[i * incy] += sum[i];
    }
  }
}

template <>
void gemv_fast_path<at::Half>(
    const char* trans,
    const int* m,
    const int* n,
    const at::Half* alpha,
    const at::Half* a,
    const int* lda,
    const at::Half* x,
    const int* incx,
    const at::Half* beta,
    at::Half* y,
    const int* incy) {
  using namespace c10::detail;
  if ((trans[0] == 'T') || (trans[0] == 't')) {
    fp16_gemv_trans(
        *m,
        *n,
<<<<<<< HEAD
        *alpha,
=======
        fp16_from_bits(alpha->x),
>>>>>>> d391ed3f
        a,
        *lda,
        x,
        *incx,
<<<<<<< HEAD
        *beta,
=======
        fp16_from_bits(beta->x),
>>>>>>> d391ed3f
        y,
        *incy);
  } else {
    fp16_gemv_notrans(
        *m,
        *n,
<<<<<<< HEAD
        *alpha,
=======
        fp16_from_bits(alpha->x),
>>>>>>> d391ed3f
        a,
        *lda,
        x,
        *incx,
<<<<<<< HEAD
        *beta,
=======
        fp16_from_bits(beta->x),
>>>>>>> d391ed3f
        y,
        *incy);
  }
}

template <>
void gemv_fast_path<at::BFloat16>(
    const char* trans,
    const int* m,
    const int* n,
    const at::BFloat16* alpha,
    const at::BFloat16* a,
    const int* lda,
    const at::BFloat16* x,
    const int* incx,
    const at::BFloat16* beta,
    at::BFloat16* y,
    const int* incy) {
  TORCH_INTERNAL_ASSERT_DEBUG_ONLY(trans[0] == 'T' || trans[0] == 't');
  bf16_gemv_trans(
    *m,
    *n,
    *alpha,
    a,
    *lda,
    x,
    *incx,
    *beta,
    y,
    *incy);
}
<<<<<<< HEAD
// Note that the above block was an else, so it's active if __aarch64__ *is* defined.
#endif // !defined(__aarch64__)
#else // !defined(C10_MOBILE))
INSTANTIATE(c10::Half);
INSTANTIATE(c10::BFloat16);
#endif // !defined(C10_MOBILE)
=======
#else // defined(__aarch64__) && !defined(C10_MOBILE)
INSTANTIATE(c10::Half)
INSTANTIATE(c10::BFloat16)
#endif // defined(__aarch64__) && !defined(C10_MOBILE)
>>>>>>> d391ed3f
#undef INSTANTIATE

} // namespace blas_impl

template <typename scalar_t>
inline void scal(int64_t n, scalar_t a, scalar_t *x, int64_t incx)
{
  if (n == 1) incx = 1;
#if AT_BUILD_WITH_BLAS()
  if (blas_impl::scal_use_fast_path<scalar_t>(n, incx)) {
    int i_n = (int)n;
    int i_incx = (int)incx;
    blas_impl::scal_fast_path<scalar_t>(&i_n, &a, x, &i_incx);
    return;
  }
#endif
  for (const auto i : c10::irange(n)) {
    if (a == scalar_t(0)) {
      x[i * incx] = 0;
    } else {
      x[i * incx] *= a;
    }
  }
}

template<typename scalar_t>
void gemv(char trans, int64_t m, int64_t n, scalar_t alpha, const scalar_t *a, int64_t lda, const scalar_t *x, int64_t incx, scalar_t beta, scalar_t *y, int64_t incy) {
  if(n == 1) lda = m;

#if AT_BUILD_WITH_BLAS()
  if (blas_impl::gemv_use_fast_path<scalar_t>(trans, m, n, alpha, lda, incx, beta, incy)) {
    TORCH_CHECK(lda >= std::max<int64_t>(1L, m), "lda should be at least max(1,", m, "), but have ", lda);
    int i_m = (int)m;
    int i_n = (int)n;
    int i_lda = (int)lda;
    int i_incx = (int)incx;
    int i_incy = (int)incy;
    blas_impl::gemv_fast_path<scalar_t>(&trans, &i_m, &i_n, &alpha, a, &i_lda, x, &i_incx, &beta, y, &i_incy);
    return;
  }
#endif

  using opmath_t = at::opmath_type<scalar_t>;
  if ((trans == 'T') || (trans == 't')) {
    for (const auto i : c10::irange(n)) {
      opmath_t sum = 0;
      const scalar_t *row_ = a + lda * i;
      for (const auto j : c10::irange(m)) {
        sum += x[j * incx] * row_[j];
      }
      if (beta == scalar_t(0)) {
        y[i * incy] = alpha * sum;
      } else {
        y[i * incy] = beta * y[i * incy] + alpha * sum;
      }
    }
  } else {
    if (beta != scalar_t(1) && beta != scalar_t(0)) scal<scalar_t>(m, beta, y, incy);

    constexpr bool is_low_precision = !std::is_same_v<opmath_t, scalar_t>;
    std::vector<opmath_t> sum;
    if constexpr (is_low_precision) {
      sum.resize(m);
    }
    for (const auto j : c10::irange(n)) {
      const scalar_t *column_ = a + lda * j;
      opmath_t z = alpha * static_cast<opmath_t>(x[j * incx]);
      for (const auto i : c10::irange(m)) {
        //output values are ignored if beta is 0, and set to 0, nans and infs are not propagated
        if (j==0 && beta==scalar_t(0)) {
          if constexpr (!is_low_precision) {
            y[i * incy] = 0;
          }
        }
        if constexpr (is_low_precision) {
          sum[i] += z * column_[i];
        } else {
          y[i * incy] += z * column_[i];
        }
      }
    }
    if constexpr (is_low_precision) {
      if (beta == scalar_t(0)) {
        for (const auto i : c10::irange(m)) {
          y[i * incy] = sum[i];
        }
      } else {
        for (const auto i : c10::irange(m)) {
          y[i * incy] += sum[i];
        }
      }
    }
  }
  return;
}

#define INSTANTIATE(scalar_t, _) \
template void gemv<scalar_t>(char trans, int64_t m, int64_t n, scalar_t alpha, const scalar_t *a, int64_t lda, const scalar_t *x, int64_t incx, scalar_t beta, scalar_t *y, int64_t incy);
AT_FORALL_SCALAR_TYPES_AND2(BFloat16, Half, INSTANTIATE)
AT_FORALL_COMPLEX_TYPES(INSTANTIATE)
#undef INSTANTIATE

namespace blas_impl {
#if AT_BUILD_WITH_BLAS()
static float dot_fast_path(int n, float* x, int incx, float* y, int incy) {
  // NOLINTNEXTLINE(bugprone-narrowing-conversions,cppcoreguidelines-narrowing-conversions)
  return sdot_(&n, x, &incx, y, &incy);
}

static double dot_fast_path(int n, double* x, int incx, double* y, int incy) {
  return ddot_(&n, x, &incx, y, &incy);
}

static c10::complex<float> vdot_fast_path(int n, c10::complex<float>* x, int incx, c10::complex<float>* y, int incy) {
  c10::complex<float> result;
  cdotc_(reinterpret_cast<std::complex<float>* >(&result), &n, reinterpret_cast<std::complex<float>*>(x), &incx, reinterpret_cast<std::complex<float>*>(y), &incy);
  return result;
}

static c10::complex<double> vdot_fast_path(int n, c10::complex<double>* x, int incx, c10::complex<double>* y, int incy) {
  c10::complex<double> result;
  zdotc_(reinterpret_cast<std::complex<double>* >(&result), &n, reinterpret_cast<std::complex<double>*>(x), &incx, reinterpret_cast<std::complex<double>*>(y), &incy);
  return result;
}

static c10::complex<double> dot_fast_path(int n, c10::complex<double>* x, int incx, c10::complex<double>* y, int incy) {
  c10::complex<double> result;
  zdotu_(reinterpret_cast<std::complex<double>* >(&result), &n, reinterpret_cast<std::complex<double>*>(x), &incx, reinterpret_cast<std::complex<double>*>(y), &incy);
  return result;
}

static c10::complex<float> dot_fast_path(int n, c10::complex<float>* x, int incx, c10::complex<float>* y, int incy) {
  c10::complex<float> result;
  cdotu_(reinterpret_cast<std::complex<float>* >(&result), &n, reinterpret_cast<std::complex<float>*>(x), &incx, reinterpret_cast<std::complex<float>*>(y), &incy);
  return result;
}
#endif

template <typename scalar_t, typename Functor>
scalar_t dot_naive(
    int64_t n,
    scalar_t* x,
    int64_t incx,
    scalar_t* y,
    int64_t incy,
    Functor op) {
  // NOLINTNEXTLINE(cppcoreguidelines-init-variables)
  int64_t i;
  using opmath_t = at::opmath_type<scalar_t>;
  opmath_t sum = 0;
  for (i = 0; i < n; i++) {
    sum += op(static_cast<opmath_t>(x[i * incx]), static_cast<opmath_t>(y[i * incy]));
  }
  return static_cast<scalar_t>(sum);
}

} // namespace blas_impl

template <typename scalar_t>
scalar_t dot_impl_floating(int64_t n, scalar_t* x, int64_t incx, scalar_t* y, int64_t incy)
{
  if (n == 1) {
    incx = 1;
    incy = 1;
  }
#if AT_BUILD_WITH_BLAS()
        if ((n <= INT_MAX) && (incx <= INT_MAX) && (incy <= INT_MAX)) {
          return blas_impl::dot_fast_path(n, x, incx, y, incy);
        } else {
          return blas_impl::dot_naive(n, x, incx, y, incy, std::multiplies<scalar_t>{});
        }
#else
        { return blas_impl::dot_naive(n, x, incx, y, incy, std::multiplies<scalar_t>{}); }
#endif
}

template <typename scalar_t>
scalar_t dot_impl(int64_t n, scalar_t* x, int64_t incx, scalar_t* y, int64_t incy) {
  if (n == 1) {
    incx = 1;
    incy = 1;
  }
  return blas_impl::dot_naive(n, x, incx, y, incy, std::multiplies<scalar_t>{});
}

template <>
float dot_impl(int64_t n, float* x, int64_t incx, float* y, int64_t incy) {
  return dot_impl_floating(n, x, incx, y, incy);
}

template <>
double dot_impl(int64_t n, double* x, int64_t incx, double* y, int64_t incy) {
  return dot_impl_floating(n, x, incx, y, incy);
}

template <>
c10::complex<double> dot_impl(int64_t n, c10::complex<double>* x, int64_t incx, c10::complex<double>* y, int64_t incy) {
  return dot_impl_floating(n, x, incx, y, incy);
}

template <>
c10::complex<float> dot_impl(int64_t n, c10::complex<float>* x, int64_t incx, c10::complex<float>* y, int64_t incy) {
  return dot_impl_floating(n, x, incx, y, incy);
}

namespace {
template <typename scalar_t>
struct vdot_op {
  scalar_t operator()(scalar_t x, scalar_t y) {
    return std::conj(x) * y;
  }
};
} // anonymous namespace

template <typename scalar_t>
scalar_t vdot_impl(int64_t n, scalar_t* x, int64_t incx, scalar_t* y, int64_t incy) {
  if (n == 1) {
    incx = 1;
    incy = 1;
  }
#if AT_BUILD_WITH_BLAS()
        if ((n <= INT_MAX) && (incx <= INT_MAX) && (incy <= INT_MAX)) {
          return blas_impl::vdot_fast_path(n, x, incx, y, incy);
        } else {
          return blas_impl::dot_naive(n, x, incx, y, incy, vdot_op<scalar_t>{});
        }
#else
        { return blas_impl::dot_naive(n, x, incx, y, incy, vdot_op<scalar_t>{}); }
#endif
}

// Skip reinstantiating the explicitly specialized types `float` and `double`.
#define INSTANTIATE_DOT_IMPL(scalar_t)  \
  template scalar_t dot_impl<scalar_t>( \
      int64_t n, scalar_t * x, int64_t incx, scalar_t * y, int64_t incy);
INSTANTIATE_DOT_IMPL(uint8_t)
INSTANTIATE_DOT_IMPL(int8_t)
INSTANTIATE_DOT_IMPL(int16_t)
INSTANTIATE_DOT_IMPL(int)
INSTANTIATE_DOT_IMPL(int64_t)
INSTANTIATE_DOT_IMPL(c10::Half)
INSTANTIATE_DOT_IMPL(c10::BFloat16)

#define INSTANTIATE_VDOT_IMPL(scalar_t)  \
  template scalar_t vdot_impl<scalar_t>( \
      int64_t n, scalar_t * x, int64_t incx, scalar_t * y, int64_t incy);
INSTANTIATE_VDOT_IMPL(c10::complex<float>)
INSTANTIATE_VDOT_IMPL(c10::complex<double>)

#undef INSTANTIATE_DOT_IMPL

} // namespace at::native
C10_DIAGNOSTIC_POP()<|MERGE_RESOLUTION|>--- conflicted
+++ resolved
@@ -279,12 +279,11 @@
 INSTANTIATE(double)
 #endif // AT_BUILD_WITH_BLAS
 
-<<<<<<< HEAD
-INSTANTIATE(uint8_t);
-INSTANTIATE(int8_t);
-INSTANTIATE(int16_t);
-INSTANTIATE(int);
-INSTANTIATE(int64_t);
+INSTANTIATE(uint8_t)
+INSTANTIATE(int8_t)
+INSTANTIATE(int16_t)
+INSTANTIATE(int)
+INSTANTIATE(int64_t)
 #if !defined(C10_MOBILE)
 #if !defined(__aarch64__)
 // Currently, only fp16_gemv_trans is built for non-aarch64.
@@ -333,14 +332,6 @@
 }
 INSTANTIATE(c10::BFloat16);
 #else
-=======
-INSTANTIATE(uint8_t)
-INSTANTIATE(int8_t)
-INSTANTIATE(int16_t)
-INSTANTIATE(int)
-INSTANTIATE(int64_t)
-#if defined(__aarch64__) && !defined(C10_MOBILE)
->>>>>>> d391ed3f
 template <>
 bool scal_use_fast_path<at::Half>(
     [[maybe_unused]] int64_t n,
@@ -761,40 +752,24 @@
     fp16_gemv_trans(
         *m,
         *n,
-<<<<<<< HEAD
         *alpha,
-=======
-        fp16_from_bits(alpha->x),
->>>>>>> d391ed3f
         a,
         *lda,
         x,
         *incx,
-<<<<<<< HEAD
         *beta,
-=======
-        fp16_from_bits(beta->x),
->>>>>>> d391ed3f
         y,
         *incy);
   } else {
     fp16_gemv_notrans(
         *m,
         *n,
-<<<<<<< HEAD
         *alpha,
-=======
-        fp16_from_bits(alpha->x),
->>>>>>> d391ed3f
         a,
         *lda,
         x,
         *incx,
-<<<<<<< HEAD
         *beta,
-=======
-        fp16_from_bits(beta->x),
->>>>>>> d391ed3f
         y,
         *incy);
   }
@@ -826,19 +801,12 @@
     y,
     *incy);
 }
-<<<<<<< HEAD
 // Note that the above block was an else, so it's active if __aarch64__ *is* defined.
 #endif // !defined(__aarch64__)
 #else // !defined(C10_MOBILE))
-INSTANTIATE(c10::Half);
-INSTANTIATE(c10::BFloat16);
-#endif // !defined(C10_MOBILE)
-=======
-#else // defined(__aarch64__) && !defined(C10_MOBILE)
 INSTANTIATE(c10::Half)
 INSTANTIATE(c10::BFloat16)
-#endif // defined(__aarch64__) && !defined(C10_MOBILE)
->>>>>>> d391ed3f
+#endif // !defined(C10_MOBILE)
 #undef INSTANTIATE
 
 } // namespace blas_impl
