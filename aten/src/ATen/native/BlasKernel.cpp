#define TORCH_ASSERT_ONLY_METHOD_OPERATORS
#include <ATen/Context.h>
#include <ATen/Config.h>
#include <ATen/OpMathType.h>
#include <ATen/Parallel.h>
#include <ATen/cpu/vec/vec.h>
#include <ATen/native/cpu/ReducedPrecisionFloatGemvFastPathKernel.h>
#include <c10/core/ScalarType.h>
#include <c10/macros/Macros.h>
#include <c10/util/Exception.h>
#include <c10/util/Unroll.h>
#include <c10/util/complex.h>
#include <c10/util/irange.h>
#include <algorithm>
#include <climits>
#include <limits>

#if defined(__aarch64__) && !defined(C10_MOBILE)
#include <arm_neon.h>
#include <cpuinfo.h>
#endif

C10_DIAGNOSTIC_PUSH_AND_IGNORED_IF_DEFINED("-Wunused-function")
namespace {

/// Wrapper for const_cast<T*> with type-inference.
///
/// Use this to call into APIs that are not const-correct.
template <typename T>
T* remove_const(const T* x) {
  return const_cast<T*>(x);
}

} // namespace

#if AT_BUILD_WITH_BLAS()
extern "C" double ddot_(int *n, double *x, int *incx, double *y, int *incy);
extern "C" void dscal_(int *n, double *a, double *x, int *incx);
extern "C" void sscal_(int *n, float *a, float *x, int *incx);
extern "C" void dgemv_(char *trans, int *m, int *n, double *alpha, double *a, int *lda, double *x, int *incx, double *beta, double *y, int *incy);
extern "C" void sgemv_(char *trans, int *m, int *n, float *alpha, float *a, int *lda, float *x, int *incx, float *beta, float *y, int *incy);

#if AT_BLAS_F2C()
# define ffloat double
#else
# define ffloat float
#endif

#if AT_BLAS_USE_CBLAS_DOT()
  extern "C" float cblas_sdot(const int n, const float *x, const int incx, const float *y, const int incy);
  extern "C" void cblas_cdotu_sub(const int n, const void *x, const int incx, const void *y, const int incy, void *dotu);
  extern "C" void cblas_zdotu_sub(const int n, const void *x, const int incx, const void *y, const int incy, void *dotu);
  extern "C" void cblas_cdotc_sub(const int n, const void *x, const int incx, const void *y, const int incy, void *dotc);
  extern "C" void cblas_zdotc_sub(const int n, const void *x, const int incx, const void *y, const int incy, void *dotc);

  static inline ffloat sdot_(const int *n, const float *x, const int *incx, const float *y, const int *incy)
  {
    return cblas_sdot(*n, x, *incx, y, *incy);
  }
  static inline void cdotu_(std::complex<float> *res, const int *n, const std::complex<float> *x, const int *incx,
  const std::complex<float> *y, const int *incy) {
    cblas_cdotu_sub(*n, x, *incx, y, *incy, res);
  }
  static inline void zdotu_(std::complex<double> *res, const int *n, const std::complex<double> *x, const int *incx,
  const std::complex<double> *y, const int *incy) {
    cblas_zdotu_sub(*n, x, *incx, y, *incy, res);
  }
  static inline void cdotc_(std::complex<float> *res, const int *n, const std::complex<float> *x, const int *incx,
  const std::complex<float> *y, const int *incy) {
    cblas_cdotc_sub(*n, x, *incx, y, *incy, res);
  }
  static inline void zdotc_(std::complex<double> *res, const int *n, const std::complex<double> *x, const int *incx,
  const std::complex<double> *y, const int *incy) {
    cblas_zdotc_sub(*n, x, *incx, y, *incy, res);
  }

#else
  extern "C" ffloat sdot_(int *n, float *x, int *incx, float *y, int *incy);
  extern "C" void cdotu_(std::complex<float> *res, int *n, std::complex<float> *x, int *incx, std::complex<float> *y, int *incy);
  extern "C" void zdotu_(std::complex<double> *res, int *n, std::complex<double> *x, int *incx, std::complex<double> *y, int *incy);
  extern "C" void cdotc_(std::complex<float> *res, int *n, std::complex<float> *x, int *incx, std::complex<float> *y, int *incy);
  extern "C" void zdotc_(std::complex<double> *res, int *n, std::complex<double> *x, int *incx, std::complex<double> *y, int *incy);
#endif // AT_BLAS_USE_CBLAS_DOT
#endif // AT_BUILD_WITH_BLAS

namespace at::native {
DEFINE_DISPATCH(fp16_dot_with_fp32_arith_stub);
DEFINE_DISPATCH(fp16_gemv_trans_stub);

namespace blas_impl {
#if defined(__aarch64__) && !defined(C10_MOBILE)
void fp16_gemv_notrans(
    const int m,
    const int n,
    const float alpha,
    const Half* a,
    const int lda,
    const Half* x,
    const int incx,
    const float beta,
    Half* y,
    const int incy);

void fp16_gemv_trans(
    const int m,
    const int n,
    const float alpha,
    const Half* a,
    const int lda,
    const Half* x,
    const int incx,
    const float beta,
    Half* y,
    const int incy);

float fp16_dot_with_fp32_arith(
    const Half* vec1,
    const Half* vec2,
    int64_t len);

void bf16_gemv_trans(
    const int m,
    const int n,
    const at::BFloat16 alpha,
    const at::BFloat16* a,
    const int lda,
    const at::BFloat16* x,
    const int incx,
    const at::BFloat16 beta,
    at::BFloat16* y,
    const int incy);

float bf16_dot_with_fp32_arith(
    const at::BFloat16* vec1,
    const at::BFloat16* vec2,
    int64_t len);
#endif

template <typename scalar_t>
bool scal_use_fast_path(
    [[maybe_unused]] int64_t n,
    [[maybe_unused]] int64_t incx) {
  return false;
}

template <typename scalar_t>
bool gemv_use_fast_path(
    [[maybe_unused]] char trans,
    [[maybe_unused]] int64_t m,
    [[maybe_unused]] int64_t n,
    [[maybe_unused]] scalar_t alpha,
    [[maybe_unused]] int64_t lda,
    [[maybe_unused]] int64_t incx,
    [[maybe_unused]] scalar_t beta,
    [[maybe_unused]] int64_t incy) {
  return false;
}

template <typename scalar_t>
void scal_fast_path(
    [[maybe_unused]] int* n,
    [[maybe_unused]] scalar_t* a,
    [[maybe_unused]] scalar_t* x,
    [[maybe_unused]] int* incx) {
  TORCH_INTERNAL_ASSERT(
      false, "scal_fast_path shouldn't be called for this configuration");
}

template <typename scalar_t>
void gemv_fast_path(
    [[maybe_unused]] const char* trans,
    [[maybe_unused]] const int* m,
    [[maybe_unused]] const int* n,
    [[maybe_unused]] const scalar_t* alpha,
    [[maybe_unused]] const scalar_t* a,
    [[maybe_unused]] const int* lda,
    [[maybe_unused]] const scalar_t* x,
    [[maybe_unused]] const int* incx,
    [[maybe_unused]] const scalar_t* beta,
    [[maybe_unused]] scalar_t* y,
    [[maybe_unused]] const int* incy) {
  TORCH_INTERNAL_ASSERT(
      false, "gemv_fast_path shouldn't be called for this configuration");
}

#define INSTANTIATE(scalar_t)                                                                                                                                                     \
template bool scal_use_fast_path<scalar_t>(int64_t n, int64_t incx);                                                                                                              \
template bool gemv_use_fast_path<scalar_t>(char trans, int64_t m, int64_t n, scalar_t alpha, int64_t lda, int64_t incx, scalar_t beta, int64_t incy); \
template void gemv_fast_path<scalar_t>(const char *trans, const int *m, const int *n, const scalar_t *alpha, const scalar_t *a, const int *lda, const scalar_t *x, const int *incx, const scalar_t *beta, scalar_t *y, const int *incy);      \
template void scal_fast_path<scalar_t>(int *n, scalar_t *a, scalar_t *x, int *incx);

#if AT_BUILD_WITH_BLAS()
template <>
bool scal_use_fast_path<double>(int64_t n, int64_t incx) {
  auto intmax = std::numeric_limits<int>::max();
  return n <= intmax && incx <= intmax;
}

template <>
bool scal_use_fast_path<float>(int64_t n, int64_t incx) {
  return scal_use_fast_path<double>(n, incx);
}

template <>
void scal_fast_path<double>(int *n, double *a, double *x, int *incx) {
  dscal_(n, a, x, incx);
}

template <>
void scal_fast_path<float>(int *n, float *a, float *x, int *incx) {
  sscal_(n, a, x, incx);
}

template <>
bool gemv_use_fast_path<float>(
    [[maybe_unused]] char trans,
    int64_t m,
    int64_t n,
    [[maybe_unused]] float alpha,
    int64_t lda,
    int64_t incx,
    [[maybe_unused]] float beta,
    int64_t incy) {
  auto intmax = std::numeric_limits<int>::max();
  return (m <= intmax) && (n <= intmax) && (lda <= intmax) &&
         (incx > 0) && (incx <= intmax) && (incy > 0) && (incy <= intmax);
}

template <>
bool gemv_use_fast_path<double>(
    [[maybe_unused]] char trans,
    int64_t m,
    int64_t n,
    [[maybe_unused]] double alpha,
    int64_t lda,
    int64_t incx,
    [[maybe_unused]] double beta,
    int64_t incy) {
  return gemv_use_fast_path<float>(
      trans, m, n, (float)alpha, lda, incx, (float)beta, incy);
}

template <>
void gemv_fast_path<double>(const char *trans, const int *m, const int *n, const double *alpha, const double *a, const int *lda, const double *x, const int *incx, const double *beta, double *y, const int *incy) {
  dgemv_(remove_const(trans), remove_const(m), remove_const(n), remove_const(alpha), remove_const(a), remove_const(lda), remove_const(x), remove_const(incx), remove_const(beta), y, remove_const(incy));
}

template <>
void gemv_fast_path<float>(const char *trans, const int *m, const int *n, const float *alpha, const float *a, const int *lda, const float *x, const int *incx, const float *beta, float *y, const int *incy) {
  sgemv_(remove_const(trans), remove_const(m), remove_const(n), remove_const(alpha), remove_const(a), remove_const(lda), remove_const(x), remove_const(incx), remove_const(beta), y, remove_const(incy));
}
#else
INSTANTIATE(float);
INSTANTIATE(double);
#endif // AT_BUILD_WITH_BLAS

INSTANTIATE(uint8_t);
INSTANTIATE(int8_t);
INSTANTIATE(int16_t);
INSTANTIATE(int);
INSTANTIATE(int64_t);
#if defined(__aarch64__) && !defined(C10_MOBILE)
template <>
bool scal_use_fast_path<at::Half>(
    [[maybe_unused]] int64_t n,
    [[maybe_unused]] int64_t incx) {
  return false;
}

template <>
bool gemv_use_fast_path<at::Half>(
    [[maybe_unused]] char trans,
    [[maybe_unused]] int64_t m,
    [[maybe_unused]] int64_t n,
    at::Half alpha,
    [[maybe_unused]] int64_t lda,
    [[maybe_unused]] int64_t incx,
    at::Half beta,
    [[maybe_unused]] int64_t incy) {
  return incx == 1 && c10::detail::fp16_from_bits(alpha.x) == 1.0f &&
      c10::detail::fp16_from_bits(beta.x) == 0.0f;
}

template <>
bool gemv_use_fast_path<at::BFloat16>(
    [[maybe_unused]] char trans,
    [[maybe_unused]] int64_t m,
    [[maybe_unused]] int64_t n,
    at::BFloat16 alpha,
    [[maybe_unused]] int64_t lda,
    [[maybe_unused]] int64_t incx,
    at::BFloat16 beta,
    [[maybe_unused]] int64_t incy) {
  return (trans == 'T' || trans == 't') && incx == 1 && alpha == 1.0 &&
      beta == 0.0;
}

// We need the shift for reduce(), hence the extra constants.
static constexpr auto kF16ElementsPerIterationShift = 7;
static constexpr auto kF16ElementsPerIteration = 1 << kF16ElementsPerIterationShift;
static_assert(kF16ElementsPerIteration == 128);

static constexpr auto kF16ElementsPerRegisterShift = 3;
static constexpr auto kF16ElementsPerRegister = 1 << kF16ElementsPerRegisterShift;
static_assert(kF16ElementsPerRegister == 8);

static constexpr auto kF16RegistersPerIterationShift = kF16ElementsPerIterationShift - kF16ElementsPerRegisterShift;
static constexpr auto kF16RegistersPerIteration = 1 << kF16RegistersPerIterationShift;
static_assert(kF16RegistersPerIteration == kF16ElementsPerIteration / kF16ElementsPerRegister);

// The below reduce overload and fp16_dot_with_fp32_arith are adapted
// from llama.cpp's ggml_vec_dot_f32 and surrounding utility
// functions. See NOTE [ GGML Copyright Notice ] above for the
// required notice.

// We need the shift for reduce(), hence the extra constants.
static constexpr auto kF32ElementsPerIterationShift = 5;
static constexpr auto kF32ElementsPerIteration = 1 << kF32ElementsPerIterationShift;
static_assert(kF32ElementsPerIteration == 32);

static constexpr auto kF32ElementsPerRegisterShift = 2;
static constexpr auto kF32ElementsPerRegister = 1 << kF32ElementsPerRegisterShift;
static_assert(kF32ElementsPerRegister == 4);

static constexpr auto kF32RegisterPairsPerIteration = 4;
static constexpr auto kF32RegistersPerIteration = kF32RegisterPairsPerIteration * 2;
static constexpr auto kF32RegistersPerIterationShift = 3;
static_assert(kF32RegistersPerIteration == kF32ElementsPerIteration / kF32ElementsPerRegister);
static_assert(kF32RegistersPerIteration == 1 << kF32RegistersPerIterationShift);

<<<<<<< HEAD
=======
static inline float reduce(vec::VectorizedN<float, kF32RegistersPerIteration>& x) {
  int offset = kF32RegistersPerIteration;
  c10::ForcedUnroll<kF32RegistersPerIterationShift>{}([&offset, &x](auto idx) {
    offset /= 2;
    for (int i = 0; i < offset; ++i) {
      x[i] = vaddq_f32(x[i], x[offset + i]);
    }
  });
  return vaddvq_f32(x[0]);
}

namespace {
// Returns (acc_low + a_low_half * b_low_half, acc_high + a_high_half * b_high_half)
std::pair<vec::Vectorized<float>, vec::Vectorized<float>> inline fmadd(
    const vec::Vectorized<c10::Half>& a,
    const vec::Vectorized<c10::Half>& b,
    const vec::Vectorized<float>& acc_low,
    const vec::Vectorized<float>& acc_high) {
#ifdef __ARM_FEATURE_FP16_FML
  return std::make_pair(vfmlalq_low_f16(acc_low, a, b), vfmlalq_high_f16(acc_high, a, b));
#else
  const auto [a_float_low, a_float_high] = convert_half_float(a);
  const auto [b_float_low, b_float_high] = convert_half_float(b);
  return std::make_pair(fmadd(a_float_low, b_float_low, acc_low), fmadd(a_float_high, b_float_high, acc_high));
#endif
}
} // namespace

static C10_ALWAYS_INLINE void dot_with_fp32_arith_main_inner_loop_no_bfdot(
  const Half* vec1,
  const Half* vec2,
  vec::VectorizedN<float, kF32RegistersPerIteration>& sum,
  int registerPairIndex) {
  // Load a pair of f32 registers at a time.
  const auto temp_vec1 = vec::Vectorized<Half>::loadu(&vec1[registerPairIndex * vec::Vectorized<Half>::size()]);
  const auto temp_vec2 = vec::Vectorized<Half>::loadu(&vec2[registerPairIndex * vec::Vectorized<Half>::size()]);

  const auto [result_low, result_high] = fmadd(temp_vec1, temp_vec2, sum[2 * registerPairIndex], sum[2 * registerPairIndex + 1]);
  sum[2 * registerPairIndex] = result_low;
  sum[2 * registerPairIndex + 1] = result_high;
}


static inline float32x4_t f32_fma_f16(float32x4_t a, float16x4_t b, float16x4_t c) {
#ifdef __ARM_FEATURE_FP16_FML
  // NOTE: this instruction is an optional instruction in ARM v8.2 and
  // v8.3, but mandatory in v8.4 per
  // https://developer.arm.com/documentation/ddi0596/2021-03/SIMD-FP-Instructions/FMLAL--FMLAL2--vector---Floating-point-fused-Multiply-Add-Long-to-accumulator--vector--?lang=en
  // I'm not certain that I have the right feature test macro.
  return vfmlalq_low_f16(a, vcombine_f16(b, vdup_n_f16(0)), vcombine_f16(c, vdup_n_f16(0)));
#else
  return vec::fmadd(vec::Vectorized<float>(vcvt_f32_f16(b)), vec::Vectorized<float>(vcvt_f32_f16(c)), vec::Vectorized<float>(a));
#endif
}

static C10_ALWAYS_INLINE void dot_with_fp32_arith_vectorized_tail_inner_loop_no_bfdot(
    const Half* vec1,
    const Half* vec2,
    vec::Vectorized<float>* tail_sum,
    int idx) {
  const auto temp_vec1 = vld1_f16(reinterpret_cast<const float16_t*>(&vec1[idx]));
  const auto temp_vec2 = vld1_f16(reinterpret_cast<const float16_t*>(&vec2[idx]));
  *tail_sum = f32_fma_f16(*tail_sum, temp_vec1, temp_vec2);
}

>>>>>>> 0cca7512
static float32x4_t to_bfloat16(uint16x4_t u16) {
  int32x4_t shift = vdupq_n_s32(16);
  return vreinterpretq_f32_u32(vshlq_u32(vmovl_u16(u16), shift));
}

static inline float32x4_t f32_fma(float32x4_t a, float32x4_t b, float32x4_t c) {
#ifdef __ARM_FEATURE_FMA
  return vfmaq_f32(a, b, c);
#else
  return vaddq_f32(a, vmulq_f32(b, c));
#endif
}

static float32x4_t f32_fma_bf16(float32x4_t a, uint16x4_t b, uint16x4_t c) {
  return f32_fma(a, to_bfloat16(b), to_bfloat16(c));
}

#if defined(__clang__) && __clang_major__ > 15
// https://godbolt.org/z/z8P4Yncra
#define COMPILER_SUPPORTS_BF16_TARGET 1
#elif !defined(__clang__) && defined(__GNUC__) && __GNUC__ >= 10
// https://gcc.gnu.org/gcc-10/changes.html
// https://godbolt.org/z/cdGG7vn8o
#define COMPILER_SUPPORTS_BF16_TARGET 1
#else
#define COMPILER_SUPPORTS_BF16_TARGET 0
#endif

#if COMPILER_SUPPORTS_BF16_TARGET
#define TARGET_ARM_BF16_ATTRIBUTE __attribute__((target("arch=armv8.2-a+bf16")))

TARGET_ARM_BF16_ATTRIBUTE static C10_ALWAYS_INLINE float32x4_t
f32_dot_bf16(float32x4_t a, bfloat16x8_t b, bfloat16x8_t c) {
  return vbfdotq_f32(a, b, c);
}

TARGET_ARM_BF16_ATTRIBUTE static C10_ALWAYS_INLINE void
dot_with_fp32_arith_main_inner_loop_bfdot(
    const BFloat16* vec1,
    const BFloat16* vec2,
    vec::VectorizedN<float, kF32RegistersPerIteration>& sum,
    int registerPairIndex) {
  const bfloat16x8_t temp_vec1 = vld1q_bf16(reinterpret_cast<const __bf16*>(
                                                &vec1[registerPairIndex * 2 * vec::Vectorized<float>::size()]));
  const bfloat16x8_t temp_vec2 = vld1q_bf16(reinterpret_cast<const __bf16*>(
                                                &vec2[registerPairIndex * 2 * vec::Vectorized<float>::size()]));
  sum[registerPairIndex] =
    f32_dot_bf16(sum[registerPairIndex], temp_vec1, temp_vec2);
}

// See NOTE [GCC code duplication] below for why we have _bfdot and
// _no_bfdot versions of
// dot_with_fp32_arith_vectorized_tail_inner_loop.
TARGET_ARM_BF16_ATTRIBUTE C10_ALWAYS_INLINE
static void dot_with_fp32_arith_vectorized_tail_inner_loop_bfdot(
    const at::BFloat16* vec1,
    const at::BFloat16* vec2,
    vec::Vectorized<float>* tail_sum,
    int idx) {
  const auto temp_vec1 = vld1_u16(reinterpret_cast<const uint16_t*>(&vec1[idx]));
  const auto temp_vec2 = vld1_u16(reinterpret_cast<const uint16_t*>(&vec2[idx]));
  *tail_sum = f32_fma_bf16(*tail_sum, temp_vec1, temp_vec2);
}

#else
#define TARGET_ARM_BF16_ATTRIBUTE
#endif // COMPILER_SUPPORTS_BF16_TARGET

static C10_ALWAYS_INLINE void dot_with_fp32_arith_main_inner_loop_no_bfdot(
    const BFloat16* vec1,
    const BFloat16* vec2,
    vec::VectorizedN<float, kF32RegistersPerIteration>& sum,
    int registerPairIndex) {
  const uint16x8_t temp_vec1 = vld1q_u16(reinterpret_cast<const uint16_t*>(
                                             &vec1[registerPairIndex * 2 * vec::Vectorized<float>::size()]));
  const uint16x8_t temp_vec2 = vld1q_u16(reinterpret_cast<const uint16_t*>(
                                             &vec2[registerPairIndex * 2 * vec::Vectorized<float>::size()]));

  sum[2 * registerPairIndex] = f32_fma_bf16(
      sum[2 * registerPairIndex],
      vget_low_u16(temp_vec1),
      vget_low_u16(temp_vec2));
  sum[2 * registerPairIndex + 1] = f32_fma_bf16(
      sum[2 * registerPairIndex + 1],
      vget_high_u16(temp_vec1),
      vget_high_u16(temp_vec2));
}

static C10_ALWAYS_INLINE void dot_with_fp32_arith_vectorized_tail_inner_loop_no_bfdot(
    const at::BFloat16* vec1,
    const at::BFloat16* vec2,
    vec::Vectorized<float>* tail_sum,
    int idx) {
  const auto temp_vec1 = vld1_u16(reinterpret_cast<const uint16_t*>(&vec1[idx]));
  const auto temp_vec2 = vld1_u16(reinterpret_cast<const uint16_t*>(&vec2[idx]));
  *tail_sum = f32_fma_bf16(*tail_sum, temp_vec1, temp_vec2);
}

namespace {
static inline float reduce(vec::VectorizedN<float, kF32RegistersPerIteration>& x) {
  int offset = kF32RegistersPerIteration;
  c10::ForcedUnroll<kF32RegistersPerIterationShift>{}([&offset, &x](auto idx) {
    offset /= 2;
    for (int i = 0; i < offset; ++i) {
      x[i] = vaddq_f32(x[i], x[offset + i]);
    }
  });
  return vaddvq_f32(x[0]);
}

#if COMPILER_SUPPORTS_BF16_TARGET
template <int n>
struct ForcedUnrollTargetBFloat16 {
  template <typename Func>
  TARGET_ARM_BF16_ATTRIBUTE C10_ALWAYS_INLINE void operator()(const Func& f) const {
    ForcedUnrollTargetBFloat16<n - 1>{}(f);
    f(n - 1);
  }
};

template <>
struct ForcedUnrollTargetBFloat16<1> {
  template <typename Func>
  TARGET_ARM_BF16_ATTRIBUTE C10_ALWAYS_INLINE void operator()(const Func& f) const {
    f(0);
  }
};

C10_ALWAYS_INLINE TARGET_ARM_BF16_ATTRIBUTE auto
dot_with_fp32_arith_main_loop_bfdot(
    const BFloat16* vec1,
    const BFloat16* vec2,
    int64_t len) {
  vec::VectorizedN<float, kF32RegistersPerIteration> sum(0);
  const auto len_aligned = len & ~(kF32ElementsPerIteration - 1);
  for (int j = 0; j < len_aligned ; j += kF32ElementsPerIteration) {
    const auto* vec1_ = vec1 + j;
    const auto* vec2_ = vec2 + j;
    ForcedUnrollTargetBFloat16<kF32RegisterPairsPerIteration>{}([vec1_, vec2_, &sum](auto k)
                                                                C10_ALWAYS_INLINE_ATTRIBUTE TARGET_ARM_BF16_ATTRIBUTE {
      dot_with_fp32_arith_main_inner_loop_bfdot(vec1_, vec2_, sum, k);
    });
  }
  return reduce(sum);
}
#endif // COMPILER_SUPPORTS_BF16_TARGET

template <typename T>
C10_ALWAYS_INLINE auto
dot_with_fp32_arith_main_loop_no_bfdot(
    const T* vec1,
    const T* vec2,
    int64_t len) {
  vec::VectorizedN<float, kF32RegistersPerIteration> sum(0);

  const auto len_aligned = len & ~(kF32ElementsPerIteration - 1);
  for (int j = 0; j < len_aligned ; j += kF32ElementsPerIteration) {
    const auto* vec1_ = vec1 + j;
    const auto* vec2_ = vec2 + j;
    c10::ForcedUnroll<kF32RegisterPairsPerIteration>{}([vec1_, vec2_, &sum](auto k) C10_ALWAYS_INLINE_ATTRIBUTE {
      dot_with_fp32_arith_main_inner_loop_no_bfdot(vec1_, vec2_, sum, k);
    });
  }
  return reduce(sum);
}

template <typename T>
struct half_to_float16 {
  using type = T;
};

#ifdef __aarch64__
template <>
struct half_to_float16<Half> {
  using type = float16_t;
};
#endif

template <typename T>
using half_to_float16_t = typename half_to_float16<T>::type;

// NOTE [GCC code duplication]: The first attempt at landing BFDOT support with
// TARGET_ARM_BF16_ATTRIBUTE failed because unlike clang, GCC will not
// allow inlining a non-bf16-specific function into a bf16-specific
// function. We can work around this by duplicating the code into the
// bfdot and non-bfdot callsites. The code is in this macro to avoid
// actual copy/paste.
#define DOT_WITH_FP32_ARITH_TAIL_AFTER_MAIN_LOOP_BODY(bfdot_suffix)     \
  /* First-tier tail fixup: make sure we handle workloads that can */   \
  /* benefit from vectorization, but don't fit into our fully unrolled */ \
  /* loop above. */                                                     \
  vec::Vectorized<float> tail_sum(0);                                   \
  const auto len_aligned = len & ~(kF32ElementsPerIteration - 1);       \
  const auto len_aligned_4 = len & ~3;                                  \
  for (int j = len_aligned; j < len_aligned_4; j += 4) {                \
    dot_with_fp32_arith_vectorized_tail_inner_loop##bfdot_suffix(vec1, vec2, &tail_sum, j); \
  }                                                                     \
  auto reduced_tail = vpaddq_f32(tail_sum, tail_sum);                   \
  reduced_sum += vgetq_lane_f32(vpaddq_f32(reduced_tail, reduced_tail), 0); \
                                                                        \
  /* Second-tier tail fixup: handle all workloads. */                   \
  for (int j = len_aligned_4; j < len; ++j) {                           \
    /* We use half_to_float16_t here because changing to Half was */    \
    /* causing arithmetic to at fp16 precision, but the necessary */    \
    /* necessary behavior to pass python test/test_mps.py -k */         \
    /* test_output_grad_match_nn_functional_linear_cpu_float16 is */    \
    /* fp32. (I'm not sure exactly why this fixes it.) */               \
    half_to_float16_t<std::decay_t<decltype(vec1[j])>> x1 = vec1[j];    \
    half_to_float16_t<std::decay_t<decltype(vec2[j])>> x2 = vec2[j];    \
    reduced_sum += x1 * x2;                                             \
  }                                                                     \
  return reduced_sum

#if COMPILER_SUPPORTS_BF16_TARGET
TARGET_ARM_BF16_ATTRIBUTE float
dot_with_fp32_arith_bfdot(const BFloat16* vec1, const BFloat16* vec2, int64_t len) {
  auto reduced_sum = dot_with_fp32_arith_main_loop_bfdot(vec1, vec2, len);
  DOT_WITH_FP32_ARITH_TAIL_AFTER_MAIN_LOOP_BODY(_bfdot);
}
#endif // COMPILER_SUPPORTS_BF16_TARGET

template <typename T>
C10_ALWAYS_INLINE float
dot_with_fp32_arith_no_bfdot(const T* vec1, const T* vec2, int64_t len) {
  auto reduced_sum = dot_with_fp32_arith_main_loop_no_bfdot(vec1, vec2, len);
  DOT_WITH_FP32_ARITH_TAIL_AFTER_MAIN_LOOP_BODY(_no_bfdot);
}
#undef DOT_WITH_FP32_ARITH_TAIL_AFTER_MAIN_LOOP_BODY
} // namespace

float bf16_dot_with_fp32_arith(const at::BFloat16* vec1, const at::BFloat16* vec2, int64_t len) {
#if COMPILER_SUPPORTS_BF16_TARGET
  if (cpuinfo_has_arm_bf16()) {
    return dot_with_fp32_arith_bfdot(vec1, vec2, len);
  } else
#endif
  {
    return dot_with_fp32_arith_no_bfdot(vec1, vec2, len);
  }
}

static void bf16_gemv_trans_fp32_arith_by_dot_products(const int m, const int n, const at::BFloat16* a, const int lda, const at::BFloat16 *x, at::BFloat16* y, int incy) {
  parallel_for(0, n, 1, [&](int begin, int end) {
    for (int i = begin; i < end; ++i) {
      y[i * incy] = bf16_dot_with_fp32_arith(x, a + lda * i, m);
    }
  });
}

float fp16_dot_with_fp32_arith(
  const Half* x,
  const Half* a,
  int64_t len) {
  return fp16_dot_with_fp32_arith_stub(kCPU, x, a, len);
}

void fp16_gemv_trans(
    const int m,
    const int n,
    const float alpha,
    const Half* a,
    const int lda,
    const Half* x,
    const int incx,
    const float beta,
    Half* y,
    const int incy) {
  fp16_gemv_trans_stub(kCPU, m, n, alpha, a, lda, x, incx, beta, y, incy);
}

void bf16_gemv_trans(
  const int m,
  const int n,
  const at::BFloat16 alpha,
  const at::BFloat16* a,
  const int lda,
  const at::BFloat16* x,
  const int incx,
  const at::BFloat16 beta,
  at::BFloat16* y,
  const int incy) {
  TORCH_INTERNAL_ASSERT_DEBUG_ONLY(incx == 1 && alpha == 1.0 && beta == 0.0);
  return bf16_gemv_trans_fp32_arith_by_dot_products(m, n, a, lda, x, y, incy);
}


#ifdef __ARM_FEATURE_FP16_SCALAR_ARITHMETIC
static void fp16_gemv_notrans_fp16_arith(int m, int n, const float16_t* a, const int lda, const float16_t *x, float16_t *y) {
  for (auto j = 0; j < n; j++) {
    auto vecCol = vdup_n_f16(x[j]);
    const auto* column = a + lda * j;
    for (auto i = 0; i < m; i += 4) {
      auto yf16 = y + i;
      auto matRow = vld1_f16(column + i);
      auto resVec = j != 0 ? vld1_f16(yf16) : vdup_n_f16(0);
      resVec = vfma_lane_f16(resVec, matRow, vecCol, 0);
      vst1_f16(yf16, resVec);
    }
  }
}
#endif

static void fp16_gemv_notrans_fp32_arith(int m, int n, const float16_t* a, const int lda, const float16_t *x, float16_t *y) {
  std::vector<float> sum(m);
  for (auto j = 0; j < n; j++) {
    auto vecCol = vdup_n_f32(x[j]);
    const auto* column = a + lda * j;
    for (auto i = 0; i < m; i += 4) {
      auto sf32 = sum.data() + i;
      auto matRow = vcvt_f32_f16(vld1_f16(column + i));
      auto resVec = j != 0 ? vld1q_f32(sf32) : vdupq_n_f32(0);
      resVec = vfmaq_lane_f32(resVec, matRow, vecCol, 0);
      vst1q_f32(sf32, resVec);
    }
  }

  for (auto i = 0; i < m; i+= 4) {
    vst1_f16(y + i, vcvt_f16_f32(vld1q_f32(sum.data() + i)));
  }
}

void fp16_gemv_notrans(
    const int m,
    const int n,
    const float alpha,
    const Half* a,
    const int lda,
    const Half* x,
    const int incx,
    const float beta,
    Half* y,
    const int incy) {
  if (incx == 1 && alpha == 1.0 && beta == 0.0 && m % 4 == 0 && incy == 1) {
#ifdef __ARM_FEATURE_FP16_SCALAR_ARITHMETIC
    if (at::globalContext().allowFP16ReductionCPU())  {
      return fp16_gemv_notrans_fp16_arith(m, n, reinterpret_cast<const float16_t*>(a), lda, reinterpret_cast<const float16_t*>(x), reinterpret_cast<float16_t*>(y));
    }
#endif
    return fp16_gemv_notrans_fp32_arith(m, n, reinterpret_cast<const float16_t*>(a), lda, reinterpret_cast<const float16_t*>(x), reinterpret_cast<float16_t*>(y));
  }
  std::vector<float> sum(m);
  for (const auto j : c10::irange(n)) {
    const auto* column_ = a + lda * j;
    auto z = alpha * x[j * incx];
    for (const auto i : c10::irange(m)) {
      sum[i] += z * column_[i];
    }
  }
  if (beta == 0.0) {
    for (const auto i : c10::irange(m)) {
      y[i * incy] = sum[i];
    }
  } else {
    for (const auto i : c10::irange(m)) {
      y[i * incy] += sum[i];
    }
  }
}

template <>
void gemv_fast_path<at::Half>(
    const char* trans,
    const int* m,
    const int* n,
    const at::Half* alpha,
    const at::Half* a,
    const int* lda,
    const at::Half* x,
    const int* incx,
    const at::Half* beta,
    at::Half* y,
    const int* incy) {
  using namespace c10::detail;
  if ((trans[0] == 'T') || (trans[0] == 't')) {
    fp16_gemv_trans(
        *m,
        *n,
        fp16_from_bits(alpha->x),
        a,
        *lda,
        x,
        *incx,
        fp16_from_bits(beta->x),
        y,
        *incy);
  } else {
    fp16_gemv_notrans(
        *m,
        *n,
        fp16_from_bits(alpha->x),
        a,
        *lda,
        x,
        *incx,
        fp16_from_bits(beta->x),
        y,
        *incy);
  }
}

template <>
void gemv_fast_path<at::BFloat16>(
    const char* trans,
    const int* m,
    const int* n,
    const at::BFloat16* alpha,
    const at::BFloat16* a,
    const int* lda,
    const at::BFloat16* x,
    const int* incx,
    const at::BFloat16* beta,
    at::BFloat16* y,
    const int* incy) {
  TORCH_INTERNAL_ASSERT_DEBUG_ONLY(trans[0] == 'T' || trans[0] == 't');
  bf16_gemv_trans(
    *m,
    *n,
    *alpha,
    a,
    *lda,
    x,
    *incx,
    *beta,
    y,
    *incy);
}
#else // defined(__aarch64__) && !defined(C10_MOBILE)
INSTANTIATE(c10::Half);
INSTANTIATE(c10::BFloat16);
#endif // defined(__aarch64__) && !defined(C10_MOBILE)
#undef INSTANTIATE

} // namespace blas_impl

template <typename scalar_t>
inline void scal(int64_t n, scalar_t a, scalar_t *x, int64_t incx)
{
  if (n == 1) incx = 1;
#if AT_BUILD_WITH_BLAS()
  if (blas_impl::scal_use_fast_path<scalar_t>(n, incx)) {
    int i_n = (int)n;
    int i_incx = (int)incx;
    blas_impl::scal_fast_path<scalar_t>(&i_n, &a, x, &i_incx);
    return;
  }
#endif
  for (const auto i : c10::irange(n)) {
    if (a == scalar_t(0)) {
      x[i * incx] = 0;
    } else {
      x[i * incx] *= a;
    }
  }
}

template<typename scalar_t>
void gemv(char trans, int64_t m, int64_t n, scalar_t alpha, const scalar_t *a, int64_t lda, const scalar_t *x, int64_t incx, scalar_t beta, scalar_t *y, int64_t incy) {
  if(n == 1) lda = m;

#if AT_BUILD_WITH_BLAS()
  if (blas_impl::gemv_use_fast_path<scalar_t>(trans, m, n, alpha, lda, incx, beta, incy)) {
    TORCH_CHECK(lda >= std::max<int64_t>(1L, m), "lda should be at least max(1,", m, "), but have ", lda);
    int i_m = (int)m;
    int i_n = (int)n;
    int i_lda = (int)lda;
    int i_incx = (int)incx;
    int i_incy = (int)incy;
    blas_impl::gemv_fast_path<scalar_t>(&trans, &i_m, &i_n, &alpha, a, &i_lda, x, &i_incx, &beta, y, &i_incy);
    return;
  }
#endif

  using opmath_t = at::opmath_type<scalar_t>;
  if ((trans == 'T') || (trans == 't')) {
    for (const auto i : c10::irange(n)) {
      opmath_t sum = 0;
      const scalar_t *row_ = a + lda * i;
      for (const auto j : c10::irange(m)) {
        sum += x[j * incx] * row_[j];
      }
      if (beta == scalar_t(0)) {
        y[i * incy] = alpha * sum;
      } else {
        y[i * incy] = beta * y[i * incy] + alpha * sum;
      }
    }
  } else {
    if (beta != scalar_t(1) && beta != scalar_t(0)) scal<scalar_t>(m, beta, y, incy);

    constexpr bool is_low_precision = !std::is_same_v<opmath_t, scalar_t>;
    std::vector<opmath_t> sum;
    if constexpr (is_low_precision) {
      sum.resize(m);
    }
    for (const auto j : c10::irange(n)) {
      const scalar_t *column_ = a + lda * j;
      opmath_t z = alpha * static_cast<opmath_t>(x[j * incx]);
      for (const auto i : c10::irange(m)) {
        //output values are ignored if beta is 0, and set to 0, nans and infs are not propagated
        if (j==0 && beta==scalar_t(0)) {
          if constexpr (!is_low_precision) {
            y[i * incy] = 0;
          }
        }
        if constexpr (is_low_precision) {
          sum[i] += z * column_[i];
        } else {
          y[i * incy] += z * column_[i];
        }
      }
    }
    if constexpr (is_low_precision) {
      if (beta == scalar_t(0)) {
        for (const auto i : c10::irange(m)) {
          y[i * incy] = sum[i];
        }
      } else {
        for (const auto i : c10::irange(m)) {
          y[i * incy] += sum[i];
        }
      }
    }
  }
  return;
}

#define INSTANTIATE(scalar_t, _) \
template void gemv<scalar_t>(char trans, int64_t m, int64_t n, scalar_t alpha, const scalar_t *a, int64_t lda, const scalar_t *x, int64_t incx, scalar_t beta, scalar_t *y, int64_t incy);
AT_FORALL_SCALAR_TYPES_AND2(BFloat16, Half, INSTANTIATE);
AT_FORALL_COMPLEX_TYPES(INSTANTIATE);
#undef INSTANTIATE

namespace blas_impl {
#if AT_BUILD_WITH_BLAS()
static float dot_fast_path(int n, float* x, int incx, float* y, int incy) {
  // NOLINTNEXTLINE(bugprone-narrowing-conversions,cppcoreguidelines-narrowing-conversions)
  return sdot_(&n, x, &incx, y, &incy);
}

static double dot_fast_path(int n, double* x, int incx, double* y, int incy) {
  return ddot_(&n, x, &incx, y, &incy);
}

static c10::complex<float> vdot_fast_path(int n, c10::complex<float>* x, int incx, c10::complex<float>* y, int incy) {
  c10::complex<float> result;
  cdotc_(reinterpret_cast<std::complex<float>* >(&result), &n, reinterpret_cast<std::complex<float>*>(x), &incx, reinterpret_cast<std::complex<float>*>(y), &incy);
  return result;
}

static c10::complex<double> vdot_fast_path(int n, c10::complex<double>* x, int incx, c10::complex<double>* y, int incy) {
  c10::complex<double> result;
  zdotc_(reinterpret_cast<std::complex<double>* >(&result), &n, reinterpret_cast<std::complex<double>*>(x), &incx, reinterpret_cast<std::complex<double>*>(y), &incy);
  return result;
}

static c10::complex<double> dot_fast_path(int n, c10::complex<double>* x, int incx, c10::complex<double>* y, int incy) {
  c10::complex<double> result;
  zdotu_(reinterpret_cast<std::complex<double>* >(&result), &n, reinterpret_cast<std::complex<double>*>(x), &incx, reinterpret_cast<std::complex<double>*>(y), &incy);
  return result;
}

static c10::complex<float> dot_fast_path(int n, c10::complex<float>* x, int incx, c10::complex<float>* y, int incy) {
  c10::complex<float> result;
  cdotu_(reinterpret_cast<std::complex<float>* >(&result), &n, reinterpret_cast<std::complex<float>*>(x), &incx, reinterpret_cast<std::complex<float>*>(y), &incy);
  return result;
}
#endif

template <typename scalar_t, typename Functor>
scalar_t dot_naive(
    int64_t n,
    scalar_t* x,
    int64_t incx,
    scalar_t* y,
    int64_t incy,
    Functor op) {
  // NOLINTNEXTLINE(cppcoreguidelines-init-variables)
  int64_t i;
  using opmath_t = at::opmath_type<scalar_t>;
  opmath_t sum = 0;
  for (i = 0; i < n; i++) {
    sum += op(static_cast<opmath_t>(x[i * incx]), static_cast<opmath_t>(y[i * incy]));
  }
  return static_cast<scalar_t>(sum);
}

} // namespace blas_impl

template <typename scalar_t>
scalar_t dot_impl_floating(int64_t n, scalar_t* x, int64_t incx, scalar_t* y, int64_t incy)
{
  if (n == 1) {
    incx = 1;
    incy = 1;
  }
#if AT_BUILD_WITH_BLAS()
        if ((n <= INT_MAX) && (incx <= INT_MAX) && (incy <= INT_MAX)) {
          return blas_impl::dot_fast_path(n, x, incx, y, incy);
        } else {
          return blas_impl::dot_naive(n, x, incx, y, incy, std::multiplies<scalar_t>{});
        }
#else
        { return blas_impl::dot_naive(n, x, incx, y, incy, std::multiplies<scalar_t>{}); }
#endif
}

template <typename scalar_t>
scalar_t dot_impl(int64_t n, scalar_t* x, int64_t incx, scalar_t* y, int64_t incy) {
  if (n == 1) {
    incx = 1;
    incy = 1;
  }
  return blas_impl::dot_naive(n, x, incx, y, incy, std::multiplies<scalar_t>{});
}

template <>
float dot_impl(int64_t n, float* x, int64_t incx, float* y, int64_t incy) {
  return dot_impl_floating(n, x, incx, y, incy);
}

template <>
double dot_impl(int64_t n, double* x, int64_t incx, double* y, int64_t incy) {
  return dot_impl_floating(n, x, incx, y, incy);
}

template <>
c10::complex<double> dot_impl(int64_t n, c10::complex<double>* x, int64_t incx, c10::complex<double>* y, int64_t incy) {
  return dot_impl_floating(n, x, incx, y, incy);
}

template <>
c10::complex<float> dot_impl(int64_t n, c10::complex<float>* x, int64_t incx, c10::complex<float>* y, int64_t incy) {
  return dot_impl_floating(n, x, incx, y, incy);
}

namespace {
template <typename scalar_t>
struct vdot_op {
  scalar_t operator()(scalar_t x, scalar_t y) {
    return std::conj(x) * y;
  }
};
} // anonymous namespace

template <typename scalar_t>
scalar_t vdot_impl(int64_t n, scalar_t* x, int64_t incx, scalar_t* y, int64_t incy) {
  if (n == 1) {
    incx = 1;
    incy = 1;
  }
#if AT_BUILD_WITH_BLAS()
        if ((n <= INT_MAX) && (incx <= INT_MAX) && (incy <= INT_MAX)) {
          return blas_impl::vdot_fast_path(n, x, incx, y, incy);
        } else {
          return blas_impl::dot_naive(n, x, incx, y, incy, vdot_op<scalar_t>{});
        }
#else
        { return blas_impl::dot_naive(n, x, incx, y, incy, vdot_op<scalar_t>{}); }
#endif
}

// Skip reinstantiating the explicitly specialized types `float` and `double`.
#define INSTANTIATE_DOT_IMPL(scalar_t)  \
  template scalar_t dot_impl<scalar_t>( \
      int64_t n, scalar_t * x, int64_t incx, scalar_t * y, int64_t incy);
INSTANTIATE_DOT_IMPL(uint8_t);
INSTANTIATE_DOT_IMPL(int8_t);
INSTANTIATE_DOT_IMPL(int16_t);
INSTANTIATE_DOT_IMPL(int);
INSTANTIATE_DOT_IMPL(int64_t);
INSTANTIATE_DOT_IMPL(c10::Half);
INSTANTIATE_DOT_IMPL(c10::BFloat16);

#define INSTANTIATE_VDOT_IMPL(scalar_t)  \
  template scalar_t vdot_impl<scalar_t>( \
      int64_t n, scalar_t * x, int64_t incx, scalar_t * y, int64_t incy);
INSTANTIATE_VDOT_IMPL(c10::complex<float>);
INSTANTIATE_VDOT_IMPL(c10::complex<double>);

#undef INSTANTIATE_DOT_IMPL

} // namespace at::native
C10_DIAGNOSTIC_POP()<|MERGE_RESOLUTION|>--- conflicted
+++ resolved
@@ -308,11 +308,6 @@
 static constexpr auto kF16RegistersPerIteration = 1 << kF16RegistersPerIterationShift;
 static_assert(kF16RegistersPerIteration == kF16ElementsPerIteration / kF16ElementsPerRegister);
 
-// The below reduce overload and fp16_dot_with_fp32_arith are adapted
-// from llama.cpp's ggml_vec_dot_f32 and surrounding utility
-// functions. See NOTE [ GGML Copyright Notice ] above for the
-// required notice.
-
 // We need the shift for reduce(), hence the extra constants.
 static constexpr auto kF32ElementsPerIterationShift = 5;
 static constexpr auto kF32ElementsPerIteration = 1 << kF32ElementsPerIterationShift;
@@ -328,74 +323,6 @@
 static_assert(kF32RegistersPerIteration == kF32ElementsPerIteration / kF32ElementsPerRegister);
 static_assert(kF32RegistersPerIteration == 1 << kF32RegistersPerIterationShift);
 
-<<<<<<< HEAD
-=======
-static inline float reduce(vec::VectorizedN<float, kF32RegistersPerIteration>& x) {
-  int offset = kF32RegistersPerIteration;
-  c10::ForcedUnroll<kF32RegistersPerIterationShift>{}([&offset, &x](auto idx) {
-    offset /= 2;
-    for (int i = 0; i < offset; ++i) {
-      x[i] = vaddq_f32(x[i], x[offset + i]);
-    }
-  });
-  return vaddvq_f32(x[0]);
-}
-
-namespace {
-// Returns (acc_low + a_low_half * b_low_half, acc_high + a_high_half * b_high_half)
-std::pair<vec::Vectorized<float>, vec::Vectorized<float>> inline fmadd(
-    const vec::Vectorized<c10::Half>& a,
-    const vec::Vectorized<c10::Half>& b,
-    const vec::Vectorized<float>& acc_low,
-    const vec::Vectorized<float>& acc_high) {
-#ifdef __ARM_FEATURE_FP16_FML
-  return std::make_pair(vfmlalq_low_f16(acc_low, a, b), vfmlalq_high_f16(acc_high, a, b));
-#else
-  const auto [a_float_low, a_float_high] = convert_half_float(a);
-  const auto [b_float_low, b_float_high] = convert_half_float(b);
-  return std::make_pair(fmadd(a_float_low, b_float_low, acc_low), fmadd(a_float_high, b_float_high, acc_high));
-#endif
-}
-} // namespace
-
-static C10_ALWAYS_INLINE void dot_with_fp32_arith_main_inner_loop_no_bfdot(
-  const Half* vec1,
-  const Half* vec2,
-  vec::VectorizedN<float, kF32RegistersPerIteration>& sum,
-  int registerPairIndex) {
-  // Load a pair of f32 registers at a time.
-  const auto temp_vec1 = vec::Vectorized<Half>::loadu(&vec1[registerPairIndex * vec::Vectorized<Half>::size()]);
-  const auto temp_vec2 = vec::Vectorized<Half>::loadu(&vec2[registerPairIndex * vec::Vectorized<Half>::size()]);
-
-  const auto [result_low, result_high] = fmadd(temp_vec1, temp_vec2, sum[2 * registerPairIndex], sum[2 * registerPairIndex + 1]);
-  sum[2 * registerPairIndex] = result_low;
-  sum[2 * registerPairIndex + 1] = result_high;
-}
-
-
-static inline float32x4_t f32_fma_f16(float32x4_t a, float16x4_t b, float16x4_t c) {
-#ifdef __ARM_FEATURE_FP16_FML
-  // NOTE: this instruction is an optional instruction in ARM v8.2 and
-  // v8.3, but mandatory in v8.4 per
-  // https://developer.arm.com/documentation/ddi0596/2021-03/SIMD-FP-Instructions/FMLAL--FMLAL2--vector---Floating-point-fused-Multiply-Add-Long-to-accumulator--vector--?lang=en
-  // I'm not certain that I have the right feature test macro.
-  return vfmlalq_low_f16(a, vcombine_f16(b, vdup_n_f16(0)), vcombine_f16(c, vdup_n_f16(0)));
-#else
-  return vec::fmadd(vec::Vectorized<float>(vcvt_f32_f16(b)), vec::Vectorized<float>(vcvt_f32_f16(c)), vec::Vectorized<float>(a));
-#endif
-}
-
-static C10_ALWAYS_INLINE void dot_with_fp32_arith_vectorized_tail_inner_loop_no_bfdot(
-    const Half* vec1,
-    const Half* vec2,
-    vec::Vectorized<float>* tail_sum,
-    int idx) {
-  const auto temp_vec1 = vld1_f16(reinterpret_cast<const float16_t*>(&vec1[idx]));
-  const auto temp_vec2 = vld1_f16(reinterpret_cast<const float16_t*>(&vec2[idx]));
-  *tail_sum = f32_fma_f16(*tail_sum, temp_vec1, temp_vec2);
-}
-
->>>>>>> 0cca7512
 static float32x4_t to_bfloat16(uint16x4_t u16) {
   int32x4_t shift = vdupq_n_s32(16);
   return vreinterpretq_f32_u32(vshlq_u32(vmovl_u16(u16), shift));
