--- conflicted
+++ resolved
@@ -1068,76 +1068,44 @@
   const auto out_dtype_ = args.result->scalar_type();
   TORCH_CHECK(args.transa == 't' && args.transb == 'n', "Only multiplication of row-major and column-major matrices is supported by cuBLASLt");
 
-<<<<<<< HEAD
-  // Some scaled_gemms require an amax to populate lets create one here
-  Tensor amax = at::empty({0}, mat1.options().dtype(ScalarType::Float));
-
-=======
-#ifdef USE_ROCM
->>>>>>> cf31724d
   auto tuning_ctx = at::cuda::tunable::getTuningContext();
   if (tuning_ctx->IsTunableOpEnabled()) {
 #ifdef USE_ROCM
-#define TUNABLE_DISPATCH(BLASOP_A, BLASOP_B)                            \
-        if (mat1.scalar_type() == ScalarType::Float8_e4m3fnuz) {        \
-          if (mat2.scalar_type() == ScalarType::Float8_e4m3fnuz) {      \
-            static at::cuda::tunable::ScaledGemmTunableOp<              \
-                at::Float8_e4m3fnuz, at::Float8_e4m3fnuz, scalar_t,     \
-                BLASOP_A, BLASOP_B> scaledgemm{&params};                       \
-            scaledgemm(&params);                                        \
-          }                                                             \
-          else if (mat2.scalar_type() == ScalarType::Float8_e5m2fnuz) { \
-            static at::cuda::tunable::ScaledGemmTunableOp<              \
-                at::Float8_e4m3fnuz, at::Float8_e5m2fnuz, scalar_t,     \
-                BLASOP_A, BLASOP_B> scaledgemm{&params};                       \
-            scaledgemm(&params);                                        \
-          }                                                             \
-        }                                                               \
-        else if (mat1.scalar_type() == ScalarType::Float8_e5m2fnuz) {   \
-          if (mat2.scalar_type() == ScalarType::Float8_e4m3fnuz) {      \
-            static at::cuda::tunable::ScaledGemmTunableOp<              \
-                at::Float8_e5m2fnuz, at::Float8_e4m3fnuz, scalar_t,     \
-                BLASOP_A, BLASOP_B> scaledgemm{&params};                       \
-            scaledgemm(&params);                                        \
-          }                                                             \
-          else if (mat2.scalar_type() == ScalarType::Float8_e5m2fnuz) { \
-            static at::cuda::tunable::ScaledGemmTunableOp<              \
-                at::Float8_e5m2fnuz, at::Float8_e5m2fnuz, scalar_t,     \
-                BLASOP_A, BLASOP_B> scaledgemm{&params};                       \
-            scaledgemm(&params);                                        \
-          }                                                             \
+#define F8E4M3 Float8_e4m3fnuz
+#define F8E5M2 Float8_e5m2fnuz
+#else
+#define F8E4M3 Float8_e4m3fn
+#define F8E5M2 Float8_e5m2
+#endif
+#define TUNABLE_DISPATCH(BLASOP_A, BLASOP_B)                   \
+        if (mat1.scalar_type() == ScalarType::F8E4M3) {        \
+          if (mat2.scalar_type() == ScalarType::F8E4M3) {      \
+            static at::cuda::tunable::ScaledGemmTunableOp<     \
+                at::F8E4M3, at::F8E4M3, scalar_t,              \
+                BLASOP_A, BLASOP_B> scaledgemm{&params};       \
+            scaledgemm(&params);                               \
+          }                                                    \
+          else if (mat2.scalar_type() == ScalarType::F8E5M2) { \
+            static at::cuda::tunable::ScaledGemmTunableOp<     \
+                at::F8E4M3, at::F8E5M2, scalar_t,              \
+                BLASOP_A, BLASOP_B> scaledgemm{&params};       \
+            scaledgemm(&params);                               \
+          }                                                    \
+        }                                                      \
+        else if (mat1.scalar_type() == ScalarType::F8E5M2) {   \
+          if (mat2.scalar_type() == ScalarType::F8E4M3) {      \
+            static at::cuda::tunable::ScaledGemmTunableOp<     \
+                at::F8E5M2, at::F8E4M3, scalar_t,              \
+                BLASOP_A, BLASOP_B> scaledgemm{&params};       \
+            scaledgemm(&params);                               \
+          }                                                    \
+          else if (mat2.scalar_type() == ScalarType::F8E5M2) { \
+            static at::cuda::tunable::ScaledGemmTunableOp<     \
+                at::F8E5M2, at::F8E5M2, scalar_t,              \
+                BLASOP_A, BLASOP_B> scaledgemm{&params};       \
+            scaledgemm(&params);                               \
+          }                                                    \
         }
-#else
-#define TUNABLE_DISPATCH(BLASOP_A, BLASOP_B)                            \
-        if (mat1.scalar_type() == ScalarType::Float8_e4m3fn) {        \
-          if (mat2.scalar_type() == ScalarType::Float8_e4m3fn) {      \
-            static at::cuda::tunable::ScaledGemmTunableOp<              \
-                at::Float8_e4m3fn, at::Float8_e4m3fn, scalar_t,     \
-                BLASOP_A, BLASOP_B> scaledgemm{&params};                       \
-            scaledgemm(&params);                                        \
-          }                                                             \
-          else if (mat2.scalar_type() == ScalarType::Float8_e5m2) { \
-            static at::cuda::tunable::ScaledGemmTunableOp<              \
-                at::Float8_e4m3fn, at::Float8_e5m2, scalar_t,     \
-                BLASOP_A, BLASOP_B> scaledgemm{&params};                       \
-            scaledgemm(&params);                                        \
-          }                                                             \
-        }                                                               \
-        else if (mat1.scalar_type() == ScalarType::Float8_e5m2) {   \
-          if (mat2.scalar_type() == ScalarType::Float8_e4m3fn) {      \
-            static at::cuda::tunable::ScaledGemmTunableOp<              \
-                at::Float8_e5m2, at::Float8_e4m3fn, scalar_t,     \
-                BLASOP_A, BLASOP_B> scaledgemm{&params};                       \
-            scaledgemm(&params);                                        \
-          }                                                             \
-          else if (mat2.scalar_type() == ScalarType::Float8_e5m2) { \
-            static at::cuda::tunable::ScaledGemmTunableOp<              \
-                at::Float8_e5m2, at::Float8_e5m2, scalar_t,     \
-                BLASOP_A, BLASOP_B> scaledgemm{&params};                       \
-            scaledgemm(&params);                                        \
-          }                                                             \
-        }
-#endif
     AT_DISPATCH_V2(out_dtype_, "_tunable_scaled_gemm", AT_WRAP([&] {
       bool transa_ = ((args.transa != 'n') && (args.transa != 'N'));
       bool transb_ = ((args.transb != 'n') && (args.transb != 'N'));
