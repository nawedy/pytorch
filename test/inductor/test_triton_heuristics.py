# Owner(s): ["module: inductor"]

import sys
import unittest

import torch
from torch.testing._internal.common_utils import IS_LINUX, skipIfXpu
from torch.testing._internal.inductor_utils import GPU_TYPE, HAS_GPU


try:
    import triton  # noqa: F401  # @manual
    import triton.language as tl  # @manual
except ImportError:
    if __name__ == "__main__":
        sys.exit(0)
    raise unittest.SkipTest("requires triton")  # noqa: B904

from torch._inductor import config
from torch._inductor.runtime.hints import (
<<<<<<< HEAD
=======
    AutotuneHint,
>>>>>>> 9b2e453e
    DeviceProperties,
    HeuristicType,
    TRITON_MAX_BLOCK,
)
from torch._inductor.runtime.triton_helpers import math as tl_math
<<<<<<< HEAD
from torch._inductor.runtime.triton_heuristics import CachingAutotuner, triton_config
=======
from torch._inductor.runtime.triton_heuristics import (
    autotune_hints_to_configs,
    CachingAutotuner,
    triton_config,
)
>>>>>>> 9b2e453e
from torch._inductor.test_case import run_tests, TestCase


class TestTritonHeuristics(TestCase):
    device_type = GPU_TYPE

    def test_triton_config(self):
        """
        Make sure block size does not exceed the maximum defined in inductor config.
        """
        cfg = triton_config([2048, 2], 64, 64)
        for label in "XYZ":
            key = f"{label}BLOCK"
            if key not in cfg.kwargs:
                continue
            self.assertTrue(cfg.kwargs[key] <= TRITON_MAX_BLOCK[label])

    def _test_artificial_zgrid(self):
        def forward(primals_1, primals_2, primals_5):
            view = torch.ops.aten.reshape.default(primals_5, [-1, 2, 4])
            primals_5 = None
            permute = torch.ops.aten.permute.default(view, [0, 2, 1])
            clone = torch.ops.aten.clone.default(
                permute, memory_format=torch.contiguous_format
            )
            permute = None
            view_1 = torch.ops.aten.reshape.default(clone, [-1, 4])
            clone = None
            permute_1 = torch.ops.aten.permute.default(primals_1, [1, 0])
            primals_1 = None
            addmm = torch.ops.aten.addmm.default(primals_2, view_1, permute_1)
            primals_2 = None
            return addmm

        s0 = 16777472
        s1 = 8

        args = [
            torch.rand([2, 4], device=GPU_TYPE),
            torch.rand([2], device=GPU_TYPE),
            torch.rand([s0, s1], device=GPU_TYPE),
        ]
        torch._dynamo.mark_dynamic(args[-1], 0)
        foo_c = torch.compile(forward)

        self.assertEqual(forward(*args), foo_c(*args))

        args = [
            torch.rand([2, 4], device=GPU_TYPE),
            torch.rand([2], device=GPU_TYPE),
            torch.rand([s0, s1], device=GPU_TYPE),
        ]
        self.assertEqual(forward(*args), foo_c(*args))

    @skipIfXpu
    def test_artificial_zgrid(self):
        self._test_artificial_zgrid()

    @skipIfXpu
    @config.patch("cpp_wrapper", True)
    def test_artificial_grid_cpp_wrapper(self):
        self._test_artificial_zgrid()

    def _get_cos_kernel_caching_autotuner_args(self):
        from triton.compiler.compiler import AttrsDescriptor  # @manual

        @triton.jit
        def triton_(in_ptr0, out_ptr0, xnumel, XBLOCK: tl.constexpr):
            xnumel = 16
            xoffset = tl.program_id(0) * XBLOCK
            xindex = xoffset + tl.arange(0, XBLOCK)[:]
            xmask = xindex < xnumel
            x0 = xindex
            tmp0 = tl.load(in_ptr0 + (x0), xmask)
            tmp1 = tl_math.cos(tmp0)
            tl.store(out_ptr0 + (x0), tmp1, xmask)

        triton_meta = {
<<<<<<< HEAD
            "signature": {0: "*fp32", 1: "*fp32", 2: "i32"},
=======
            "signature": {"in_ptr0": "*fp32", "out_ptr0": "*fp32", "xnumel": "i32"},
>>>>>>> 9b2e453e
            "device": DeviceProperties.create(torch.device("cuda")),
            "constants": {},
            "configs": [AttrsDescriptor(divisible_by_16=(0, 1, 2), equal_to_1=())],
        }

        configs = [
            triton_config([16], 64),
            triton_config([256], 64),
        ]

        inductor_meta = {}

        return {
            "fn": triton_,
            "triton_meta": triton_meta,
            "configs": configs,
            "save_cache_hook": False,
            "mutated_arg_names": [],
<<<<<<< HEAD
=======
            "optimize_mem": True,
>>>>>>> 9b2e453e
            "heuristic_type": HeuristicType.POINTWISE,
            "inductor_meta": inductor_meta,
        }

    @skipIfXpu
    def test_pre_hook_assert(self):
        # assert if any of the configs passed to the CachingAutotuner have pre-hooks
        args = self._get_cos_kernel_caching_autotuner_args()

        def pre_hook(kwargs):
            if "in_ptr0" in kwargs:
                kwargs["in_ptr0"].zero_()

        for cfg in args["configs"]:
            cfg.pre_hook = pre_hook

        with self.assertRaisesRegex(AssertionError, "pre_hook"):
            autotuner = CachingAutotuner(**args)

<<<<<<< HEAD
=======
    def test_autotune_hints_to_configs(self):
        device_props = DeviceProperties.create(torch.device(GPU_TYPE))
        device_props = device_props._replace(warp_size=8)

        hints = {AutotuneHint.ONE_ELEMENT_PER_THREAD}
        size_hints = (1024,)
        block_size = 256

        seen_num_elements_per_warp = set()

        def mock_triton_config(
            size_hints,
            x,
            y=None,
            z=None,
            num_stages=None,
            num_elements_per_warp=None,
            min_elem_per_thread=None,
        ):
            seen_num_elements_per_warp.add(num_elements_per_warp)
            return None

        with unittest.mock.patch(
            "torch._inductor.runtime.triton_heuristics.triton_config",
            mock_triton_config,
        ):
            _ = autotune_hints_to_configs(hints, size_hints, block_size, device_props)

        self.assertTrue(8 in seen_num_elements_per_warp)

>>>>>>> 9b2e453e

if __name__ == "__main__":
    if IS_LINUX and HAS_GPU:
        run_tests()<|MERGE_RESOLUTION|>--- conflicted
+++ resolved
@@ -18,24 +18,17 @@
 
 from torch._inductor import config
 from torch._inductor.runtime.hints import (
-<<<<<<< HEAD
-=======
     AutotuneHint,
->>>>>>> 9b2e453e
     DeviceProperties,
     HeuristicType,
     TRITON_MAX_BLOCK,
 )
 from torch._inductor.runtime.triton_helpers import math as tl_math
-<<<<<<< HEAD
-from torch._inductor.runtime.triton_heuristics import CachingAutotuner, triton_config
-=======
 from torch._inductor.runtime.triton_heuristics import (
     autotune_hints_to_configs,
     CachingAutotuner,
     triton_config,
 )
->>>>>>> 9b2e453e
 from torch._inductor.test_case import run_tests, TestCase
 
 
@@ -114,11 +107,7 @@
             tl.store(out_ptr0 + (x0), tmp1, xmask)
 
         triton_meta = {
-<<<<<<< HEAD
-            "signature": {0: "*fp32", 1: "*fp32", 2: "i32"},
-=======
             "signature": {"in_ptr0": "*fp32", "out_ptr0": "*fp32", "xnumel": "i32"},
->>>>>>> 9b2e453e
             "device": DeviceProperties.create(torch.device("cuda")),
             "constants": {},
             "configs": [AttrsDescriptor(divisible_by_16=(0, 1, 2), equal_to_1=())],
@@ -137,10 +126,7 @@
             "configs": configs,
             "save_cache_hook": False,
             "mutated_arg_names": [],
-<<<<<<< HEAD
-=======
             "optimize_mem": True,
->>>>>>> 9b2e453e
             "heuristic_type": HeuristicType.POINTWISE,
             "inductor_meta": inductor_meta,
         }
@@ -160,8 +146,6 @@
         with self.assertRaisesRegex(AssertionError, "pre_hook"):
             autotuner = CachingAutotuner(**args)
 
-<<<<<<< HEAD
-=======
     def test_autotune_hints_to_configs(self):
         device_props = DeviceProperties.create(torch.device(GPU_TYPE))
         device_props = device_props._replace(warp_size=8)
@@ -192,7 +176,6 @@
 
         self.assertTrue(8 in seen_num_elements_per_warp)
 
->>>>>>> 9b2e453e
 
 if __name__ == "__main__":
     if IS_LINUX and HAS_GPU:
