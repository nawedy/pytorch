# Owner(s): ["module: inductor"]
import copy
import itertools
import os
import sys
import tempfile
import types
import unittest
from typing import Dict, Tuple
from unittest import skip

import torch
import torch._export
import torch._inductor
import torch._inductor.config
import torch.nn as nn
import torch.nn.functional as F
from torch._dynamo.testing import rand_strided, same
from torch._dynamo.utils import counters
from torch._inductor import config
from torch._inductor.exc import CppWrapperCodegenError
from torch._inductor.runtime.runtime_utils import cache_dir
from torch._inductor.test_case import TestCase
from torch._inductor.utils import run_and_get_cpp_code
from torch.export import Dim, export
from torch.testing import FileCheck
from torch.testing._internal import common_utils
from torch.testing._internal.common_cuda import SM80OrLater, SM90OrLater
from torch.testing._internal.common_quantization import (
    skip_if_no_torchvision,
    skipIfNoFBGEMM,
)
from torch.testing._internal.common_utils import (
    DeterministicGuard,
    find_library_location,
    IS_CI,
    IS_FBCODE,
    IS_MACOS,
    IS_SANDCASTLE,
    IS_WINDOWS,
    skipIfRocm,
    TEST_WITH_ROCM,
)
from torch.testing._internal.triton_utils import HAS_CUDA, requires_cuda
from torch.utils import _pytree as pytree


if HAS_CUDA:
    import triton  # @manual

    from torch.testing._internal.triton_utils import (
        add_kernel,
        add_kernel_2d_autotuned,
        add_kernel_autotuned,
        add_kernel_autotuned_weird_param_order,
        add_kernel_with_optional_param,
        add_kernel_with_scaling,
        mul2_inplace_kernel,
    )

if IS_WINDOWS and IS_CI:
    sys.stderr.write(
        "Windows CI does not have necessary dependencies for test_torchinductor yet\n"
    )
    if __name__ == "__main__":
        sys.exit(0)
    raise unittest.SkipTest("requires sympy/functorch/filelock")

try:
    try:
        from .test_aot_inductor_utils import AOTIRunnerUtil
        from .test_control_flow import (
            CondModels,
            prepend_counters,
            prepend_predicates,
            WhileLoopModels,
        )
        from .test_torchinductor import copy_tests, requires_multigpu, TestFailure
    except ImportError:
        from test_aot_inductor_utils import (  # @manual=fbcode//caffe2/test/inductor:aot_inductor_utils-library
            AOTIRunnerUtil,
        )
        from test_control_flow import (  # @manual=fbcode//caffe2/test/inductor:control_flow-library
            CondModels,
            prepend_counters,
            prepend_predicates,
            WhileLoopModels,
        )
        from test_torchinductor import (  # @manual=fbcode//caffe2/test/inductor:test_inductor-library
            copy_tests,
            requires_multigpu,
            TestFailure,
        )
except (unittest.SkipTest, ImportError) as e:
    if __name__ == "__main__":
        sys.exit(0)
    raise


def check_model(
    self: TestCase,
    model,
    example_inputs,
    options=None,
    dynamic_shapes=None,
    disable_constraint_solver=False,
    atol=None,
    rtol=None,
):
    with torch.no_grad(), config.patch(
        {
            "abi_compatible": self.abi_compatible,
            "allow_stack_allocation": self.allow_stack_allocation,
            "use_minimal_arrayref_interface": self.use_minimal_arrayref_interface,
        }
    ):
        torch.manual_seed(0)
        if not isinstance(model, types.FunctionType):
            model = model.to(self.device)
        ref_model = copy.deepcopy(model)
        ref_inputs = copy.deepcopy(example_inputs)
        expected = ref_model(*ref_inputs)

        torch.manual_seed(0)
        actual = AOTIRunnerUtil.run(
            self.device,
            model,
            example_inputs,
            options,
            dynamic_shapes,
            disable_constraint_solver,
        )

    self.assertEqual(actual, expected, atol=atol, rtol=rtol)


def check_model_with_multiple_inputs(
    self: TestCase,
    model,
    list_example_inputs,
    options=None,
    dynamic_shapes=None,
):
    with torch.no_grad(), config.patch(
        {
            "abi_compatible": self.abi_compatible,
            "allow_stack_allocation": self.allow_stack_allocation,
        }
    ):
        torch.manual_seed(0)
        model = model.to(self.device)
        ref_model = copy.deepcopy(model)
        ref_inputs = copy.deepcopy(list_example_inputs)
        list_expected = [ref_model(*inputs) for inputs in ref_inputs]

        torch.manual_seed(0)
        list_actual = AOTIRunnerUtil.run_multiple(
            self.device, model, list_example_inputs, options, dynamic_shapes
        )

    self.assertTrue(same(list_actual, list_expected))


def code_check_count(
    self: TestCase,
    model,
    example_inputs,
    target_str: str,
    target_count: int,
):
    so_path = torch._export.aot_compile(model, example_inputs)
    with open(os.path.splitext(so_path)[0] + ".cpp") as cpp:
        src_code = cpp.read()
        FileCheck().check_count(
            target_str,
            target_count,
            exactly=True,
        ).run(src_code)


class AOTInductorTestsTemplate:
    def test_simple(self):
        class Model(torch.nn.Module):
            def __init__(self) -> None:
                super().__init__()
                self.linear = torch.nn.Linear(10, 10)

            def forward(self, x, y):
                return x + self.linear(y)

        example_inputs = (
            torch.randn(10, 10, device=self.device),
            torch.randn(10, 10, device=self.device),
        )
        self.check_model(Model(), example_inputs)

    def test_small_constant(self):
        class Model(torch.nn.Module):
            def __init__(self) -> None:
                super().__init__()
                self.linear = torch.nn.Linear(4, 4)

            def forward(self, x):
                return self.linear(x)

        example_inputs = (torch.randn(4, 4, device=self.device),)
        with config.patch({"always_keep_tensor_constants": True}):
            self.check_model(Model().to(self.device), example_inputs)

    def test_output_path_1(self):
        class Model(torch.nn.Module):
            def __init__(self) -> None:
                super().__init__()
                self.linear = torch.nn.Linear(10, 10)

            def forward(self, x, y):
                return x + self.linear(y)

        example_inputs = (
            torch.randn(10, 10, device=self.device),
            torch.randn(10, 10, device=self.device),
        )
        with config.patch("aot_inductor.output_path", "tmp_output_"):
            self.check_model(Model(), example_inputs)

    def test_output_path_2(self):
        class Model(torch.nn.Module):
            def __init__(self) -> None:
                super().__init__()
                self.linear = torch.nn.Linear(10, 10)

            def forward(self, x, y):
                return x + self.linear(y)

        model = Model().to(device=self.device)
        example_inputs = (
            torch.randn(10, 10, device=self.device),
            torch.randn(10, 10, device=self.device),
        )
        expected_path = os.path.join(tempfile.mkdtemp(dir=cache_dir()), "model.so")
        actual_path = AOTIRunnerUtil.compile(
            model, example_inputs, options={"aot_inductor.output_path": expected_path}
        )
        self.assertTrue(actual_path == expected_path)

    def test_constant_folding(self):
        class Model(torch.nn.Module):
            def __init__(self, device):
                super().__init__()
                self.w_pre = torch.randn(4, 4, device=device)
                self.b = torch.randn(4, device=device)

            def forward(self, x):
                w_transpose = torch.transpose(self.w_pre, 0, 1)
                w_relu = torch.nn.functional.relu(w_transpose)
                w = w_relu + self.b
                return torch.matmul(x, w)

        example_inputs = (torch.randn(4, 4, device=self.device),)
        with config.patch({"aot_inductor.use_runtime_constant_folding": True}):
            self.check_model(Model(self.device), example_inputs)

    @requires_cuda
    def test_duplicate_constant_folding(self):
        class Model(torch.nn.Module):
            def __init__(self, device):
                super().__init__()
                self.w1 = torch.randn(4, 4, device=device)
                self.w2 = torch.randn(4, 4, device=device)
                self.w3 = torch.randn(4, 4, device=device)
                self.w4 = torch.randn(4, 4, device=device)

            def forward(self, x):
                w_concat = torch.cat((self.w1, self.w2, self.w3, self.w4))
                return torch.cat((x, w_concat))

        example_inputs = (torch.randn(4, 4, device=self.device),)
        with config.patch({"aot_inductor.use_runtime_constant_folding": True}):
            self.check_model(Model(self.device), example_inputs)

    @requires_cuda
    def test_multi_device(self):
        class Model(torch.nn.Module):
            def forward(self, x):
                x = x + 1
                x = x.cpu()
                x = x + 2
                x = x.cuda()
                return x

        example_inputs = (torch.randn(32, 64, device=self.device),)
        self.check_model(Model(), example_inputs)

    def test_large_weight(self):
        class Model(torch.nn.Module):
            def __init__(self) -> None:
                super().__init__()
                self.linear = torch.nn.Linear(2048, 262144)

            def forward(self, x, y):
                return x + self.linear(y)

        example_inputs = (
            torch.randn(1, 262144, device=self.device),
            torch.randn(1, 2048, device=self.device),
        )

        # We only test compilation since we often get OOM running in CI.
        model = Model()
        model = model.to(self.device)
        AOTIRunnerUtil.compile(model, example_inputs)

    def test_large_mmaped_weights(self):
        class Model(torch.nn.Module):
            def __init__(self) -> None:
                super().__init__()
                self.linear = torch.nn.Linear(512, 250112)

            def forward(self, x, y):
                return x + self.linear(y)

        example_inputs = (
            torch.randn(1, 250112, device=self.device),
            torch.randn(1, 512, device=self.device),
        )
        with config.patch({"aot_inductor.force_mmap_weights": True}):
            self.check_model(Model(), example_inputs)

    def test_with_offset(self):
        class Model(torch.nn.Module):
            def __init__(self, device):
                super().__init__()
                self.orig_tensor = torch.randn(2, 15, 10, device=device)[0]
                self.tensor = self.orig_tensor[5:, :]

            def forward(self, x, y):
                return (
                    x
                    + torch.nn.functional.linear(y, self.orig_tensor[:10, :])
                    + self.tensor
                )

        example_inputs = (
            torch.randn(10, 10, device=self.device),
            torch.randn(10, 10, device=self.device),
        )
        self.check_model(Model(self.device), example_inputs)

    @unittest.skipIf(
        IS_FBCODE,
        "Not yet runnable in fbcode when the model.so is newly generated while older PyTorch is used",
    )
    def test_freezing(self):
        class Model(torch.nn.Module):
            def __init__(self, device):
                super().__init__()
                self.weight = torch.randn(9, 10, device=device)
                self.padding = torch.randn(1, 10, device=device)

            def forward(self, x, y):
                padded_weight = torch.cat((self.weight, self.padding), dim=0)
                return x + torch.nn.functional.linear(y, padded_weight)

        example_inputs = (
            torch.randn(10, 10, device=self.device),
            torch.randn(10, 10, device=self.device),
        )

        with config.patch({"freezing": True}):
            self.check_model(Model(self.device), example_inputs)

    @unittest.skipIf(
        IS_FBCODE,
        "Not yet runnable in fbcode when the model.so is newly generated while older PyTorch is used",
    )
    def test_conv_freezing(self):
        for dtype, groups in itertools.product([torch.bfloat16, torch.float], [1, 2]):
            iC = 2
            oC = 3

            class Model(torch.nn.Module):
                def __init__(self, device):
                    super().__init__()
                    self.weight = torch.randn(oC * groups, iC, 3, 3, device=device).to(
                        dtype
                    )

                def forward(self, y):
                    return torch.nn.functional.conv2d(y, self.weight, groups=groups)

            example_inputs = (
                torch.randn(2, iC * groups, 10, 10, device=self.device).to(dtype),
            )

            with config.patch({"freezing": True}):
                self.check_model(Model(self.device), example_inputs)

    @unittest.skipIf(
        IS_FBCODE,
        "Not yet runnable in fbcode when the model.so is newly generated while older PyTorch is used",
    )
    def test_deconv_freezing(self):
        dtypes = [torch.float]
        if torch._C._has_mkldnn and torch.ops.mkldnn._is_mkldnn_bf16_supported():
            dtypes.append(torch.bfloat16)
        for dtype, groups in itertools.product(dtypes, [2, 1]):
            iC = 4
            oC = 2

            class Model(torch.nn.Module):
                def __init__(self, device):
                    super().__init__()
                    self.weight = torch.randn(iC, oC * groups, 2, 2, device=device).to(
                        dtype
                    )

                def forward(self, y):
                    return torch.nn.functional.conv_transpose2d(
                        y, self.weight, groups=groups
                    )

            example_inputs = (torch.randn(1, iC, 3, 3, device=self.device).to(dtype),)
            with config.patch({"freezing": True}):
                self.check_model(Model(self.device), example_inputs)

    @unittest.skipIf(
        IS_FBCODE,
        "Not yet runnable in fbcode when the model.so is newly generated while older PyTorch is used",
    )
    def test_linear_freezing(self):
        for dtype in [torch.float32, torch.bfloat16]:

            class LinearModel(torch.nn.Module):
                def __init__(self, device):
                    super().__init__()
                    self.weight = torch.randn(10, 10, device=device).to(dtype)
                    self.bias = torch.randn(10, device=device).to(dtype)

                def forward(self, y):
                    return torch.nn.functional.linear(y, self.weight, self.bias)

            example_inputs = (torch.randn(10, 10, device=self.device).to(dtype),)

            with config.patch({"freezing": True}):
                self.check_model(LinearModel(self.device), example_inputs)

    @torch._inductor.config.patch(
        pre_grad_fusion_options={
            "normalization_pass": {},
            "remove_split_with_size_one_pass": {},
            "merge_getitem_cat_pass": {},
            "merge_stack_tahn_unbind_pass": {},
            "merge_splits_pass": {},
            "mutate_cat_pass": {},
            "split_cat_pass": {},
            "unbind_stack_pass": {},
        },
        post_grad_fusion_options={},
    )
    def test_simple_split(self):
        class Model(torch.nn.Module):
            def __init__(self) -> None:
                super().__init__()

            def forward(self, x):
                return torch.cat(tensors=torch.split(x, 4, dim=1), dim=-2)

        example_inputs = (torch.randn(2, 8, device=self.device),)
        counters.clear()
        self.check_model(Model(), example_inputs)
        self.assertEqual(counters["inductor"]["scmerge_split_removed"], 1)
        self.assertEqual(counters["inductor"]["scmerge_cat_removed"], 1)
        self.assertEqual(counters["inductor"]["scmerge_split_sections_removed"], 1)

    def test_amp_fallback_random(self):
        def fn(x, w):
            return torch.functional.F.linear(x, w)

        example_inputs = (
            torch.randn(10, 10, device=self.device),
            torch.randn(10, 10, device=self.device),
        )
        if self.device == "cuda":
            ctx = torch.cuda.amp.autocast
        elif self.device == "cpu":
            ctx = torch.cpu.amp.autocast
        else:
            raise AssertionError("Unsupported device")

        with config.patch({"fallback_random": True}):
            with ctx():
                self.check_model(fn, example_inputs)

    def test_missing_output(self):
        class Model(torch.nn.Module):
            def __init__(self) -> None:
                super().__init__()

            def forward(self, x, y):
                a = torch.sin(x)
                b = torch.mm(a, y)
                c = torch.cos(b)
                return c

        example_inputs = (
            torch.randn(10, 10, device=self.device),
            torch.randn(10, 10, device=self.device),
        )
        self.check_model(Model(), example_inputs)

    def test_output_misaligned(self):
        class Model(torch.nn.Module):
            def __init__(self) -> None:
                super().__init__()

            def forward(self, x, y):
                x_unsqueeze = torch.unsqueeze(x, dim=0)
                y_unsqueeze = torch.unsqueeze(y, dim=0)
                cat = torch.cat([x_unsqueeze, y_unsqueeze], dim=0)
                x_getitem = cat[0]
                y_getitem = cat[1]
                x_sigmoid = torch.sigmoid(x_getitem)
                return x_sigmoid, y_getitem

        example_inputs = (
            torch.randn(10, 10, device=self.device),
            torch.randn(10, 10, device=self.device),
        )
        self.check_model(Model(), example_inputs)

    @skip("Test was marked as expected failure, but does not fail always anymore.")
    def test_dynamic_smem_above_default_limit(self):
        class Model(torch.nn.Module):
            def forward(self, x, y):
                return x @ y

        model = Model().to(self.device)
        # on A100, the generated Triton kernel for this MM
        # requires 55296 bytes of dynamic SMEM which is above
        # the A100's default dynamic SMEM limit of 49152 bytes.
        example_inputs = (
            torch.randn(10285, 96, device=self.device),
            torch.randn(96, 1, device=self.device),
        )
        self.check_model(
            model,
            example_inputs,
            options={
                "max_autotune": True,
                "max_autotune_gemm_backends": "TRITON",
            },
        )

    @unittest.skipIf(IS_FBCODE, "Not yet runnable in fbcode")
    def test_seq(self):
        layernorm = torch.nn.LayerNorm(10)
        net = torch.nn.Sequential(
            layernorm,
            torch.nn.ReLU(),
            layernorm,
            torch.nn.ReLU(),
        )

        example_inputs = (torch.randn(10, device=self.device),)
        self.check_model(net.eval(), example_inputs)

    def test_addmm(self):
        class Model(torch.nn.Module):
            def __init__(self, n, k, device):
                super().__init__()
                self.weight = torch.randn(n, k, device=device)
                self.bias = torch.randn(n, device=device)

            def forward(self, a):
                return torch.nn.functional.linear(a, self.weight, self.bias)

        M = 8
        N = 6
        K = 16
        model = Model(N, K, self.device)
        batch = 2
        a = torch.randn(batch, M, K, device=self.device)
        example_inputs = (a,)
        self.check_model(model, example_inputs)

    def test_aliased_buffer_reuse(self):
        class Model(torch.nn.Module):
            def __init__(self) -> None:
                super().__init__()

            def forward(self, x, y):
                x = 2 * x
                y = 2 * y
                c = torch.cat([x, y], dim=-1)
                d = 1 + c
                m = torch.mm(d, d)
                return m[:, :2] + x

        example_inputs = (
            torch.randn(4, 2, device=self.device),
            torch.randn(4, 2, device=self.device),
        )
        self.check_model(Model(), example_inputs)

    def test_buffer_reuse(self):
        class Model(torch.nn.Module):
            def __init__(self) -> None:
                super().__init__()

            def forward(self, x, y):
                a = torch.sin(x)
                b = torch.cos(y)
                c = torch.mm(a, b)
                d = torch.relu(c)
                e = torch.sigmoid(d)
                f = torch.mm(x, y)
                g = e + f
                return g

        example_inputs = (
            torch.randn(4, 4, device=self.device),
            torch.randn(4, 4, device=self.device),
        )
        self.check_model(Model(), example_inputs)

    def test_duplicated_params(self):
        class Model(torch.nn.Module):
            def __init__(self) -> None:
                super().__init__()
                self.p = torch.nn.Parameter(torch.rand(6))
                self.q = self.p

            def forward(self, x):
                return self.p * x + self.q

        example_inputs = (torch.rand(6, device=self.device),)
        self.check_model(Model(), example_inputs)

    @unittest.skip("Skip this test, only for local test. SIGABRT is produced.")
    def test_inf(self):
        class Model(torch.nn.Module):
            def __init__(self) -> None:
                super().__init__()
                self.linear = torch.nn.Linear(10, 10)

            def forward(self, x, y):
                return x + self.linear(y)

        x = torch.randn(10, 10, device=self.device)
        x[0][0] = float("Inf")
        example_inputs = (
            x,
            torch.randn(10, 10, device=self.device),
        )
        self.check_model(
            Model().to(self.device),
            example_inputs,
            options={"debug_check_inf_and_nan": True},
        )

    @unittest.skip("Skip this test, only for local test. SIGABRT is produced.")
    def test_nan(self):
        class Model(torch.nn.Module):
            def __init__(self) -> None:
                super().__init__()
                self.linear = torch.nn.Linear(10, 10)

            def forward(self, x, y):
                return x + self.linear(y)

        x = torch.randn(10, 10, device=self.device)
        x[0][0] = float("nan")
        example_inputs = (
            x,
            torch.randn(10, 10, device=self.device),
        )
        self.check_model(
            Model().to(self.device),
            example_inputs,
            options={"debug_check_inf_and_nan": True},
        )

    def test_assert_async(self):
        if self.device != "cuda":
            raise unittest.SkipTest("requires CUDA")

        class Model(torch.nn.Module):
            def __init__(self) -> None:
                super().__init__()

            def forward(self, x):
                u0 = x.item()
                torch._check(u0 > 3)
                return torch.ones(u0)[0]

        x = torch.tensor(23, device=self.device)
        example_inputs = (x,)
        self.check_model(Model(), example_inputs)

    def test_simple_dynamic(self):
        class Model(torch.nn.Module):
            def __init__(self) -> None:
                super().__init__()

            def forward(self, x, y):
                add_0 = x + y
                return torch.nn.functional.relu(input=add_0, inplace=False)

        x = torch.randn(128, 2048, device=self.device)
        y = torch.randn(128, 2048, device=self.device)
        dim0_x = Dim("dim0_x", min=1, max=2048)
        dynamic_shapes = {"x": {0: dim0_x}, "y": {0: dim0_x}}
        example_inputs = (x, y)
        self.check_model(Model(), example_inputs, dynamic_shapes=dynamic_shapes)

    @unittest.skipIf(
        not torch.cuda.is_available() or torch.cuda.get_device_capability() < (9, 0),
        "FP8 is only supported on H100+",
    )
    @skipIfRocm  # _scaled_mm_out_cuda  is not compiled for ROCm platform
    def test_fp8(self):
        # cuda only
        if self.device != "cuda":
            return

        class Model(torch.nn.Module):
            def __init__(self, dtype):
                super().__init__()
                self.out_dtype = dtype

            def forward(self, x, weight, bias, scale_a, scale_b):
                weight = weight.to(torch.float8_e4m3fn)
                output = torch._scaled_mm(
                    x,
                    weight,
                    bias=input_bias,
                    out_dtype=self.out_dtype,
                    scale_a=scale_a,
                    scale_b=scale_b,
                )
                return output

        dtype = torch.float16

        a_scale = torch.Tensor([1.0]).to(device="cuda")
        b_scale = torch.Tensor([1.0]).to(device="cuda")
        input_bias = torch.rand(32, device="cuda", dtype=dtype)
        weight_shape = (32, 16)
        weight = torch.rand(*weight_shape, device="cuda", dtype=dtype).T
        a_inverse_scale = 1 / a_scale
        b_inverse_scale = 1 / b_scale

        x_shape = (16, 16)
        x = torch.rand(*x_shape, device="cuda", dtype=dtype).to(torch.float8_e4m3fn)
        dim0_x = Dim("dim0_x", min=1, max=2048)
        dynamic_shapes = ({0: dim0_x}, None, None, None, None)
        self.check_model(
            Model(dtype),
            (x, weight, input_bias, a_inverse_scale, b_inverse_scale),
            dynamic_shapes=dynamic_shapes,
        )

    @unittest.skipIf(
        not torch.cuda.is_available() or torch.cuda.get_device_capability() < (9, 0),
        "FP8 is only supported on H100+",
    )
    @skipIfRocm  # _scaled_mm_out_cuda  is not compiled for ROCm platform
    def test_fp8_view_of_param(self):
        # cuda only
        if self.device != "cuda":
            return

        class Model(torch.nn.Module):
            def __init__(self, dtype, weight):
                super().__init__()
                self.out_dtype = dtype
                self.weight = weight

            def forward(self, x, bias, scale_a, scale_b):
                # test: do the view inside of the graph,
                # AOTI needs to materialize this view before passing
                # it into the scaled_mm extern kernel
                weight = self.weight.T
                output = torch._scaled_mm(
                    x,
                    weight,
                    bias=input_bias,
                    out_dtype=self.out_dtype,
                    scale_a=scale_a,
                    scale_b=scale_b,
                )
                return output

        dtype = torch.float16

        a_scale = torch.Tensor([1.0]).to(device=self.device)
        b_scale = torch.Tensor([1.0]).to(device=self.device)
        input_bias = torch.rand(32, device=self.device, dtype=dtype)
        weight_shape = (32, 16)
        weight = torch.rand(*weight_shape, device=self.device, dtype=dtype).to(
            torch.float8_e4m3fn
        )
        a_inverse_scale = 1 / a_scale
        b_inverse_scale = 1 / b_scale

        x_shape = (16, 16)
        x = torch.rand(*x_shape, device=self.device, dtype=dtype).to(
            torch.float8_e4m3fn
        )
        dim0_x = Dim("dim0_x", min=1, max=2048)
        dynamic_shapes = ({0: dim0_x}, None, None, None)
        self.check_model(
            Model(dtype, weight),
            (x, input_bias, a_inverse_scale, b_inverse_scale),
            dynamic_shapes=dynamic_shapes,
        )

    def test_tile_positional_embedding(self):
        class TilePositionalEmbedding(nn.Module):
            """
            Positional embedding for tiles, different for every tile, same for every token within a tile.

            Notice that tile is different from patch (token). For details, please check the documentation of
            :class:`torchtune.modules.vision_transformer.VisionTransformer`.

            Args:
                max_num_tiles (int): The maximum number of tiles an image can be divided into.
                embed_dim (int): The dimensionality of each tile embedding.
            """

            def __init__(
                self,
                max_num_tiles: int,
                embed_dim: int,
            ):
                super().__init__()
                self.max_num_tiles = max_num_tiles
                self.embed_dim = embed_dim

                scale = embed_dim**-0.5
                self.embedding = nn.Parameter(
                    scale * torch.randn(max_num_tiles, max_num_tiles, 1, embed_dim)
                )
                self.gate = nn.Parameter(torch.zeros(1))

            def forward(
                self, x: torch.Tensor, aspect_ratio: torch.Tensor
            ) -> torch.Tensor:
                """
                args:
                    x (torch.Tensor): torch.Tensor with shape (bsz * n_imgs, n_tiles, n_tokens, embed_dim).
                    aspect_ratio (torch.Tensor): torch.Tensor with shape (bsz * n_imgs, 2),
                        representing the aspect ratio of the image before tile-cropping, e.g. (2,1).
                returns:
                    torch.Tensor: The input tensor with added positional embeddings.
                """
                bsz_and_n_imgs, n_tiles, n_tokens, embed_dim = x.shape
                torch._check(n_tiles <= self.max_num_tiles)

                for batch_idx, (n_tiles_h, n_tiles_w) in enumerate(aspect_ratio):
                    # When we batch images, all are padded to the same amount of tiles.
                    # The aspect_ratio lets us know the non padded tiles for each image.
                    # We only add positional encoding to those.
                    n_tiles_h = n_tiles_h.item()
                    n_tiles_w = n_tiles_w.item()

                    n_non_padded_tiles = int(n_tiles_h * n_tiles_w)

                    # We get only the positional encoding for non padded tiles,
                    # i.e. n_tiles_h, n_tiles_w.
                    torch._check_is_size(n_tiles_h)
                    torch._check_is_size(n_tiles_w)
                    torch._check(n_tiles_h > 0)
                    torch._check(n_tiles_w > 0)
                    torch._check(n_tiles_h <= self.max_num_tiles)
                    torch._check(n_tiles_w <= self.max_num_tiles)
                    padded_embedding = F.pad(self.embedding, (0, 0, 0, 0, 0, 1, 0, 1))
                    # pos_embed = padded_embedding[:n_tiles_h, :n_tiles_w, :, :]
                    pos_embed = padded_embedding.narrow(0, 0, n_tiles_h).narrow(
                        1, 0, n_tiles_w
                    )

                    # Add pos encoding to the non padded tiles.
                    pos_embed = pos_embed.clone()
                    pos_embed = pos_embed.view(n_non_padded_tiles, 1, self.embed_dim)

                    x = F.pad(x, (0, 0, 0, 0, 0, 1, 0, 0))
                    torch._check_is_size(n_non_padded_tiles)
                    torch._check(n_non_padded_tiles < x.size(1))
                    # x[batch_idx, :n_non_padded_tiles, :, :] += pos_embed
                    updating = x.narrow(0, batch_idx, batch_idx + 1).narrow(
                        1, 0, n_non_padded_tiles
                    )
                    # updating += pos_embed * self.gate.tanh()
                    updating.add_(pos_embed * self.gate.tanh())
                    # x = x[:, :n_tiles, :, :]
                    x = x.narrow(1, 0, n_tiles)

                return x

        x = torch.ones(1, 4, 1600, 1280, device=self.device)
        aspect_ratio = torch.tensor([[2, 2]], device=self.device)

        self.check_model(
            TilePositionalEmbedding(4, 1280),
            (x, aspect_ratio),
        )

    def test_poi_multiple_dynamic(self):
        class Model(torch.nn.Module):
            def __init__(self) -> None:
                super().__init__()

            def forward(self, x, y):
                add_0 = x + y
                return torch.nn.functional.relu(input=add_0, inplace=False)

        x = torch.randn(128, 2048, device=self.device)
        y = torch.randn(128, 2048, device=self.device)
        dim0_x = Dim("dim0_x", min=1, max=2048)
        dynamic_shapes = {"x": {0: dim0_x}, "y": {0: dim0_x}}
        list_example_inputs = [(x, y)]
        list_example_inputs.append(
            (
                torch.randn(64, 2048, device=self.device),
                torch.randn(64, 2048, device=self.device),
            ),
        )
        list_example_inputs.append(
            (
                torch.randn(211, 2048, device=self.device),
                torch.randn(211, 2048, device=self.device),
            ),
        )
        self.check_model_with_multiple_inputs(
            Model(), list_example_inputs, dynamic_shapes=dynamic_shapes
        )

    def test_addmm_multiple_dynamic(self):
        class Model(torch.nn.Module):
            def __init__(self, n, k, device):
                super().__init__()
                self.weight = torch.randn(n, k, device=device)
                self.bias = torch.randn(n, device=device)

            def forward(self, a):
                return torch.nn.functional.linear(a, self.weight, self.bias)

        M = 8
        N = 6
        K = 16
        model = Model(N, K, self.device)
        batch = 2
        a = torch.randn(batch, M, K, device=self.device)
        dim0_a = Dim("dim0_a", min=1, max=2048)
        dynamic_shapes = {"a": {0: dim0_a}}
        list_example_inputs = [(a,)]
        batch = 2048
        list_example_inputs.append(
            (torch.randn(batch, M, K, device=self.device),),
        )
        batch = 128
        list_example_inputs.append(
            (torch.randn(batch, M, K, device=self.device),),
        )
        self.check_model_with_multiple_inputs(
            model,
            list_example_inputs,
            dynamic_shapes=dynamic_shapes,
            options={
                "max_autotune": True,
                "max_autotune_gemm_backends": "TRITON",
            },
        )

    def test_bmm_multiple_dynamic(self):
        class Model(torch.nn.Module):
            def __init__(self) -> None:
                super().__init__()

            def forward(self, a, b):
                return torch.bmm(a, b)

        M = 8
        N = 6
        K = 16
        model = Model()
        batch = 1024
        a = torch.randn(batch, M, K, device=self.device)
        b = torch.randn(batch, K, N, device=self.device)
        dim0_a = Dim("dim0_a", min=1, max=2048)
        dynamic_shapes = {"a": {0: dim0_a}, "b": {0: dim0_a}}
        list_example_inputs = [(a, b)]
        batch = 2048
        list_example_inputs.append(
            (
                torch.randn(batch, M, K, device=self.device),
                torch.randn(batch, K, N, device=self.device),
            ),
        )
        batch = 128
        list_example_inputs.append(
            (
                torch.randn(batch, M, K, device=self.device),
                torch.randn(batch, K, N, device=self.device),
            ),
        )
        self.check_model_with_multiple_inputs(
            model,
            list_example_inputs,
            options={
                "max_autotune": True,
                "max_autotune_gemm_backends": "TRITON",
            },
            dynamic_shapes=dynamic_shapes,
        )

    def test_foreach_multiple_dynamic(self):
        class Model(torch.nn.Module):
            def __init__(self) -> None:
                super().__init__()

            def forward(self, x, y):
                x_unsqueeze = torch.unsqueeze(x, dim=0)
                y_unsqueeze = torch.unsqueeze(y, dim=0)
                cat = torch.cat([x_unsqueeze, y_unsqueeze], dim=0)
                return cat

        model = Model()
        x = torch.randn(128, 2048, device=self.device)
        y = torch.randn(128, 2048, device=self.device)
        dim0_x = Dim("dim0_x", min=1, max=2048)
        dynamic_shapes = {"x": {0: dim0_x}, "y": {0: dim0_x}}
        list_example_inputs = [(x, y)]
        list_example_inputs.append(
            (
                torch.randn(64, 2048, device=self.device),
                torch.randn(64, 2048, device=self.device),
            ),
        )
        list_example_inputs.append(
            (
                torch.randn(211, 2048, device=self.device),
                torch.randn(211, 2048, device=self.device),
            ),
        )
        self.check_model_with_multiple_inputs(
            model,
            list_example_inputs,
            dynamic_shapes=dynamic_shapes,
        )

    # scaled_dot_product_flash_attention
    @unittest.skipIf(IS_FBCODE, "Not yet runnable in fbcode")
    @unittest.skipIf(not SM80OrLater, "bfloat16 only supported in sm80+")
    def test_sdpa(self):
        class Model(torch.nn.Module):
            def __init__(self) -> None:
                super().__init__()

            def forward(self, q, k, v):
                return torch.nn.functional.scaled_dot_product_attention(q, k, v)[0]

        example_inputs = (
            torch.randn(1, 48, 64, 64, dtype=torch.bfloat16, device=self.device),
            torch.randn(1, 48, 64, 64, dtype=torch.bfloat16, device=self.device),
            torch.randn(1, 48, 64, 64, dtype=torch.bfloat16, device=self.device),
        )
        self.check_model(Model(), example_inputs)

    @unittest.skipIf(IS_FBCODE, "Not yet runnable in fbcode")
    @unittest.skipIf(not SM80OrLater, "bfloat16 only supported in sm80+")
    def test_sdpa_2(self):
        class Model(torch.nn.Module):
            def __init__(self) -> None:
                super().__init__()

            def forward(self, q, k, v, x):
                t = torch.nn.functional.scaled_dot_product_attention(
                    q, k, v, is_causal=True
                )[0]
                return x + t

        example_inputs = (
            torch.randn(1, 48, 64, 64, dtype=torch.bfloat16, device=self.device),
            torch.randn(1, 48, 64, 64, dtype=torch.bfloat16, device=self.device),
            torch.randn(1, 48, 64, 64, dtype=torch.bfloat16, device=self.device),
            torch.randn(1, 48, 64, 64, dtype=torch.bfloat16, device=self.device),
        )
        self.check_model(Model(), example_inputs)

    @skipIfNoFBGEMM
    def test_quantized_linear(self):
        class Model(torch.nn.Module):
            def __init__(self, device):
                super().__init__()
                self.weight = torch.randn(10, 10, device=device)
                self.bias = torch.randn(10, device=device)

            def forward(self, x):
                return torch.ops.quantized.linear_dynamic_fp16_unpacked_weight(
                    x, self.weight, self.bias
                )

        example_inputs = (torch.randn(10, 10, device=self.device),)
        with config.patch({"aot_inductor.use_runtime_constant_folding": True}):
            self.check_model(Model(self.device), example_inputs)

    @skipIfNoFBGEMM
    def test_quantized_int8_linear(self):
        class Model(torch.nn.Module):
            def __init__(self, device):
                super().__init__()
                self.weight = torch.randn(10, 10, device=device)
                self.bias = torch.randn(10, device=device)
                self.input_scale = torch.tensor(0.1)
                self.input_zero_point = torch.tensor(0)
                self.weight_scale = torch.tensor(0.1)
                self.weight_zero_point = torch.tensor(0)
                self.output_scale = torch.tensor(0.1)
                self.output_zero_point = torch.tensor(0)
                self.out_channel = 10

            def forward(self, x):
                return torch.ops._quantized.wrapped_quantized_linear(
                    x,
                    self.input_scale,
                    self.input_zero_point,
                    self.weight,
                    self.weight_scale,
                    self.weight_zero_point,
                    self.bias,
                    self.output_scale,
                    self.output_zero_point,
                    self.out_channel,
                )

        example_inputs = (torch.randn(10, 10, device=self.device),)
        with config.patch({"aot_inductor.use_runtime_constant_folding": True}):
            self.check_model(Model(self.device), example_inputs)

    def test_zero_grid_with_unbacked_symbols(self):
        class Repro(torch.nn.Module):
            def __init__(self) -> None:
                super().__init__()

            def forward(self, x, y):
                nz = torch.nonzero(x)
                b = torch.ones_like(nz, dtype=torch.float16)
                c = torch.zeros_like(nz, dtype=torch.float16)
                d = (b + c) @ y
                return d.sum()

        example_inputs = (
            torch.tensor([1, 1, 1], device=self.device),
            torch.randn((1, 32), dtype=torch.float16, device=self.device),
        )
        self.check_model(Repro(), example_inputs)

    def test_large_grid(self):
        if self.device != "cuda":
            raise unittest.SkipTest("requires CUDA")

        class Model(torch.nn.Module):
            def __init__(self) -> None:
                super().__init__()

            def forward(self, primals_5):
                view = torch.ops.aten.reshape.default(primals_5, [-1, 2, 4])
                primals_5 = None
                permute = torch.ops.aten.permute.default(view, [0, 2, 1])
                clone = torch.ops.aten.clone.default(
                    permute, memory_format=torch.contiguous_format
                )
                return clone

        # let y_grid = 65537
        s0 = 16777472
        s1 = 8
        example_inputs = (torch.rand(s0, s1, device=self.device),)
        self.check_model(Model(), example_inputs)

    def test_cond_simple(self):
        inputs = (
            torch.randn((10, 20), device=self.device),
            torch.randn((10, 20), device=self.device),
        )
        dim0_ab = Dim("s0", min=2, max=1024)
        dynamic_shapes = {
            "p": {},
            "a": {0: dim0_ab, 1: None},
            "b": {0: dim0_ab, 1: None},
        }
        self.check_model_with_multiple_inputs(
            CondModels.Simple(),
            prepend_predicates(inputs),
            dynamic_shapes=dynamic_shapes,
        )

    def test_cond_nested(self):
        inputs = (
            torch.randn((10, 20), device=self.device),
            torch.randn((10, 20), device=self.device),
            torch.randn((10, 20), device=self.device),
        )
        dim0_abc = Dim("s0", min=2, max=1024)
        dynamic_shapes = {
            "p0": {},
            "p1": {},
            "p2": {},
            "a": {0: dim0_abc, 1: None},
            "b": {0: dim0_abc, 1: None},
            "c": {0: dim0_abc, 1: None},
        }
        self.check_model_with_multiple_inputs(
            CondModels.Nested(),
            prepend_predicates(inputs, num_predicates=3),
            dynamic_shapes=dynamic_shapes,
        )

    def test_cond_with_parameters(self):
        inputs = (torch.randn((10, 20), device=self.device),)
        dim0_abc = Dim("s0", min=2, max=1024)
        dynamic_shapes = {
            "p": {},
            "a": {0: dim0_abc, 1: None},
        }
        self.check_model_with_multiple_inputs(
            CondModels.Parameters(self.device),
            prepend_predicates(inputs),
            dynamic_shapes=dynamic_shapes,
        )

    def test_cond_with_reinterpret_view_inputs_outputs(self):
        inputs = (
            torch.randn((10, 20), device=self.device),
            torch.randn((10, 20), device=self.device),
        )
        dim0_ab = Dim("s0", min=3, max=1024)
        dynamic_shapes = {
            "p": {},
            "a": {0: dim0_ab, 1: None},
            "b": {0: dim0_ab, 1: None},
        }
        self.check_model_with_multiple_inputs(
            CondModels.ReinterpretView(),
            prepend_predicates(inputs),
            dynamic_shapes=dynamic_shapes,
        )

    def test_cond_with_multiple_outputs(self):
        inputs = (
            torch.randn((10, 20), device=self.device),
            torch.randn((10, 20), device=self.device),
            torch.randn((30, 40), device=self.device),
        )
        dim0_ab = Dim("s0", min=2, max=1024)
        dim0_c = Dim("s1", min=2, max=1024)
        dynamic_shapes = {
            "p": {},
            "a": {0: dim0_ab, 1: None},
            "b": {0: dim0_ab, 1: None},
            "c": {0: dim0_c, 1: None},
        }
        self.check_model_with_multiple_inputs(
            CondModels.MultipleOutputs(),
            prepend_predicates(inputs),
            dynamic_shapes=dynamic_shapes,
        )

    def test_cond_with_outer_code_before_after(self):
        inputs = (
            torch.randn((10, 20), device=self.device),
            torch.randn((10, 20), device=self.device),
        )
        dim0_ab = Dim("s0", min=2, max=1024)
        dynamic_shapes = {
            "p": {},
            "a": {0: dim0_ab, 1: None},
            "b": {0: dim0_ab, 1: None},
        }
        self.check_model_with_multiple_inputs(
            CondModels.OuterCode(),
            prepend_predicates(inputs),
            dynamic_shapes=dynamic_shapes,
        )

    def test_cond_use_buffers_from_outer_scope(self):
        inputs = (
            torch.randn((10, 20), device=self.device),
            torch.randn((10, 20), device=self.device),
            torch.randn((10, 20), device=self.device),
        )
        dim0_abc = Dim("s0", min=2, max=1024)
        dynamic_shapes = {
            "p": {},
            "a": {0: dim0_abc, 1: None},
            "b": {0: dim0_abc, 1: None},
            "c": {0: dim0_abc, 1: None},
        }
        self.check_model_with_multiple_inputs(
            CondModels.OuterBuffers(),
            prepend_predicates(inputs),
            dynamic_shapes=dynamic_shapes,
        )

    @common_utils.parametrize("dynamic", [False, True])
    def test_cond_non_tensor_predicates(self, dynamic):
        inputs1 = (
            torch.randn((10, 20), device=self.device),
            torch.randn((15, 20), device=self.device),
        )
        inputs2 = (
            torch.randn((10, 20), device=self.device),
            torch.randn((5, 20), device=self.device),
        )
        inputs = (inputs1,)
        dynamic_shapes = None
        if dynamic:
            inputs = (inputs1, inputs2)
            dim0_a = Dim("s0", min=2, max=1024)
            dim0_b = Dim("s1", min=2, max=1024)
            dynamic_shapes = {
                "a": {0: dim0_a, 1: None},
                "b": {0: dim0_b, 1: None},
            }
        self.check_model_with_multiple_inputs(
            CondModels.WithNonTensorPredicate(),
            inputs,
            dynamic_shapes=dynamic_shapes,
        )

    def test_while_loop_simple(self):
        inputs = (
            torch.randn((10, 20), device=self.device),
            torch.randn((10, 20), device=self.device),
        )
        dim0_ab = Dim("s0", min=2, max=1024)
        dynamic_shapes = {
            "ci": {},
            "a": {0: dim0_ab, 1: None},
            "b": {0: dim0_ab, 1: None},
        }
        self.check_model_with_multiple_inputs(
            WhileLoopModels.Simple(),
            prepend_counters(inputs),
            dynamic_shapes=dynamic_shapes,
        )

    def test_while_loop_nested(self):
        inputs = (
            torch.randn((10, 20), device=self.device),
            torch.randn((10, 20), device=self.device),
        )
        dim0_ab = Dim("s0", min=2, max=1024)
        dynamic_shapes = {
            "ci": {},
            "cj": {},
            "a": {0: dim0_ab, 1: None},
            "b": {0: dim0_ab, 1: None},
        }
        self.check_model_with_multiple_inputs(
            WhileLoopModels.Nested(),
            prepend_counters(inputs, num_counters=2),
            dynamic_shapes=dynamic_shapes,
        )

    def test_while_loop_with_outer_code(self):
        inputs = (
            torch.randn((10, 20), device=self.device),
            torch.randn((10, 20), device=self.device),
        )
        dim0_ab = Dim("s0", min=2, max=1024)
        dynamic_shapes = {
            "c": {},
            "a": {0: dim0_ab, 1: None},
            "b": {0: dim0_ab, 1: None},
        }
        self.check_model_with_multiple_inputs(
            WhileLoopModels.OuterCode(),
            prepend_counters(inputs),
            dynamic_shapes=dynamic_shapes,
        )

    def test_while_loop_with_parameters(self):
        inputs = (torch.randn((10, 20), device=self.device),)
        dim0_a = Dim("s0", min=2, max=1024)
        dynamic_shapes = {
            "c": {},
            "a": {0: dim0_a, 1: None},
        }
        self.check_model_with_multiple_inputs(
            WhileLoopModels.Parameters(self.device),
            prepend_counters(inputs),
            dynamic_shapes=dynamic_shapes,
        )

    def test_while_loop_with_outer_buffers(self):
        inputs = (
            torch.randn((10, 20), device=self.device),
            torch.randn((10, 20), device=self.device),
        )
        # dynamic shapes don't work now due to
        # https://github.com/pytorch/pytorch/issues/123596
        # dim0_ab = Dim("s0", min=2, max=1024)
        # dynamic_shapes = {
        #     "c": {},
        #     "a": {0: dim0_ab, 1: None},
        #     "b": {0: dim0_ab, 1: None},
        # }
        dynamic_shapes = None
        self.check_model_with_multiple_inputs(
            WhileLoopModels.OuterBuffers(),
            prepend_counters(inputs),
            dynamic_shapes=dynamic_shapes,
        )

    @config.patch({"is_predispatch": True})
    def test_constant(self):
        class M(torch.nn.Module):
            def __init__(self, device):
                super().__init__()
                self.device = device

            def forward(self, x):
                t = torch.tensor(x.size(-1), device=self.device, dtype=torch.float)
                t = torch.sqrt(t * 3)
                return x * t

        self.check_model(M(self.device), (torch.randn(5, 5, device=self.device),))

    def test_zero_grid_with_backed_symbols(self):
        class Repro(torch.nn.Module):
            def __init__(self) -> None:
                super().__init__()

            def forward(self, x, b):
                return x + b

        example_inputs = (
            torch.randn((3, 2), device=self.device),
            torch.randn((1, 2), device=self.device),
        )
        dynamic_shapes = {
            "x": {0: Dim("dx"), 1: Dim.STATIC},
            "b": None,
        }

        # Compile & run model where dynamic dim size > 0.
        so_path: str = AOTIRunnerUtil.compile(
            Repro(),
            example_inputs,
            dynamic_shapes=dynamic_shapes,
        )
        aot_inductor_module = AOTIRunnerUtil.load("cuda", so_path)
        aot_inductor_module(*example_inputs)

        # Re-run where dynamic dim size is 0.
        example_inputs = (
            torch.randn((0, 2), device=self.device),
            torch.randn((1, 2), device=self.device),
        )
        actual = aot_inductor_module(*example_inputs)
        expected = Repro()(*example_inputs)
        torch.testing.assert_close(actual, expected)

    def test_repeat_interleave(self):
        class Repro(torch.nn.Module):
            def __init__(self) -> None:
                super().__init__()

            def forward(self, x):
                return torch.ops.aten.repeat_interleave.Tensor(x, output_size=12)

        example_inputs = (torch.ones((1,), dtype=torch.int32, device=self.device) * 12,)
        self.check_model(Repro(), example_inputs)

    def test_dynamic_cat(self):
        class Model(torch.nn.Module):
            def __init__(self) -> None:
                super().__init__()

            def forward(self, a, b):
                return torch.cat([a, b], dim=0)

        a = torch.randn(2, 4, device=self.device)
        b = torch.randn(3, 4, device=self.device)
        dim0_a = Dim("dim0_a", min=1, max=10)
        dim0_b = Dim("dim0_b", min=1, max=20)
        dynamic_shapes = {"a": {0: dim0_a}, "b": {0: dim0_b}}
        example_inputs = (a, b)
        self.check_model(Model(), example_inputs, dynamic_shapes=dynamic_shapes)

    def test_buffer_mutation_1(self):
        class Model(torch.nn.Module):
            def __init__(self, device):
                super().__init__()
                self.foo = torch.nn.Buffer(torch.randn(4, 4, device=device))

            def forward(self, x):
                self.foo.add_(1)
                return self.foo + x

        example_inputs = (torch.rand(4, 4, device=self.device),)
        self.check_model(Model(self.device), example_inputs)

    def test_non_tensor_input(self):
        class Model(torch.nn.Module):
            def forward(self, a, b, alpha=1.0):
                return torch.add(a, b, alpha=alpha)

        a = torch.randn(10, device=self.device)
        b = torch.randn(10, device=self.device)

        for simdlen in [0, None]:
            with torch._inductor.config.patch({"cpp.simdlen": simdlen}):
                so_path = torch._export.aot_compile(
                    torch.ops.aten.add,
                    args=(a, b),
                    kwargs={"alpha": 2.0},
                )
                kernel_runner = AOTIRunnerUtil.load_runner(self.device, so_path)
                res = kernel_runner.run([a, b])
                self.assertTrue(isinstance(res, list))
                self.assertTrue(len(res) == 1)
                self.assertEqual(Model()(a, b, alpha=2.0), res[0])

    def test_buffer_mutation_2(self):
        class Model(torch.nn.Module):
            def __init__(self, device):
                super().__init__()
                self.foo = torch.nn.Buffer(torch.arange(10, device=device))
                self.bar = torch.nn.Buffer(torch.arange(10, device=device))

            def forward(self, x):
                self.bar.mul_(2)
                self.foo[5] = self.bar[0]
                return x + self.bar, x * self.foo

        example_inputs = (torch.randn(10, device=self.device),)
        self.check_model(Model(self.device), example_inputs)

    def test_buffer_mutation_3(self):
        class KVCache(torch.nn.Module):
            def __init__(
                self,
                max_batch_size,
                max_seq_length,
                n_heads,
                head_dim,
                dtype=torch.float,
            ):
                super().__init__()
                cache_shape = (max_batch_size, n_heads, max_seq_length, head_dim)
                self.k_cache = torch.nn.Buffer(torch.zeros(cache_shape, dtype=dtype))
                self.v_cache = torch.nn.Buffer(torch.zeros(cache_shape, dtype=dtype))

            def update(self, input_pos, k_val, v_val):
                # input_pos: [S], k_val: [B, H, S, D]
                k_out = self.k_cache
                v_out = self.v_cache
                k_out[:, :, input_pos] = k_val
                v_out[:, :, input_pos] = v_val

                return k_out, v_out

        class Model(torch.nn.Module):
            def __init__(self, device):
                super().__init__()
                self.kv_cache = KVCache(1, 256, 6, 48)

            def forward(self, inp_pos, k, v):
                self.kv_cache.update(inp_pos, k, v)
                return self.kv_cache.k_cache + 1, self.kv_cache.v_cache / 2

        example_inputs = (
            torch.tensor([0], device=self.device),
            torch.randn(1, 6, 1, 48, device=self.device),
            torch.randn(1, 6, 1, 48, device=self.device),
        )
        model = Model(self.device)
        self.check_model(model, example_inputs)
        self.code_check_count(model, example_inputs, "empty_strided", 2)

    def test_buffer_mutation_4(self):
        if self.device != "cuda":
            raise unittest.SkipTest("requires CUDA")

        class Model(torch.nn.Module):
            def __init__(self) -> None:
                super().__init__()
                self.register_buffer(
                    "_tensor_constant0",
                    torch.randint(1, size=[38], dtype=torch.int64, device="cpu"),
                )

            def forward(self, x):
                return x + self._tensor_constant0.to(torch.device(type="cuda", index=0))

        example_inputs = (
            torch.randint(1, size=[38], dtype=torch.int64, device="cuda"),
        )
        torch._export.aot_compile(Model(), example_inputs)

    @requires_multigpu()
    def test_replicate_on_devices(self):
        if self.device != "cuda":
            raise unittest.SkipTest("requires CUDA")

        class Model(torch.nn.Module):
            def __init__(self, w1, w2):
                super().__init__()
                self.w1 = w1
                self.w2 = w2

            def forward(self, x, y):
                a = x * self.w1
                b = y * self.w2
                return a + b

        w1 = torch.randn(10, 10)
        w2 = torch.randn(10, 10)
        inputs = (torch.randn(10, 10), torch.randn(10, 10))
        result_cpu = Model(w1, w2)(*inputs)

        # Compile model with AOTInductor
        with torch.cuda.device(0), config.patch("abi_compatible", self.abi_compatible):
            so_path = AOTIRunnerUtil.compile(
                model=Model(w1.cuda(0), w2.cuda(0)),
                example_inputs=tuple(t.cuda(0) for t in inputs),
            )

        # Run model on cuda:N
        for i in range(torch.cuda.device_count()):
            with torch.cuda.device(i):
                example_inputs = tuple(t.cuda(i) for t in inputs)
                optimized = AOTIRunnerUtil.load("cuda", so_path)
                result_cuda = optimized(*example_inputs)
            self.assertTrue(same(result_cpu, result_cuda.cpu()))

    @requires_multigpu()
    def test_on_cuda_device1(self):
        if self.device != "cuda":
            raise unittest.SkipTest("requires CUDA")

        try:
            torch.cuda.get_device_properties(1)
        except AssertionError:
            raise unittest.SkipTest("CUDA device 1 is not available") from None

        class Model(torch.nn.Module):
            def __init__(self):
                super().__init__()
                self.fc1 = torch.nn.Linear(10, 16)
                self.relu = torch.nn.ReLU()
                self.fc2 = torch.nn.Linear(16, 1)
                self.sigmoid = torch.nn.Sigmoid()

            def forward(self, x):
                x = self.fc1(x)
                x = self.relu(x)
                x = self.fc2(x)
                x = self.sigmoid(x)
                return x

        device = "cuda:1"
        model = Model().to(device)
        example_inputs = (torch.randn(8, 10, device=device),)
        expected = model(*example_inputs)

        so_path = AOTIRunnerUtil.compile(model, example_inputs)
        optimized = AOTIRunnerUtil.load(device, so_path)
        actual = optimized(*example_inputs)
        torch.testing.assert_close(actual, expected)

    def test_pytree_inputs(self):
        class M(torch.nn.Module):
            def __init__(self) -> None:
                super().__init__()

            def forward(self, x: Dict[str, torch.Tensor]):
                device = next(iter(x.values())).device
                add_ = torch.zeros(5, device=device)
                mul_ = torch.ones(5, device=device)
                for v in x.values():
                    add_ += v
                    mul_ *= v

                return [add_, mul_]

        self.check_model(
            M(),
            (
                {
                    "x": torch.ones(5, device=self.device),
                    "y": torch.ones(5, device=self.device),
                },
            ),
        )

    @requires_multigpu()
    def test_non_default_cuda_device(self):
        if self.device != "cuda":
            raise unittest.SkipTest("requires CUDA")

        class Model(torch.nn.Module):
            def __init__(self, weight):
                super().__init__()
                self.weight = weight

            def forward(self, x, y):
                return x + torch.nn.functional.linear(y, self.weight)

        weight = torch.randn(10, 10)
        inputs = (torch.randn(10, 10), torch.randn(10, 10))
        result_cpu = Model(weight)(*inputs)

        with torch.cuda.device(0), torch.no_grad(), config.patch(
            "abi_compatible", self.abi_compatible
        ):
            result_cuda_0 = AOTIRunnerUtil.run(
                "cuda", Model(weight.cuda(0)), tuple(t.cuda(0) for t in inputs)
            )

        with torch.cuda.device(1), torch.no_grad(), config.patch(
            "abi_compatible", self.abi_compatible
        ):
            result_cuda_1 = AOTIRunnerUtil.run(
                "cuda", Model(weight.cuda(1)), tuple(t.cuda(1) for t in inputs)
            )

        self.assertTrue(same(result_cpu, result_cuda_0.cpu()))
        self.assertTrue(same(result_cpu, result_cuda_1.cpu()))

    def test_reuse_kernel(self):
        class Model(torch.nn.Module):
            def __init__(self) -> None:
                super().__init__()

            def forward(self, x, y):
                a = torch.sin(x)
                b = torch.mm(a, y)
                c = torch.sin(b)
                d = torch.mm(b, c)
                return d

        example_inputs = (
            torch.randn(87, 87, device=self.device),
            torch.randn(87, 87, device=self.device),
        )
        model = Model()
        self.check_model(
            model, example_inputs, atol=1e-4, rtol=1e-4
        )  # 1e-4 is the tol value used in pytorch/torch/_dynamo/utils.py

        if self.device == "cuda":
            self.code_check_count(
                model, example_inputs, "triton_poi_fused_sin_0 = loadKernel(", 1
            )

    def test_reuse_kernel_dynamic(self):
        class Model(torch.nn.Module):
            def __init__(self, device):
                super().__init__()
                self.cst = torch.randn(48, device=device, dtype=torch.float)
                self.weights = torch.randn(6, 48, 48, device=device, dtype=torch.float)
                self.cst_1 = torch.randn(48, device=device, dtype=torch.float)
                self.weights_1 = torch.randn(
                    6, 48, 48, device=device, dtype=torch.float
                )

            def forward(self, x, y, z):
                dim0 = x.size(1)
                add_0 = z + z
                expand_2 = add_0.expand(-1, -1, 48)
                # [s0, 6, 48]
                mul_3 = add_0 * expand_2
                # [6, s0, 48]
                permute_4 = torch.permute(mul_3, (1, 0, 2))
                # [6, s0, 48]
                bmm_5 = torch.bmm(permute_4, self.weights)
                add_6 = bmm_5 + self.cst
                reshape_7 = torch.reshape(add_6, [6, dim0 * 6, 8])
                # [6*s0, 6, 8]
                permute_8 = torch.permute(reshape_7, (1, 0, 2))
                mul_9 = permute_8 * 0.123
                reshape_10 = torch.reshape(y, [8, dim0 * 6, 4])
                # [6*s0, 8, 4]
                permute_11 = torch.permute(reshape_10, (1, 0, 2))
                bmm_12 = torch.bmm(mul_9, permute_11)

                add_0_1 = z + z
                expand_2_1 = add_0_1.expand(-1, -1, 48)
                # [s0, 6, 48]
                mul_3_1 = add_0_1 * expand_2_1
                # [6, s0, 48]
                permute_4_1 = torch.permute(mul_3_1, (1, 0, 2))
                # [6, s0, 48]
                bmm_5_1 = torch.bmm(permute_4_1, self.weights_1)
                add_6_1 = bmm_5_1 + self.cst_1
                reshape_7_1 = torch.reshape(add_6_1, [6, dim0 * 6, 8])
                # [6*s0, 6, 8]
                permute_8_1 = torch.permute(reshape_7_1, (1, 0, 2))
                mul_9_1 = permute_8_1 * 0.123
                reshape_10_1 = torch.reshape(y, [8, dim0 * 6, 4])
                # [6*s0, 8, 4]
                permute_11_1 = torch.permute(reshape_10_1, (1, 0, 2))
                bmm_12_1 = torch.bmm(mul_9_1, permute_11_1)
                return bmm_12 + bmm_12_1

        x = torch.randn(6, 2, 48, device=self.device, dtype=torch.float)
        y = torch.randn(48, 2, 4, device=self.device, dtype=torch.float)
        z = torch.randn(2, 6, 1, device=self.device, dtype=torch.float)
        dim0 = Dim("dim0", min=1, max=2048)
        dynamic_shapes = {
            "x": {1: dim0},
            "y": {1: dim0},
            "z": {0: dim0},
        }

        example_inputs = (x, y, z)
        m = Model(self.device).to(dtype=torch.float)
        self.check_model(m, example_inputs, dynamic_shapes=dynamic_shapes)

    def test_fake_tensor_device_validation(self):
        if self.device != "cuda":
            raise unittest.SkipTest("requires CUDA")

        class Model(torch.nn.Module):
            def __init__(self) -> None:
                super().__init__()

            def forward(self, x, y):
                return x + y

        example_inputs = (torch.randn(10, 10), torch.randn(10, 10))

        # Export on CPU
        exported_program = export(Model(), example_inputs)

        # Compile exported model on CUDA
        gm = exported_program.graph_module.to(self.device)
        with self.assertRaisesRegex(ValueError, "Device mismatch between fake input"):
            torch._inductor.aot_compile(
                gm, tuple(i.to(self.device) for i in example_inputs)
            )

    def test_fx_gm_return_tuple_validation(self):
        from torch.fx.experimental.proxy_tensor import make_fx

        class Model(torch.nn.Module):
            def __init__(self) -> None:
                super().__init__()

            def forward(self, x, y):
                return x + y

        example_inputs = (torch.randn(10, 10), torch.randn(10, 10))

        gm = make_fx(Model(), tracing_mode="symbolic")(*example_inputs)
        with self.assertRaisesRegex(
            AssertionError,
            r"Graph output must be a tuple\(\). This is so that we can avoid "
            "pytree processing of the outputs.",
        ):
            torch._inductor.aot_compile(gm, example_inputs)

    @unittest.mock.patch("torch._inductor.graph.supported_dtype_of_cpp_wrapper")
    def test_unsupported_input_dtype(self, supported_dtype_of_cpp_wrapper_mock):
        supported_dtype_of_cpp_wrapper_mock.return_value = False

        class Model(torch.nn.Module):
            def __init__(self) -> None:
                super().__init__()

            def forward(self, x, y):
                return x + y

        example_inputs = (
            torch.randn(10, 10).to(self.device),
            torch.randn(10, 10).to(self.device),
        )
        with self.assertRaisesRegex(
            CppWrapperCodegenError, "Unsupported input dtype torch.float32"
        ):
            torch._export.aot_compile(Model(), example_inputs)

        supported_dtype_of_cpp_wrapper_mock.assert_called_once_with(
            torch.float32, self.device
        )

    def test_consecutive_compiles(self):
        """Test that compilation behaves correctly with cache hits"""

        class TestModule(torch.nn.Module):
            def __init__(self) -> None:
                super().__init__()

            def forward(self, x):
                return x + 1

        mod = TestModule()
        inp = torch.rand(1)
        mod(inp)
        mod2 = torch.fx.symbolic_trace(mod, concrete_args=[inp])
        so = torch._export.aot_compile(mod2, (inp,))
        assert so is not None
        # compile the 2nd time with cache hit
        so = torch._export.aot_compile(mod2, (inp,))
        assert so is not None

    def test_normal_functional(self):
        class Model(torch.nn.Module):
            def __init__(self) -> None:
                super().__init__()

            def forward(self, x):
                return torch.ops.aten.normal_functional.default(x)

        self.check_model(Model(), (torch.empty(4, 1, 4, 4),))

    def test_empty_graph(self):
        class Model(torch.nn.Module):
            def __init__(self) -> None:
                super().__init__()

            def forward(self, x):
                return x

        example_inputs = (torch.randn(8, 4, 4, device=self.device),)
        self.check_model(Model(), example_inputs)

    @unittest.skipIf(IS_FBCODE, "Not runnable in fbcode")
    def test_dup_unbacked_sym_decl(self):
        class Model(torch.nn.Module):
            def __init__(self) -> None:
                super().__init__()

            def forward(self, x):
                abs_1 = torch.ops.aten.abs.default(x)
                lt = torch.ops.aten.lt.Scalar(abs_1, 0.001)
                eq = torch.ops.aten.eq.Scalar(lt, 0)
                index_1 = torch.ops.aten.index.Tensor(x, [eq])
                sin = torch.ops.aten.sin.default(index_1)
                index_2 = torch.ops.aten.index.Tensor(x, [eq])
                div_3 = torch.ops.aten.div.Tensor(sin, index_2)
                return div_3

        example_inputs = (torch.randn(4, 4, 4, 4).to(self.device),)
        self.check_model(Model(), example_inputs)

    # This exercises _eliminate_unbacked path in ShapeEnv
    @unittest.skipIf(IS_FBCODE, "Not runnable in fbcode")
    def test_dup_unbacked_sym_decl_with_refinement(self):
        class Model(torch.nn.Module):
            def __init__(self) -> None:
                super().__init__()

            def forward(self, x):
                abs_1 = torch.ops.aten.abs.default(x)
                lt = torch.ops.aten.lt.Scalar(abs_1, 0.001)
                eq = torch.ops.aten.eq.Scalar(lt, 0)
                index_1 = torch.ops.aten.index.Tensor(x, [eq])
                torch._check(index_1.size(0) == 4**4)
                sin = torch.ops.aten.sin.default(index_1)
                index_2 = torch.ops.aten.index.Tensor(x, [eq])
                div_3 = torch.ops.aten.div.Tensor(sin, index_2)
                return div_3

        example_inputs = (torch.ones(4, 4, 4, 4).to(self.device),)
        self.check_model(Model(), example_inputs)

    def test_run_with_grad_enabled(self):
        class Model(torch.nn.Module):
            def forward(self, x, weight, bias):
                return torch.ops.aten.addmm(bias, weight, x)

        m = Model().to(device=self.device)
        x = torch.rand(8, 8, device=self.device, requires_grad=True)
        weight = torch.rand(8, 8, device=self.device, requires_grad=True)
        bias = torch.rand(8, device=self.device, requires_grad=True)
        example_inputs = (x, weight, bias)

        expected = m(*example_inputs)
        expected = pytree.tree_leaves(expected)

        # compiler under no_grad
        with torch.no_grad():
            so_path = AOTIRunnerUtil.compile(m, example_inputs)

        # run under grad enabled
        self.assertTrue(torch.is_grad_enabled())

        optimized = AOTIRunnerUtil.load(self.device, so_path)
        actual = optimized(*example_inputs)
        actual = pytree.tree_leaves(actual)

        self.assertTrue(same(actual, expected))

    def test_return_constant(self):
        class Model(torch.nn.Module):
            def __init__(self, device):
                super().__init__()
                self.cst = torch.randn(5, 5, device=device)

            def forward(self, x):
                a = self.cst.clone()
                return (x, a)

        x = torch.randn(5, device=self.device)
        self.check_model(Model(self.device), (x,))

    def test_return_view_constant(self):
        class Model(torch.nn.Module):
            def __init__(self, device):
                super().__init__()
                self.cst = torch.randn(5, 5, device=device)

            def forward(self, x):
                a = torch.transpose(self.cst, 0, 1)
                return (x, a)

        x = torch.randn(5, device=self.device)
        self.check_model(Model(self.device), (x,))

    def test_with_profiler(self):
        class Model(torch.nn.Module):
            def __init__(self) -> None:
                super().__init__()
                self.linear = torch.nn.Linear(10, 10)

            def forward(self, x, y):
                return x + self.linear(y)

        example_inputs = (
            torch.randn(10, 10, device=self.device),
            torch.randn(10, 10, device=self.device),
        )
        with config.patch({"profile_bandwidth": "1", "profile_bandwidth_regex": ""}):
            self.check_model(Model(), example_inputs)

    def test_with_no_triton_profiler(self):
        class Model(torch.nn.Module):
            def __init__(self) -> None:
                super().__init__()

            def forward(self, x):
                return torch.permute(x, (1, 0))

        example_inputs = (torch.randn(10, 10, device=self.device),)
        with config.patch({"profile_bandwidth": "1", "profile_bandwidth_regex": ""}):
            self.check_model(Model(), example_inputs)

    def test_repeat_output(self):
        class Model(torch.nn.Module):
            def __init__(self) -> None:
                super().__init__()

            def forward(self, x):
                y = torch.sin(x)
                return y, y

        example_inputs = (torch.randn(3, 10, device=self.device),)
        self.check_model(Model(), example_inputs)

    def test_view_outputs(self):
        class Model(torch.nn.Module):
            def forward(self, x):
                y = torch.sin(x)
                y_same_size = y.view(*y.shape)
                y_diff_size = y.view(1, *y.shape)
                return y, y_same_size, y_diff_size

        example_inputs = (torch.randn(3, 10, device=self.device),)
        self.check_model(Model(), example_inputs)

    @skip_if_no_torchvision
    def test_missing_cubin(self):
        from torchvision.models.resnet import Bottleneck, ResNet

        class Model(ResNet):
            def __init__(self) -> None:
                super().__init__(
                    block=Bottleneck,
                    layers=[3, 4, 6, 3],
                    replace_stride_with_dilation=[False, False, True],
                    norm_layer=None,
                )

            def forward(self, x):
                x = self.conv1(x)
                x = self.bn1(x)
                x = self.relu(x)
                f1 = x
                x = self.maxpool(x)
                x = self.layer1(x)
                f2 = x
                x = self.layer2(x)
                f3 = x
                x = self.layer3(x)
                x = self.layer4(x)
                f4 = x
                return [f1, f2, f3, f4]

        # Call eval() here so that batch_norm won't update the running stats
        # Use float64 to avoid numeric difference failure
        model = Model().to(device=self.device, dtype=torch.float64).eval()
        example_inputs = (
            torch.randn(4, 3, 64, 64, device=self.device, dtype=torch.float64),
        )
        self.check_model(model, example_inputs)

    @common_utils.parametrize("grid_type", [1, 2, 3])
    @common_utils.parametrize("num_dims", [1, 2])
    @common_utils.parametrize("dynamic", [False, True])
    @common_utils.parametrize("autotune", [False, True])
    def test_triton_kernel(self, grid_type, num_dims, dynamic, autotune):
        if self.device != "cuda":
            raise unittest.SkipTest("requires CUDA")

        class Model(torch.nn.Module):
            def __init__(self) -> None:
                super().__init__()

            def forward(self, x, y):
                output = torch.zeros_like(x)
                if autotune and num_dims == 2:
                    x_elements = output.size()[0]
                    y_elements = output.size()[1]
                else:
                    n_elements = output.numel()

                # Select grid
                if autotune and num_dims == 2:
                    if grid_type == 1:
                        grid = (x_elements, y_elements)
                    elif grid_type == 2:
                        grid = lambda meta: (  # noqa: E731
                            triton.cdiv(x_elements, meta["BLOCK_SIZE_X"]),
                            triton.cdiv(y_elements, meta["BLOCK_SIZE_Y"]),
                        )
                    else:

                        def grid_fn(meta):
                            return (
                                triton.cdiv(x_elements, meta["BLOCK_SIZE_X"]),
                                triton.cdiv(y_elements, meta["BLOCK_SIZE_Y"]),
                            )

                        grid = grid_fn
                else:
                    if grid_type == 1:
                        grid = (n_elements,)
                    elif grid_type == 2:
                        grid = lambda meta: (  # noqa: E731
                            triton.cdiv(n_elements, meta["BLOCK_SIZE"]),
                        )
                    else:

                        def grid_fn(meta):
                            return (triton.cdiv(n_elements, meta["BLOCK_SIZE"]),)

                        grid = grid_fn

                # Select kernel
                if autotune:
                    if num_dims == 1:
                        add_kernel_autotuned[grid](x, y, output, n_elements)
                    else:
                        add_kernel_2d_autotuned[grid](
                            x, y, output, x_elements, y_elements
                        )
                else:
                    add_kernel[grid](x, y, output, n_elements, BLOCK_SIZE=16)
                return output

        dims = [10] * num_dims
        x = torch.randn(*dims, device=self.device)
        y = torch.randn(*dims, device=self.device)
        dynamic_shapes = []
        if dynamic:
            dim0_x = Dim("dim0_x", min=1, max=10)
            dim0_y = Dim("dim0_y", min=1, max=10)
            dynamic_shapes = {"x": {0: dim0_x}, "y": {0: dim0_y}}
        self.check_model(Model(), (x, y), dynamic_shapes=dynamic_shapes)

    def test_triton_kernel_dynamic_shape_with_div(self):
        if self.device != "cuda":
            raise unittest.SkipTest("requires CUDA")

        @triton.jit
        def pass_kernel(x, num):
            pass

        class Model(torch.nn.Module):
            def __init__(self) -> None:
                super().__init__()

            def forward(self, x):
                num = x.numel() // 4

                grid = lambda meta: (triton.cdiv(num, 16),)  # noqa: E731
                pass_kernel[grid](x, num)
                return x

        x = torch.randn(10, device=self.device)
        dim0_x = Dim("dim0_x", min=1, max=10)
        dynamic_shapes = {"x": {0: dim0_x}}
        self.check_model(Model(), (x,), dynamic_shapes=dynamic_shapes)

    def test_triton_kernel_reinterpret_view(self):
        if self.device != "cuda":
            raise unittest.SkipTest("requires CUDA")

        @triton.jit
        def pass_kernel(x, y):
            pass

        class Model(torch.nn.Module):
            def __init__(self) -> None:
                super().__init__()

            def forward(self, x):
                out = torch.zeros_like(x[:, 4:])
                # the slicing below creates two ReinterpretView
                # instances: with offset=3 and offset=4
                add_kernel[(10,)](
                    in_ptr0=x[:, 3:-1],
                    in_ptr1=x[:, 4:],
                    out_ptr=out,
                    n_elements=160,
                    BLOCK_SIZE=16,
                )
                return out

        example_inputs = (torch.randn(10, 20, device=self.device),)
        self.check_model(Model(), example_inputs)

    def test_triton_kernel_sympy_expr_arg(self):
        if self.device != "cuda":
            raise unittest.SkipTest("requires CUDA")

        class Model(torch.nn.Module):
            def forward(self, x, e):
                sympy_expr = max(1, e.item())
                out = torch.zeros_like(x)
                add_kernel[(1,)](
                    in_ptr0=x,
                    in_ptr1=x,
                    out_ptr=out,
                    n_elements=sympy_expr,
                    BLOCK_SIZE=1,
                )
                return out

        NUMEL = 64
        inputs = (
            torch.randn(NUMEL, device=self.device),
            torch.tensor(NUMEL, device=self.device),
        )
        self.check_model(Model(), inputs)

    def test_triton_kernel_sympy_fn_like_arg(self):
        # This test should hit sympy.expand("sqrt") which crashes with
        # AttributeError: 'function' object has no attribute 'expand'.
        if self.device != "cuda":
            raise unittest.SkipTest("requires CUDA")

        class Model(torch.nn.Module):
            def forward(self, x):
                out = torch.zeros_like(x)
                add_kernel_with_optional_param[1,](
                    in_ptr0=x,
                    in_ptr1=x,
                    out_ptr=out,
                    n_elements=x.numel(),
                    BLOCK_SIZE=1,
                    ARGS_PASSED="sqrt",  # sqrt is a valid sympy fn
                )
                return out

        inputs = (torch.randn(4, device=self.device),)
        self.check_model(Model(), inputs)

    def test_triton_kernel_with_none_input(self):
        if self.device != "cuda":
            raise unittest.SkipTest("requires CUDA")

        class Model(torch.nn.Module):
            def __init__(self) -> None:
                super().__init__()

            def forward(self, x, y):
                n_elements = x.size()[0]
                BLOCK_SIZE = 1024

                output_wo_y = torch.empty_like(x)
                output_with_y = torch.empty_like(x)

                wo_kernel = add_kernel_with_optional_param[(1,)](
                    x,
                    None,
                    output_wo_y,
                    n_elements,
                    ARGS_PASSED="one",
                    BLOCK_SIZE=BLOCK_SIZE,
                )
                with_kernel = add_kernel_with_optional_param[(1,)](
                    x,
                    y,
                    output_with_y,
                    n_elements,
                    ARGS_PASSED="two",
                    BLOCK_SIZE=BLOCK_SIZE,
                )

                return 2.71 * output_wo_y + 3.14 * output_with_y

        example_inputs = (
            torch.randn(1023, device=self.device),
            torch.randn(1023, device=self.device),
        )

        self.check_model(Model(), example_inputs)

    def test_triton_kernel_equal_to_1_arg(self):
        if self.device != "cuda":
            raise unittest.SkipTest("requires CUDA")

        class Model(torch.nn.Module):
            def forward(self, x, y):
                out = torch.empty_like(x)
                n_elements = x.numel()
                add_kernel[(n_elements,)](x, y, out, n_elements, BLOCK_SIZE=16)
                return out

        example_inputs = (
            torch.randn(1, device=self.device),
            torch.randn(1, device=self.device),
        )

        self.check_model(Model(), example_inputs)

    @common_utils.parametrize("dynamic", [False, True])
    def test_triton_kernel_equal_to_1_float_arg(self, dynamic):
        if self.device != "cuda":
            raise unittest.SkipTest("requires CUDA")

        class Model(torch.nn.Module):
            def forward(self, x, y):
                out = torch.empty_like(x)
                n_elements = x.numel()
                scaling_factor = (n_elements**0) / 1.0
                add_kernel_with_scaling[(n_elements,)](
                    x,
                    y,
                    out,
                    n_elements,
                    scaling_factor,
                    BLOCK_SIZE=16,
                )
                return out

        dynamic_shapes = None
        if dynamic:
            dim0_xy = Dim("s0", min=2, max=1024)
            dynamic_shapes = {
                "x": {0: dim0_xy, 1: None},
                "y": {0: dim0_xy, 1: None},
            }
        example_inputs = (
            torch.randn(2, device=self.device),
            torch.randn(2, device=self.device),
        )
        self.check_model(
            Model(),
            example_inputs,
            dynamic_shapes=dynamic_shapes,
        )

    def test_triton_kernel_weird_param_order(self):
        if self.device != "cuda":
            raise unittest.SkipTest("requires CUDA")

        class Model(torch.nn.Module):
            def __init__(self) -> None:
                super().__init__()

            def forward(self, x):
                out = torch.empty_like(x)
                add_kernel_autotuned_weird_param_order[16,](
                    in_ptr0=x,
                    in_ptr1=x,
                    n_elements=x.numel(),
                    out_ptr=out,
                )
                return out

        x = torch.randn(16, 16, device=self.device)
        self.check_model(Model(), (x,))

    def test_shifted_constraint_ranges(self):
        class Model(torch.nn.Module):
            def __init__(self) -> None:
                super().__init__()

            def forward(
                self,
                x: torch.Tensor,
                y: torch.Tensor,
            ):
                torch._check(y.size(0) == x.size(0) + 1)
                return x.sum(0) + y.sum(0)

        a = torch.randn((4, 5), device=self.device)
        b = torch.randn((5, 5), device=self.device)
        dim0_x = Dim("dim0_x", min=2, max=1024)
        dim0_y = dim0_x + 1
        dynamic_shapes = {"x": {0: dim0_x}, "y": {0: dim0_y}}
        self.check_model(
            Model(),
            (a, b),
            dynamic_shapes=dynamic_shapes,
        )

    def test_scatter_fallback(self):
        class Model(torch.nn.Module):
            def __init__(self) -> None:
                super().__init__()

            def forward(
                self,
                inp: torch.Tensor,
                index: torch.Tensor,
                src: torch.Tensor,
            ):
                return torch.scatter(inp, 1, index, src)

        inputs = (
            torch.ones((3, 5), device=self.device, dtype=torch.int64),
            torch.tensor([[0, 1, 2, 0]], device=self.device, dtype=torch.int64),
            torch.zeros((2, 5), device=self.device, dtype=torch.int64),
        )

        self.check_model(Model(), inputs)

    def test_scatter_reduce_fallback(self):
        class Model(torch.nn.Module):
            def __init__(self) -> None:
                super().__init__()

            def forward(
                self,
                inp: torch.Tensor,
                index: torch.Tensor,
                src: torch.Tensor,
            ):
                return torch.scatter_reduce(inp, 0, index, src, reduce="sum")

        inputs = (
            torch.tensor([1, 10, 100, 1000], device=self.device, dtype=torch.int64),
            torch.tensor([0, 1, 0, 1, 2, 1], device=self.device, dtype=torch.int64),
            torch.tensor([1, 2, 3, 4, 5, 6], device=self.device, dtype=torch.int64),
        )

        self.check_model(Model(), inputs)

    def test_index_put_fallback(self):
        # index_put falls back in the deterministic mode
        with DeterministicGuard(True):

            class Model(torch.nn.Module):
                def __init__(self) -> None:
                    super().__init__()

                def forward(
                    self,
                    self_tensor: torch.Tensor,
                    indices: Tuple[torch.Tensor],
                    values: torch.Tensor,
                ):
                    return torch.index_put(
                        self_tensor, indices, values, accumulate=True
                    )

            inputs = (
                torch.ones(4, device=self.device, dtype=torch.int64),
                (torch.tensor([1, 1, 2, 2], device=self.device, dtype=torch.bool),),
                torch.ones(4, device=self.device, dtype=torch.int64),
            )

            self.check_model(Model(), inputs)

    def test_repeated_user_defined_triton_kernel(self):
        if self.device != "cuda":
            raise unittest.SkipTest("requires CUDA")

        class Model(torch.nn.Module):
            def __init__(self) -> None:
                super().__init__()

            def forward(self, x):
                for _ in range(3):
                    mul2_inplace_kernel[4,](x, n_elements=4, BLOCK_SIZE=16)
                return x

        inputs = (torch.randn(4, 4, device=self.device),)
        self.check_model(Model(), inputs)

    def test_convolution(self):
        class Model(torch.nn.Module):
            def __init__(self) -> None:
                super().__init__()

            def forward(self, x, w, b):
                return torch.ops.aten.convolution(x, w, b, [4], [0], [1], True, [0], 1)

        example_inputs = (
            torch.randn([2, 32, 90], device=self.device),
            torch.randn([32, 16, 8], device=self.device),
            torch.randn([16], device=self.device),
        )
        with config.patch(
            {
                "max_autotune": True,
                "max_autotune_gemm_backends": "Triton",
            }
        ):
            self.check_model(Model(), example_inputs)

    def test_zero_size_weight(self):
        class Model(torch.nn.Module):
            def __init__(self, channel, r=8):
                super().__init__()
                self.pool = torch.nn.AdaptiveAvgPool2d(1)
                self.net = torch.nn.Sequential(
                    torch.nn.Linear(channel, channel // r, bias=False),
                    torch.nn.ReLU(inplace=True),
                    torch.nn.Linear(channel // r, channel, bias=False),
                    torch.nn.Sigmoid(),
                )

            def forward(self, inp):
                b, c, _, _ = inp.shape
                x = self.pool(inp).view(b, c)
                x = self.net(x).view(b, c, 1, 1)
                x = inp * x
                return x

        inputs = (torch.rand(4, 4, 4, 4, device=self.device),)
        self.check_model(Model(4), inputs)

    def test_no_args(self):
        class Model(torch.nn.Module):
            def __init__(self, m, n):
                super().__init__()
                self.weight = torch.nn.Parameter(
                    torch.randn(m, n),
                )
                self.alpha = torch.nn.Parameter(torch.randn(m, n))

            def forward(self):
                return self.weight * self.alpha

        self.check_model(Model(6, 4), ())

    def test_dynamic_scalar(self):
        class Model(torch.nn.Module):
            def __init__(self) -> None:
                super().__init__()
                self.criterion_ce = torch.nn.CrossEntropyLoss(reduction="none")

            def forward(self, inputs, targets, split_index=None):
                statistics = {}
                total_loss = self.criterion_ce(inputs, targets).sum()
                statistics["dl"] = total_loss.item()
                return total_loss, statistics

        inputs = (
            torch.rand(4, 4, 4, 4, device=self.device),
            torch.rand(4, 4, 4, 4, device=self.device),
        )
        self.check_model(Model(), inputs)

    def test_constant_original_fqn_and_dtype(self):
        class FooBarModule(torch.nn.Module):
            def __init__(self) -> None:
                super().__init__()
                self.register_parameter("0", torch.nn.Parameter(torch.randn(3, 4)))
                self.test_buf = torch.nn.Buffer(torch.randn(3, 4))
                self.register_parameter(
                    "test_param", torch.nn.Parameter(torch.randn(3, 4))
                )

            def forward(self, x):
                return ((x + self.test_buf) * getattr(self, "0")) / self.test_param

        class TestModule(torch.nn.Module):
            def __init__(self) -> None:
                super().__init__()
                self.foo_bar = FooBarModule()
                self.register_parameter(
                    "test_param", torch.nn.Parameter(torch.randn(3, 4))
                )
                self.test_buf = torch.nn.Buffer(torch.randn(3, 4))

            def forward(self, x):
                return (self.foo_bar(x) + self.test_param) * self.test_buf

        with torch.no_grad():
            so_path = AOTIRunnerUtil.compile(
                model=TestModule().to(device=self.device),
                example_inputs=(torch.rand(3, 4, device=self.device),),
            )

        runner = AOTIRunnerUtil.load_runner(self.device, so_path)

        expected_original_fqns = {
            "L__self___test_param": "test_param",
            "L__self___test_buf": "test_buf",
            "getattr_L__self___foo_bar___0__": "foo_bar.0",
            "L__self___foo_bar_test_param": "foo_bar.test_param",
            "L__self___foo_bar_test_buf": "foo_bar.test_buf",
        }
        self.assertEqual(
            expected_original_fqns, runner.get_constant_names_to_original_fqns()
        )

        expected_dtypes = {
            "L__self___test_param": 6,
            "L__self___test_buf": 6,
            "getattr_L__self___foo_bar___0__": 6,
            "L__self___foo_bar_test_param": 6,
            "L__self___foo_bar_test_buf": 6,
        }
        self.assertEqual(expected_dtypes, runner.get_constant_names_to_dtypes())

    def test_fqn(self):
        class NestedChild(torch.nn.Module):
            def __init__(self) -> None:
                super().__init__()
                self.nestedchild3buffer = torch.nn.Buffer(torch.ones(2, 3) * 3)

            def forward(self, x):
                return x / self.nestedchild3buffer

        class Child1(torch.nn.Module):
            def __init__(self) -> None:
                super().__init__()
                self.nested = NestedChild()
                self.register_parameter(
                    "child1param", torch.nn.Parameter(torch.ones(2, 3))
                )

            def forward(self, x):
                x = self.nested(x)
                return x + self.child1param

        class Child2(torch.nn.Module):
            def __init__(self) -> None:
                super().__init__()
                self.child2buffer = torch.nn.Buffer(torch.ones(2, 3) * 2)

            def forward(self, x):
                return x - self.child2buffer

        class MyModule(torch.nn.Module):
            def __init__(self) -> None:
                super().__init__()
                self.foo = Child1()
                self.bar = Child2()
                self.register_parameter(
                    "rootparam", torch.nn.Parameter(torch.ones(2, 3) * 4)
                )

            def forward(self, x):
                x = x * self.rootparam
                x = self.foo(x)
                x = self.bar(x)
                return x

        orig_eager = MyModule()

        self.check_model(MyModule(), (torch.randn(2, 3, device=self.device),))

    def test_model_modified_weights(self):
        class Model(torch.nn.Module):
            def __init__(self, n, k, device):
                super().__init__()
                self.weight = torch.randn(n, k, device=device)
                self.bias = torch.randn(n, device=device)

            def forward(self, a):
                return torch.nn.functional.linear(a, self.weight, self.bias)

        M = 16
        N = 10
        K = 128
        batch = 8
        example_inputs = (torch.randn(2, M, K, device=self.device),)
        model = Model(N, K, self.device)
        self.check_model(model, example_inputs)
        # Update model weights, after this AOTInductor should re-generate model.so
        # if weights are stored in the model.so
        model.weight += 1
        self.check_model(model, example_inputs)

    def test_custom_op_add(self) -> None:
        class M(torch.nn.Module):
            def forward(self, x, y):
                return torch.ops.aoti_custom_ops.custom_add(x, y)

        m = M().to(device=self.device)
        args = (
            torch.randn(3, 3, device=self.device),
            torch.randn(3, 3, device=self.device),
        )
        self.check_model(m, args)

    def test_custom_op_all_inputs(self) -> None:
        class MyModel(torch.nn.Module):
            # pyre-fixme[3]: Return type must be annotated.
            def __init__(self):
                super().__init__()

            # pyre-fixme[3]: Return type must be annotated.
            # pyre-fixme[2]: Parameter must be annotated.
            def forward(self, x, y):
                with torch.no_grad():
                    x_dim0 = x.shape[0]
                    x_dim1 = x.shape[1]
                    y_dim0 = y.shape[0]
                    y_dim1 = y.shape[1]
                    symint_0 = x_dim0 + x_dim1
                    symint_1 = y_dim0 * y_dim1

                    z = torch.concat((x, x))

                    _2547 = torch.ops.aoti_custom_ops.fn_with_all_inputs(
                        tensor=x,
                        tensors=[x, y],
                        optional_tensors=[None, z],
                        b8=False,
                        b8s=[True, False],
                        i64=42,
                        i64s=[16, 17],
                        symint=symint_0,
                        symints=[symint_0, symint_1],
                        f64=3.14,
                        f64s=[2.2, 3.3],
                        scalar=1.23,
                        scalars=[45, 67],
                        string="hello",
                        strings=["ab", "cde"],
                        # dtype=torch.float16,
                        # memory_format=torch.contiguous_format,
                        # layout=torch.strided,
                        device=torch.device("cpu"),
                        # optional
                        o_tensor=None,
                        o_tensors=[x, y],
                        o_b8=False,
                        o_b8s=[True, False],
                        o_i64=None,
                        o_i64s=[16, 17],
                        o_symint=symint_1,
                        o_symints=[symint_1, symint_0],
                        o_f64=3.14,
                        o_f64s=None,
                        o_scalar=None,
                        o_scalars=[89, 910],
                        o_string="hello",
                        o_strings=["ab", "cde"],
                        # o_dtype=None,
                        # o_memory_format=torch.contiguous_format,
                        # o_layout=torch.strided,
                        o_device=None,
                    )

                return _2547

        m = MyModel().to(device=self.device)
        x = torch.zeros(4, 8, device=self.device)
        y = torch.ones(3, 9, device=self.device)
        args = (x, y)
        m(*args)

        self.check_model(m, args)

    def test_custom_op_with_multiple_outputs(self) -> None:
        class Model(torch.nn.Module):
            def forward(self, x, y):
                out = x + y
                # tuple of Tensor output
                out3, out4 = torch.ops.aoti_custom_ops.fn_with_tuple_output(out, 1)
                # TensorList output
                out5, out6 = torch.ops.aoti_custom_ops.fn_with_list_output(
                    [out3, out4], 1
                )
                # tuple of Tensor and TensorList
                out7, [out8, out9] = torch.ops.aoti_custom_ops.fn_with_mix_outputs(
                    out5, [out6, out4]
                )
                return out3, out4, out5, out6, out7, out8, out9

        m = Model().to(device=self.device)
        args = (
            torch.randn(4, 4, device=self.device),
            torch.randn(4, 4, device=self.device),
        )
        m(*args)

        self.check_model(m, args)

    def test_custom_op_with_reinterpret_view_inputs(self) -> None:
        class Model(torch.nn.Module):
            def forward(self, x):
                out = x.permute([1, 0])
                return torch.ops.aoti_custom_ops.fn_with_default_input(out, 1)

        m = Model().to(device=self.device)
        args = (torch.randn(2, 3, device=self.device),)

        self.check_model(m, args)

    def test_custom_op_with_concat_inputs(self) -> None:
        class Model(torch.nn.Module):
            def forward(self, x, y):
                out = torch.concat([x, y], dim=0)
                return torch.ops.aoti_custom_ops.fn_with_default_input(out, 1)

        m = Model().to(device=self.device)
        args = (
            torch.randn(2, 3, device=self.device),
            torch.randn(2, 3, device=self.device),
        )

        self.check_model(m, args)

    def test_custom_op_missing_arg_with_default_value(self) -> None:
        class Model(torch.nn.Module):
            def forward(self, x):
                # missing second arg
                return torch.ops.aoti_custom_ops.fn_with_default_input(x)

        m = Model().to(device=self.device)
        args = (torch.randn(2, 3, device=self.device),)

        self.check_model(m, args)

    def test_triton_kernel_extern_kernel_arg(self):
        if self.device != "cuda":
            raise unittest.SkipTest("requires CUDA")

        class Model(torch.nn.Module):
            def forward(self, x, y):
                out = torch.zeros_like(x)
                # torch.mm is ExternKernelOut
                add_kernel[(4,)](x, torch.mm(x, y), out, 4, 16)
                return out

        example_inputs = (
            torch.randn(4, 4, device="cuda"),
            torch.randn(4, 4, device="cuda"),
        )

        self.check_model(Model(), example_inputs)

    def test_triton_kernel_multi_output_arg(self):
        if self.device != "cuda":
            raise unittest.SkipTest("requires CUDA")

        class Model(torch.nn.Module):
            def forward(self, x, y):
                out = torch.zeros_like(x)
                # torch.sort creates fallback kernel and hence MultiOutput
                add_kernel[(4,)](x, torch.sort(y).values, out, 4, 16)
                return out

        example_inputs = (
            torch.randn(4, 4, device="cuda"),
            torch.randn(4, 4, device="cuda"),
        )

        self.check_model(Model(), example_inputs)

    @config.patch({"abi_compatible": True})
    def test_triton_kernel_reinterpret_view_mem_leak(self):
        # Check for memory leak when using user-defined Triton Kernel + AOTI.
        if self.device != "cuda":
            raise unittest.SkipTest("requires CUDA")

        class Model(torch.nn.Module):
            def __init__(self) -> None:
                super().__init__()

            def forward(self, x, y):
                out = torch.zeros_like(x)
                yy = y * y
                # reshape creates a ReinterpretView
                add_kernel[(4,)](x, yy.reshape_as(x), out, 4, 16)
                return out

        example_inputs = (
            torch.randn(4, 4, device="cuda"),
            torch.randn(1, 16, device="cuda"),
        )

        so_path: str = AOTIRunnerUtil.compile(
            Model(),
            example_inputs,
        )
        aot_inductor_module = AOTIRunnerUtil.load("cuda", so_path)

        # Don't assign outputs to a variable b/c it will allocate GPU memory.
        device: int = torch.cuda.current_device()
        mem_before = torch.cuda.memory_allocated(device)
        aot_inductor_module(*example_inputs)
        aot_inductor_module(*example_inputs)
        mem_after = torch.cuda.memory_allocated(device)
        self.assertEqual(mem_before, mem_after)

        actual = aot_inductor_module(*example_inputs)
        expected = Model()(*example_inputs)
        torch.testing.assert_close(actual, expected)

    @torch._dynamo.config.patch(capture_scalar_outputs=True)
    @common_utils.parametrize("dynamic", [False, True])
    @common_utils.parametrize("autotuning", [False, True])
    def test_triton_kernel_unbacked_symint_in_grid(self, dynamic, autotuning):
        if self.device != "cuda":
            raise unittest.SkipTest("requires CUDA")

        class Model(torch.nn.Module):
            def forward(self, x, y, n_elements_tensor):
                output = torch.zeros_like(x)
                n_elements_symint = n_elements_tensor.item()
                n_elements = x.numel()

                def grid(meta):
                    return (triton.cdiv(n_elements_symint, meta["BLOCK_SIZE"]),)

                if autotuning:
                    add_kernel_autotuned[grid](
                        x,
                        y,
                        output,
                        n_elements,
                    )
                else:
                    add_kernel[grid](
                        x,
                        y,
                        output,
                        n_elements,
                        BLOCK_SIZE=16,
                    )

                return output

        example_inputs = (
            torch.randn(123, device="cuda"),
            torch.randn(123, device="cuda"),
            torch.tensor(123),
        )

        dynamic_shapes = None
        if dynamic:
            dim0 = Dim("s0", min=2, max=1024)
            dynamic_shapes = {
                "x": {0: dim0},
                "y": {0: dim0},
                "n_elements_tensor": {},
            }

        self.check_model(
            Model(),
            example_inputs,
            dynamic_shapes=dynamic_shapes,
        )

    @skipIfRocm  # USE_MEM_EFF_ATTENTION was not enabled for build.
    def test_scaled_dot_product_efficient_attention(self):
        if self.device != "cuda":
            raise unittest.SkipTest("requires CUDA")

        class Model(torch.nn.Module):
            def forward(self, q, k, v, attn_bias):
                return torch.ops.aten._scaled_dot_product_efficient_attention(
                    q, k, v, attn_bias, False
                )[0]

        example_inputs = (
            torch.randn(4, 4, 36, 36, device="cuda"),
            torch.randn(4, 4, 36, 36, device="cuda"),
            torch.randn(4, 4, 36, 36, device="cuda"),
            torch.randn(4, 4, 36, 36, device="cuda"),
        )
        self.check_model(Model(), example_inputs)

    def test_index_put_with_none_index(self):
        # index_put falls back in the deterministic mode
        with DeterministicGuard(True):

            class Model(torch.nn.Module):
                def forward(self, x, i1, i2, y):
                    return torch.ops.aten.index_put(
                        x,
                        (None, None, i1, i2.transpose(0, 1)),
                        y,
                        accumulate=True,
                    )

            example_inputs = (
                torch.rand(8, 192, 30, 30, device=self.device),
                torch.zeros(3, 14, 1, 1, dtype=torch.int64, device=self.device),
                torch.ones(14, 3, dtype=torch.int64, device=self.device),
                torch.randn(8, 192, 3, 14, 3, 14, device=self.device),
            )
            self.check_model(Model(), example_inputs)

    def test_runtime_checks(self):
        class Model(torch.nn.Module):
            def __init__(self) -> None:
                super().__init__()

            def forward(self, x0, x1, x2, x3, x4, x5, x6, x7, x8, x9):
                return (x0, x1, x2, x3, x4, x5, x6, x7, x8, x9)

        inputs = []
        for dtype in (
            torch.float16,
            torch.float32,
            torch.float64,
            torch.bfloat16,
            torch.bool,
            torch.int8,
            torch.int16,
            torch.int32,
            torch.int64,
            torch.uint8,
        ):
            inputs.append(torch.ones(4, 8, 10, dtype=dtype, device=self.device))
        dim0 = Dim("s0", min=2, max=1024)
        dim1 = Dim("s1", min=2, max=512)
        dim2 = Dim("s2", min=2, max=128)
        dynamic_shapes = {
            "x0": {0: dim0},
            "x1": {0: dim0},
            "x2": {0: dim0},
            "x3": {1: dim1},
            "x4": {1: dim1},
            "x5": {1: dim1},
            "x6": {},
            "x7": {2: dim2},
            "x8": {2: dim2},
            "x9": {2: dim2},
        }
        m = Model()
        inputs = tuple(inputs)
        with torch.no_grad(), config.patch(
            {
                "abi_compatible": self.abi_compatible,
                "aot_inductor.debug_compile": True,
            }
        ):
            so_path = AOTIRunnerUtil.compile(m, inputs, dynamic_shapes=dynamic_shapes)
        with open(os.path.splitext(so_path)[0] + ".cpp") as cpp:
            src_code = cpp.read()
            FileCheck().check_count(
                "unmatched dtype",
                10,
                exactly=True,
            ).run(src_code)
            FileCheck().check_count(
                "unmatched dim value at",
                21,  # we have 9 dynamic dims for which we generate different checks
                exactly=True,
            ).run(src_code)
            FileCheck().check_count(
                "dim value is too",
                18,  # we have 9 dynamic dims for which we generate two checks
                exactly=True,
            ).run(src_code)
            FileCheck().check_count(
                "unmatched stride value at",
                21,  # we have 9 symbolic strides for which we don't generate checks
                exactly=True,
            ).run(src_code)
        optimized = AOTIRunnerUtil.load(self.device, so_path)
        actual = optimized(*inputs)
        expected = m(*inputs)
        torch.testing.assert_close(actual, expected)

    @unittest.skipIf(TEST_WITH_ROCM, "FP8 is not supported on ROCM")
    @unittest.skipIf(not SM90OrLater, "FP8 is only supported on H100+")
    def test_runtime_checks_fp8(self):
        # cuda only
        if self.device != "cuda":
            return

        class Model(torch.nn.Module):
            def __init__(self) -> None:
                super().__init__()

            def forward(self, x0, x1):
                t = x0.to(torch.float) + x1.to(torch.float)
                return t

        inputs = []
        for dtype in (
            torch.float8_e4m3fn,
            torch.float8_e5m2,
            # FP8 funz are for AMD
            # see https://github.com/pytorch/pytorch/issues/126734
            # torch.float8_e4m3fnuz,
            # torch.float8_e5m2fnuz,
        ):
            inputs.append(torch.ones(8, 8, 8, dtype=dtype, device=self.device))
        dim0 = Dim("s0", min=2, max=1024)
        dynamic_shapes = {
            "x0": {0: dim0},
            "x1": {0: dim0},
        }
        with torch.no_grad(), config.patch(
            {
                "abi_compatible": self.abi_compatible,
                "aot_inductor.debug_compile": True,
            }
        ):
            self.check_model(
                Model(),
                tuple(inputs),
                dynamic_shapes=dynamic_shapes,
            )

    def test_runtime_checks_complex(self):
        class Model(torch.nn.Module):
            def __init__(self) -> None:
                super().__init__()

            def forward(self, x0, x1, x2):
                return (x0, x1, x2)

        inputs = []
        x0 = torch.tensor([1, -1], dtype=torch.complex32, device=self.device)
        x1 = torch.tensor(
            [1 + 1j, -1 + 1j, -2 + 2j, 3 - 3j, 0, 1j, 1, -1],
            dtype=torch.complex64,
            device=self.device,
        )
        x2 = torch.tensor(128, dtype=torch.complex128, device=self.device)
        inputs.append(x0)
        inputs.append(x1)
        inputs.append(x2)
        dim0 = Dim("s0", min=2, max=1024)
        dynamic_shapes = {
            "x0": {0: dim0},
            "x1": {},
            "x2": {},
        }
        with torch.no_grad(), config.patch(
            {
                "abi_compatible": self.abi_compatible,
                "aot_inductor.debug_compile": True,
            }
        ):
            self.check_model(
                Model(),
                tuple(inputs),
                dynamic_shapes=dynamic_shapes,
            )

    @unittest.skipIf(IS_FBCODE, "Not yet runnable in fbcode")
    def test_runtime_checks_dtype_failed(self):
        class Model(torch.nn.Module):
            def __init__(self) -> None:
                super().__init__()

            def forward(self, x):
                y = x.type(torch.float)
                return y

        x = torch.randn(1, 4, dtype=torch.float16, device=self.device)
        model = Model()
        with torch.no_grad(), config.patch(
            {
                "abi_compatible": self.abi_compatible,
                "aot_inductor.debug_compile": True,
            }
        ):
            so_path: str = AOTIRunnerUtil.compile(
                model,
                (x,),
            )
        aot_inductor_module = AOTIRunnerUtil.load(self.device, so_path)
        x_casted = x.float()
        with self.assertRaisesRegex(Exception, ""):
            aot_inductor_module(x_casted)

    def test_non_contiguous_output_alias(self):
        # Test return x, x.contiguous() where x is non-contiguous.
        class Model(torch.nn.Module):
            def forward(self, x):
                squared = x * x
                transposed = squared.t()  # non-contiguous
                contig = transposed.contiguous()
                return transposed, contig

        x = torch.randn(3, 4, dtype=torch.float16, device=self.device)
        model = Model()
        with torch.no_grad(), config.patch(
            {
                "abi_compatible": self.abi_compatible,
            }
        ):
            result = AOTIRunnerUtil.run(
                self.device,
                model,
                (x,),
            )
        actual = model(x)
        self.assertTrue(same(result, actual))

        # contiguous() should create a new tensor
        self.assertTrue(result[0].data_ptr() != result[1].data_ptr())

    def test_multiple_output_alias(self):
        # Test when mutliple outputs alias the same tensor
        class Model(torch.nn.Module):
            def forward(self, x):
                squared = x * x
                contig = squared.contiguous()  # alias
                reshaped = squared.reshape(squared.shape)  # alias
                cubed = squared * x
                return squared, contig, reshaped, cubed

        x = torch.randn(3, 4, dtype=torch.float32, device=self.device)
        model = Model()

        with torch.no_grad(), config.patch(
            {
                "abi_compatible": self.abi_compatible,
            }
        ):
            result = AOTIRunnerUtil.run(
                self.device,
                model,
                (x,),
            )
        actual = model(x)
        self.assertTrue(same(result, actual))

        # squared, contig and reshaped alias the same tensor.
        self.assertTrue(result[0].data_ptr() == result[1].data_ptr())
        self.assertTrue(result[0].data_ptr() == result[2].data_ptr())
        # cubed shouldn't be an alias.
        self.assertTrue(result[0].data_ptr() != result[3].data_ptr())

    def test_runtime_checks_shape_failed(self):
        class Model(torch.nn.Module):
            def __init__(self) -> None:
                super().__init__()

            def forward(self, x):
                return x

        x = torch.randn(4, 4, 4, dtype=torch.float16, device=self.device)
        y0 = torch.randn(8, 4, 4, dtype=torch.float16, device=self.device)
        y1 = torch.randn(4, 8, 4, dtype=torch.float16, device=self.device)
        y2 = rand_strided(
            (4, 4, 4), (16, 1, 4), dtype=torch.float16, device=self.device
        )
        # batch size is outside of the range
        y3 = torch.randn(2048, 3, 4, dtype=torch.float16, device=self.device)
        y4 = torch.randn(2048, 4, 4, dtype=torch.float16, device=self.device)
        dim0 = Dim("s0", min=4, max=1024)
        dynamic_shapes = {
            "x": {0: dim0},
        }
        model = Model()
        with torch.no_grad(), config.patch(
            {
                "abi_compatible": self.abi_compatible,
                "aot_inductor.debug_compile": True,
            }
        ):
            so_path: str = AOTIRunnerUtil.compile(
                model, (x,), dynamic_shapes=dynamic_shapes
            )
        aot_inductor_module = AOTIRunnerUtil.load(self.device, so_path)
        # dynamic dim works fine
        _ = aot_inductor_module(y0)
        with self.assertRaisesRegex(Exception, ""):
            aot_inductor_module(y1)
        with self.assertRaisesRegex(Exception, ""):
            aot_inductor_module(y2)
        with self.assertRaisesRegex(Exception, ""):
            aot_inductor_module(y3)
        with self.assertRaisesRegex(Exception, ""):
            aot_inductor_module(y4)

    def test_add_complex(self):
        class Model(torch.nn.Module):
            def forward(self, a, b):
                return torch.add(a, b)

        x = torch.tensor(
            [1 + 1j, -1 + 1j, -2 + 2j, 3 - 3j, 0, 1j, 1, -1], device=self.device
        )
        y = torch.tensor(
            [1 + 1j, -1 + 1j, -2 + 2j, 3 - 3j, 0, 1j, 1, -1], device=self.device
        )
        self.check_model(Model(), (x, y))

    def test_embedding_bag(self):
        class Model(torch.nn.Module):
            def forward(self, w, i, o):
                return torch.ops.aten._embedding_bag(w, i, o, False, 0, False, None)

        example_inputs = (
            torch.randn([10, 4], device=self.device),
            torch.randint(10, [8], device=self.device),
            torch.tensor([0, 2, 6], device=self.device),
        )
        self.check_model(Model(), example_inputs)

    def test_fft_c2c(self):
        class Model(torch.nn.Module):
            def forward(self, x):
                return torch.fft.fftn(x), torch.fft.fftn(x).real

        example_inputs = (torch.randn(16, 16, 16, device=self.device),)
        self.check_model(Model(), example_inputs)

    def test_bool_input(self):
        # Specialize on whichever branch the example input for b is
        class Model(torch.nn.Module):
            def forward(self, x, b):
                if b:
                    return x * x
                else:
                    return x + x

        example_inputs = (torch.randn(3, 3, device=self.device), True)
        self.check_model(Model(), example_inputs)

    def test_int_list_input(self):
        class Model(torch.nn.Module):
            def forward(self, x, i):
                return x * i[0] * i[1]

        example_inputs = (torch.randn(3, 3, device=self.device), [3, 4])
        self.check_model(Model(), example_inputs)

    def test_nested_tensor_from_jagged(self):
        class Model(nn.Module):
            def __init__(self) -> None:
                super().__init__()
                self.mlp = nn.Sequential(
                    nn.Linear(128, 64), nn.ReLU(), nn.Linear(64, 32), nn.Sigmoid()
                )

            def forward(self, values, offsets):
                nt = torch.nested.nested_tensor_from_jagged(values, offsets)
                res = self.mlp(nt)
                return res.values()

        model = Model().to(device=self.device)

        example_inputs_1 = (
            torch.randn((15, 128), device=self.device),
            torch.tensor([0, 3, 4, 10, 15], device=self.device),
        )

        # same "NT batch size", different actual amount of data
        example_inputs_2 = (
            torch.randn((31, 128), device=self.device),
            torch.tensor([0, 1, 20, 25, 31], device=self.device),
        )

        # same actual amount of data, different "NT batch size"
        example_inputs_3 = (
            torch.randn((15, 128), device=self.device),
            torch.tensor([0, 3, 10, 15], device=self.device),
        )

        # different "NT batch size"
        example_inputs_4 = (
            torch.randn((37, 128), device=self.device),
            torch.tensor([0, 5, 16, 25, 29, 37], device=self.device),
        )

        dim0_values = Dim("dim0_values", min=1, max=128)
        dim0_offsets = Dim("dim0_offsets", min=1, max=9)
        dynamic_shapes = {"values": {0: dim0_values}, "offsets": {0: dim0_offsets}}
        example_inputs_list = [
            example_inputs_1,
            example_inputs_2,
            example_inputs_3,
            example_inputs_4,
        ]

        self.check_model_with_multiple_inputs(
            model, example_inputs_list, dynamic_shapes=dynamic_shapes
        )

    @common_utils.parametrize("max_autotune", [True, False])
    def test_misc_1(self, max_autotune):
        if self.device == "cpu" and IS_MACOS and max_autotune:
            raise unittest.SkipTest("max_autotune not supported on macos")

        class Model(nn.Module):
            def __init__(self) -> None:
                super().__init__()
                self.mlp = nn.Sequential(
                    nn.Linear(128, 64), nn.ReLU(), nn.Linear(64, 32), nn.Sigmoid()
                )
                self.emb = nn.EmbeddingBag(num_embeddings=128, embedding_dim=32)
                self.over_arch = nn.Sequential(
                    nn.Linear(64, 32), nn.ReLU(), nn.Linear(32, 32), nn.Sigmoid()
                )

            def forward(self, x, y):
                mlp_output = self.mlp(x)
                emb_output = self.emb(y)
                return self.over_arch(torch.concat([mlp_output, emb_output], dim=1))

        example_inputs = (
            torch.randn(16, 128, device=self.device),
            torch.randint(0, 128, (16, 10), device=self.device),
        )
        self.check_model(
            Model(), example_inputs, options=dict(max_autotune=max_autotune)
        )

    @skip_if_no_torchvision
    def test_torchvision_transforms_functional_tensor_resize(self):
        import torchvision

        # https://fb.workplace.com/groups/1075192433118967/permalink/1501860707118802/
        class A(torch.nn.Module):
            def forward(self, image: torch.Tensor, target_size: torch.Tensor):
                target_h, target_w = target_size.tolist()
                torch._check(target_h > 0)
                torch._check(target_w > 0)
                torch._check(target_h <= 4000)
                torch._check(target_w <= 4000)

                return torchvision.transforms._functional_tensor.resize(
                    image,
                    size=[target_h, target_w],
                    interpolation="bilinear",
                    antialias=False,
                )

        model = A()
        example_inputs = (
            torch.ones([3, 800, 600], device=self.device),
            torch.tensor([448, 336], device=self.device),
        )
        dynamic_shapes = {
            "image": {
                1: torch.export.Dim("height", min=1, max=4000),
                2: torch.export.Dim("width", min=1, max=4000),
            },
            "target_size": None,
        }
        self.check_model(model, example_inputs, dynamic_shapes=dynamic_shapes)

    def test_aoti_debug_printer_codegen(self):
        # basic addmm model to test codegen for aoti intermediate debug printer
        class Model(torch.nn.Module):
            def __init__(self, n, k, device):
                super().__init__()
                self.weight = torch.randn(n, k, device=device)
                self.bias = torch.randn(n, device=device)

            def forward(self, a):
                return torch.nn.functional.linear(a, self.weight, self.bias)

        M = 8
        N = 6
        K = 16
        model = Model(N, K, self.device)
        batch = 2
        a = torch.randn(batch, M, K, device=self.device)
        example_inputs = (a,)

        kernel_calls = (
            [
                ("triton_poi_fused_0", 1),
                ("aoti_torch_cuda_addmm_out", 2),
            ]
            if self.device == "cuda"
            else [
                ("aoti_torch_cpu_addmm_out", 2),
            ]
        )

        # test default debug printing all tensor values codegen
        with config.patch({"aot_inductor.debug_intermediate_value_printer": "2"}):
            result, code = run_and_get_cpp_code(
                AOTIRunnerUtil.compile, model, example_inputs
            )

            # check the c shim print_tensor_handle call is triggered by the config and injected the cpp output code as expected
            self.assertEqual("aoti_torch_print_tensor_handle" in code, True)

            # check the codegen for debug printing around the actual kernel call is expected

            for kernel_call, count in kernel_calls:
                FileCheck().check_count(
                    f"before_launch - {kernel_call}",
                    count,
                ).run(code)
                FileCheck().check_count(
                    f"after_launch - {kernel_call}",
                    count,
                ).run(code)

        # test printing selected kernel's tensor values codegen
        filtered_kernel_name = f"aoti_torch_{self.device}_addmm_out"
        with config.patch(
            {
                "aot_inductor.debug_intermediate_value_printer": "2",
                "aot_inductor.filtered_kernel_names": filtered_kernel_name,
            }
        ):
            result, code = run_and_get_cpp_code(
                AOTIRunnerUtil.compile, model, example_inputs
            )
            filtered_kernel_calls = [
                (filtered_kernel_name, 2),
            ]
            for kernel_call, count in filtered_kernel_calls:
                FileCheck().check_count(
                    f"before_launch - {kernel_call}",
                    count,
                ).run(code)
                FileCheck().check_count(
                    f"after_launch - {kernel_call}",
                    count,
                ).run(code)

            kernel_calls_not_to_print = [
                kernel_call
                for kernel_call in kernel_calls
                if kernel_call[0] != filtered_kernel_name
            ]
            for kernel_name, _ in kernel_calls_not_to_print:
                FileCheck().check_not(f"before_launch - {kernel_name}").run(code)
                FileCheck().check_not(f"after_launch - {kernel_name}").run(code)

    def test_aoti_debug_printer_user_defined_triton_kernel(self):
        if self.device != "cuda":
            raise unittest.SkipTest("requires CUDA")

        class Model(torch.nn.Module):
            def __init__(self) -> None:
                super().__init__()

            def forward(self, x, y):
                out = torch.zeros_like(x)
                add_kernel[(4,)](x, y, out, n_elements=4, BLOCK_SIZE=16)
                return out

        example_inputs = (
            torch.randn(4, 4, device=self.device),
            torch.randn(4, 4, device=self.device),
        )

        kernel_calls = [
            ("add_kernel_0", 3),
        ]

        with config.patch({"aot_inductor.debug_intermediate_value_printer": "2"}):
            result, code = run_and_get_cpp_code(
                AOTIRunnerUtil.compile, Model(), example_inputs
            )
            # check the c shim print_tensor_handle call is triggered by the config and injected the cpp output code as expected
            self.assertEqual("aoti_torch_print_tensor_handle" in code, True)
            # check the codegen for debug printing around the actual kernel call is expected
            for kernel_call, count in kernel_calls:
                FileCheck().check_count(
                    f"before_launch - {kernel_call}",
                    count,
                ).run(code)
                FileCheck().check_count(
                    f"after_launch - {kernel_call}",
                    count,
                ).run(code)

    def test_aoti_debug_printer_cpp_kernel(self):
        if self.device != "cpu":
            raise unittest.SkipTest("cpu test case only")

        # a simple cpp kernel test case for testing the debug printer codegen
        # on cpp kernel cpu device.
        class Model(torch.nn.Module):
            def __init__(self) -> None:
                super().__init__()

            def forward(self, x):
                t = torch.tensor(x.size(-1), device="cpu", dtype=torch.float)
                t = torch.sqrt(t * 3)
                return x * t

        example_inputs = (torch.randn(4, 4, device="cpu"),)

        kernel_calls = [
            ("cpp_fused_mul_sqrt_0", 2),
        ]

        with config.patch({"aot_inductor.debug_intermediate_value_printer": "2"}):
            result, code = run_and_get_cpp_code(
                AOTIRunnerUtil.compile, Model(), example_inputs
            )
            # check the c shim print_tensor_handle call is triggered by the config and injected the cpp output code as expected
            self.assertEqual("aoti_torch_print_tensor_handle" in code, True)
            # check the codegen for debug printing around the actual kernel call is expected
            for kernel_call, count in kernel_calls:
                FileCheck().check_count(
                    f"before_launch - {kernel_call}",
                    count,
                ).run(code)
                FileCheck().check_count(
                    f"after_launch - {kernel_call}",
                    count,
                ).run(code)

    def test_aoti_debug_printer_sym_inputs(self):
        if self.device != "cuda":
            raise unittest.SkipTest("requires CUDA")

        from torch.testing._internal.triton_utils import add_kernel

        class Model(torch.nn.Module):
            def __init__(self):
                super().__init__()

            def forward(self, x):
                maxlen = max(x.item(), 512)
                a = torch.ones(maxlen, device="cuda")
                b = torch.ones(maxlen, device="cuda")
                out = torch.zeros_like(a)
                # unbacked symint in grid
                add_kernel[(1, 1, maxlen)](a, b, out, maxlen, 32)
                return out

        example_inputs = (torch.randint(high=1024, size=(1,), device=self.device),)

        expected_scalar_args = [
            "triton_poi_fused_zeros_like_0_xnumel",
            "triton_poi_fused_ones_1_xnumel",
            "std::max(static_cast<int64_t>(512L), static_cast<int64_t>(u0))",
        ]

        with config.patch({"aot_inductor.debug_intermediate_value_printer": "2"}):
            result, code = run_and_get_cpp_code(
                AOTIRunnerUtil.compile, Model(), example_inputs
            )
            self.assertEqual("aoti_torch_print_tensor_handle" in code, True)
            for scalar in expected_scalar_args:
                FileCheck().check_count(
                    f"{scalar}",
                    2,
                ).run(code)

    def test_size_from_multi_output(self):
        class Model(torch.nn.Module):
            def __init__(self):
                super().__init__()
                self.relu = torch.nn.ReLU()

            def forward(self, x):
                _x, _i = torch.unique(x, sorted=True, return_inverse=True)
                _x = _x.clone().detach()
                return self.relu(_x), _i

        example_inputs = (torch.randn(8, device=self.device),)
        self.check_model(Model(), example_inputs)


common_utils.instantiate_parametrized_tests(AOTInductorTestsTemplate)


class AOTITestCase(TestCase):
    def setUp(self):
        if IS_SANDCASTLE or IS_FBCODE:
            torch.ops.load_library("//caffe2/test/inductor:custom_ops")
        elif IS_MACOS:
            raise unittest.SkipTest("non-portable load_library call used in test")
        else:
            lib_file_path = find_library_location("libaoti_custom_ops.so")
            if IS_WINDOWS:
                lib_file_path = find_library_location("aoti_custom_ops.dll")
            torch.ops.load_library(str(lib_file_path))
        super().setUp()


class AOTInductorTestABICompatibleCpu(AOTITestCase):
    device = "cpu"
    abi_compatible = True
    check_model = check_model
    check_model_with_multiple_inputs = check_model_with_multiple_inputs
    code_check_count = code_check_count
    allow_stack_allocation = False
    use_minimal_arrayref_interface = False


def fail_with_and_without_stack_allocation(is_skip=False):
    return TestFailure(
        (
            "abi_compatible_cpu",
            "abi_compatible_cpu_with_stack_allocation",
            "abi_compatible_cpu_with_stack_allocation_and_minimal_arrayref_interface",
        ),
        is_skip=is_skip,
    )


def fail_stack_allocation(is_skip=False):
    return TestFailure(
        (
            "abi_compatible_cpu_with_stack_allocation",
            "abi_compatible_cpu_with_stack_allocation_and_minimal_arrayref_interface",
        ),
        is_skip=is_skip,
    )


def fail_minimal_arrayref_interface(is_skip=False):
    return TestFailure(
        ("abi_compatible_cpu_with_stack_allocation_and_minimal_arrayref_interface",),
        is_skip=is_skip,
    )


def fail_cuda(is_skip=False):
    return TestFailure(
        ("abi_compatible_cuda", "non_abi_compatible_cuda"),
        is_skip=is_skip,
    )


def fail_abi_compatible_cuda(is_skip=False):
    return TestFailure(
        ("abi_compatible_cuda",),
        is_skip=is_skip,
    )


def fail_non_abi_compatible_cuda(is_skip=False):
    return TestFailure(
        ("non_abi_compatible_cuda",),
        is_skip=is_skip,
    )


# test_failures, xfail by default, set is_skip=True to skip
CPU_TEST_FAILURES = {
    "test_conv_freezing": fail_minimal_arrayref_interface(is_skip=True),
    "test_deconv_freezing": fail_minimal_arrayref_interface(is_skip=True),
    # TODO: use of deleted function RAIIAtenTensorHandle
    "test_dup_unbacked_sym_decl": fail_minimal_arrayref_interface(is_skip=True),
    # TODO: use of deleted function RAIIAtenTensorHandle
    "test_dup_unbacked_sym_decl_with_refinement": fail_minimal_arrayref_interface(
        is_skip=True
    ),
    # TODO:  error: cannot convert ArrayRefTensor<float> to AtenTensorHandle
    "test_dynamic_cat": fail_minimal_arrayref_interface(),
    # https://github.com/pytorch/pytorch/issues/129550
    # https://github.com/pytorch/pytorch/issues/123691
    "test_dynamic_scalar": fail_minimal_arrayref_interface(is_skip=True),
    # https://github.com/pytorch/pytorch/issues/122980
    "test_fft_c2c": fail_stack_allocation(is_skip=True),
    "test_freezing": fail_minimal_arrayref_interface(is_skip=True),
    "test_linear_freezing": fail_minimal_arrayref_interface(is_skip=True),
    # FIXME: failed with Segfault while exiting the Python runtime
    "test_missing_cubin": fail_with_and_without_stack_allocation(is_skip=True),
    # minimal arrayref interface only works with CPU; test crashes.
    # https://github.com/pytorch/pytorch/issues/122983
    "test_multi_device": fail_minimal_arrayref_interface(is_skip=True),
    # TODO: The same issue as https://github.com/pytorch/pytorch/issues/122978
    # error: cannot convert ArrayRefTensor<float> to AtenTensorHandle
    "test_reuse_kernel_dynamic": fail_minimal_arrayref_interface(is_skip=True),
    # the test segfaults
    "test_repeat_output": fail_stack_allocation(is_skip=True),
    # TODO: failed internally
    "test_multiple_output_alias": fail_with_and_without_stack_allocation(is_skip=True),
    # 'AOTInductorTestABICompatibleCpuWithStackAllocation' object has no attribute 'code_check_count'
    "test_buffer_mutation_3": fail_stack_allocation(is_skip=True),
    # Looks like the same issue as https://github.com/pytorch/pytorch/issues/122978
    "test_shifted_constraint_ranges": fail_with_and_without_stack_allocation(
        is_skip=True
    ),
    "test_simple_dynamic": fail_minimal_arrayref_interface(),
    # https://github.com/pytorch/pytorch/issues/122991
    "test_runtime_checks_complex": fail_with_and_without_stack_allocation(is_skip=True),
    "test_custom_op_add": fail_minimal_arrayref_interface(is_skip=True),
    "test_custom_op_all_inputs": fail_minimal_arrayref_interface(is_skip=True),
    "test_custom_op_with_reinterpret_view_inputs": fail_minimal_arrayref_interface(
        is_skip=True
    ),
    "test_custom_op_missing_arg_with_default_value": fail_minimal_arrayref_interface(
        is_skip=True
    ),
    "test_size_from_multi_output": fail_stack_allocation(is_skip=True),
    "test_torchvision_transforms_functional_tensor_resize": fail_minimal_arrayref_interface(),
}

if IS_MACOS:
    CPU_TEST_FAILURES.update(
        {
            "test_cond_non_tensor_predicates_dynamic_True": fail_stack_allocation(),
            "test_custom_op_with_concat_inputs": fail_minimal_arrayref_interface(),
            "test_custom_op_with_multiple_outputs": fail_minimal_arrayref_interface(),
            "test_while_loop_nested": fail_minimal_arrayref_interface(),
        }
    )


# test_failures, xfail by default, set is_skip=True to skip
CUDA_TEST_FAILURES = {
    # TODO: AssertionError: unsupported Optional type in convert_arg_type: Generator
    "test_normal_functional": fail_abi_compatible_cuda(is_skip=True),
    # TODO: fails on bfloat16
    "test_runtime_checks": fail_cuda(is_skip=True),
    # no runtime checks for non_abi_compatible mode
    "test_runtime_checks_dtype_failed": fail_non_abi_compatible_cuda(is_skip=True),
    "test_runtime_checks_shape_failed": fail_non_abi_compatible_cuda(is_skip=True),
    # quantized unsupported for GPU
    "test_quantized_linear": fail_cuda(is_skip=True),
    "test_quantized_int8_linear": fail_cuda(is_skip=True),
    "test_custom_op_add": fail_non_abi_compatible_cuda(is_skip=True),
    "test_custom_op_all_inputs": fail_non_abi_compatible_cuda(is_skip=True),
    "test_custom_op_with_multiple_outputs": fail_non_abi_compatible_cuda(is_skip=True),
<<<<<<< HEAD
=======
    # non-abi compatible mode aoti debug printer is not supported yet
    "test_aoti_debug_printer_codegen": fail_non_abi_compatible_cuda(is_skip=True),
    "test_aoti_debug_printer_user_defined_triton_kernel": fail_non_abi_compatible_cuda(
        is_skip=True
    ),
    "test_aoti_debug_printer_sym_inputs": fail_non_abi_compatible_cuda(is_skip=True),
>>>>>>> 8963ba28
}


if not IS_FBCODE:
    # These only fail in OSS CI and are fine internally.
    CPU_TEST_FAILURES.update(
        {
            # TODO: flaky test; some environments: tensor-likes are not close
            "test_model_modified_weights": fail_minimal_arrayref_interface(
                is_skip=True
            ),
            # TODO: Booleans mismatch: False is not True
            "test_aoti_debug_printer_codegen": fail_with_and_without_stack_allocation(),
            # TODO: segfaults mid-run
            "test_view_outputs": fail_minimal_arrayref_interface(is_skip=True),
            # TODO: Booleans mismatch: False is not True
            "test_aoti_debug_printer_cpp_kernel": fail_with_and_without_stack_allocation(),
        }
    ),
    # The following test passes internally but fails in OSS CI. To be investigated.
    CUDA_TEST_FAILURES.update(
        {
<<<<<<< HEAD
            "test_aoti_debug_printer_codegen": fail_cuda(),
            "test_aoti_debug_printer_user_defined_triton_kernel": fail_cuda(),
=======
            "test_aoti_debug_printer_codegen": fail_cuda(is_skip=True),
            "test_aoti_debug_printer_user_defined_triton_kernel": fail_cuda(
                is_skip=True
            ),
            "test_aoti_debug_printer_sym_inputs": fail_cuda(is_skip=True),
>>>>>>> 8963ba28
        }
    )

copy_tests(
    AOTInductorTestsTemplate,
    AOTInductorTestABICompatibleCpu,
    "abi_compatible_cpu",
    CPU_TEST_FAILURES,
)


class AOTInductorTestABICompatibleCpuWithStackAllocation(AOTITestCase):
    device = "cpu"
    abi_compatible = True
    check_model = check_model
    check_model_with_multiple_inputs = check_model_with_multiple_inputs
    code_check_count = code_check_count
    allow_stack_allocation = True
    use_minimal_arrayref_interface = False


copy_tests(
    AOTInductorTestsTemplate,
    AOTInductorTestABICompatibleCpuWithStackAllocation,
    "abi_compatible_cpu_with_stack_allocation",
    CPU_TEST_FAILURES,
)


class AOTInductorTestABICompatibleCpuWithStackAllocationAndMinimalArrayRefInterface(
    TestCase
):
    device = "cpu"
    abi_compatible = True
    check_model = check_model
    check_model_with_multiple_inputs = check_model_with_multiple_inputs
    allow_stack_allocation = True
    use_minimal_arrayref_interface = True


copy_tests(
    AOTInductorTestsTemplate,
    AOTInductorTestABICompatibleCpuWithStackAllocationAndMinimalArrayRefInterface,
    "abi_compatible_cpu_with_stack_allocation_and_minimal_arrayref_interface",
    CPU_TEST_FAILURES,
)


@unittest.skipIf(sys.platform == "darwin", "No CUDA on MacOS")
class AOTInductorTestABICompatibleCuda(AOTITestCase):
    device = "cuda"
    abi_compatible = True
    check_model = check_model
    check_model_with_multiple_inputs = check_model_with_multiple_inputs
    code_check_count = code_check_count
    allow_stack_allocation = False
    use_minimal_arrayref_interface = False


copy_tests(
    AOTInductorTestsTemplate,
    AOTInductorTestABICompatibleCuda,
    "abi_compatible_cuda",
    CUDA_TEST_FAILURES,
)


@unittest.skipIf(
    IS_FBCODE or sys.platform == "darwin",
    "NonABI mode should not be used in fbcode nor on MacOS",
)
class AOTInductorTestNonABICompatibleCpu(AOTITestCase):
    device = "cpu"
    abi_compatible = False
    check_model = check_model
    check_model_with_multiple_inputs = check_model_with_multiple_inputs
    code_check_count = code_check_count
    allow_stack_allocation = False
    use_minimal_arrayref_interface = False


copy_tests(
    AOTInductorTestsTemplate,
    AOTInductorTestNonABICompatibleCpu,
    "non_abi_compatible_cpu",
    # test_failures, xfail by default, set is_skip=True to skip
    {
        # no runtime checks for non_abi_compatible mode
        "test_runtime_checks": TestFailure(("non_abi_compatible_cpu",), is_skip=True),
        "test_runtime_checks_dtype_failed": TestFailure(
            ("non_abi_compatible_cpu",), is_skip=True
        ),
        "test_runtime_checks_shape_failed": TestFailure(
            ("non_abi_compatible_cpu",), is_skip=True
        ),
        "test_custom_op_add": TestFailure(("non_abi_compatible_cpu",)),
        "test_aoti_debug_printer_codegen": TestFailure(("non_abi_compatible_cpu",)),
        "test_custom_op_all_inputs": TestFailure(("non_abi_compatible_cpu",)),
        "test_custom_op_with_multiple_outputs": TestFailure(
            ("non_abi_compatible_cpu",)
        ),
        "test_aoti_debug_printer_cpp_kernel": TestFailure(("non_abi_compatible_cpu",)),
    },
)


@unittest.skipIf(
    IS_FBCODE or sys.platform == "darwin",
    "NonABI mode should not be used in fbcode nor on MacOS",
)
class AOTInductorTestNonABICompatibleCuda(AOTITestCase):
    device = "cuda"
    abi_compatible = False
    check_model = check_model
    check_model_with_multiple_inputs = check_model_with_multiple_inputs
    code_check_count = code_check_count
    allow_stack_allocation = False
    use_minimal_arrayref_interface = False


copy_tests(
    AOTInductorTestsTemplate,
    AOTInductorTestNonABICompatibleCuda,
    "non_abi_compatible_cuda",
    CUDA_TEST_FAILURES,
)


if __name__ == "__main__":
    from torch._inductor.test_case import run_tests

    # cpp_extension N/A in fbcode
    if HAS_CUDA or sys.platform == "darwin":
        run_tests(needs="filelock")<|MERGE_RESOLUTION|>--- conflicted
+++ resolved
@@ -3836,15 +3836,7 @@
     "test_custom_op_add": fail_non_abi_compatible_cuda(is_skip=True),
     "test_custom_op_all_inputs": fail_non_abi_compatible_cuda(is_skip=True),
     "test_custom_op_with_multiple_outputs": fail_non_abi_compatible_cuda(is_skip=True),
-<<<<<<< HEAD
-=======
-    # non-abi compatible mode aoti debug printer is not supported yet
-    "test_aoti_debug_printer_codegen": fail_non_abi_compatible_cuda(is_skip=True),
-    "test_aoti_debug_printer_user_defined_triton_kernel": fail_non_abi_compatible_cuda(
-        is_skip=True
-    ),
     "test_aoti_debug_printer_sym_inputs": fail_non_abi_compatible_cuda(is_skip=True),
->>>>>>> 8963ba28
 }
 
 
@@ -3867,16 +3859,9 @@
     # The following test passes internally but fails in OSS CI. To be investigated.
     CUDA_TEST_FAILURES.update(
         {
-<<<<<<< HEAD
             "test_aoti_debug_printer_codegen": fail_cuda(),
             "test_aoti_debug_printer_user_defined_triton_kernel": fail_cuda(),
-=======
-            "test_aoti_debug_printer_codegen": fail_cuda(is_skip=True),
-            "test_aoti_debug_printer_user_defined_triton_kernel": fail_cuda(
-                is_skip=True
-            ),
             "test_aoti_debug_printer_sym_inputs": fail_cuda(is_skip=True),
->>>>>>> 8963ba28
         }
     )
 
