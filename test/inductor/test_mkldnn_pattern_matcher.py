# Owner(s): ["oncall: cpu inductor"]
import contextlib
import copy
import itertools
import unittest

import torch
import torch.ao.quantization.quantizer.x86_inductor_quantizer as xiq
from torch._dynamo import config as dynamo_config
from torch._dynamo.utils import counters
from torch._inductor import config, metrics
from torch._inductor.test_case import run_tests, TestCase
from torch._inductor.utils import run_and_get_code
from torch.ao.quantization.quantizer.x86_inductor_quantizer import X86InductorQuantizer
from torch.nn import functional as F
from torch.testing._internal.common_quantization import (
    _generate_qdq_quantized_model,
    skipIfNoDynamoSupport,
    skipIfNoONEDNN,
    skipIfNoONEDNNBF16,
)
from torch.testing._internal.common_utils import (
    instantiate_parametrized_tests,
    IS_LINUX,
    parametrize,
    skipIfNoXPU,
    skipIfRocm,
    TEST_MKL,
)
from torch.testing._internal.inductor_utils import _check_has_dynamic_shape, HAS_CPU


# The dict value is match_nodes(computation_op+unary_op)

unary_list = {
    torch.nn.ReLU(): 2,
    torch.nn.Sigmoid(): 2,
    torch.nn.Tanh(): 2,
    torch.nn.Hardswish(): 6,
    torch.nn.LeakyReLU(0.1, inplace=False): 4,
    # Use floats for min/max, otherwise they can get converted to symints
    torch.nn.Hardtanh(min_val=-0.5, max_val=4.0, inplace=False): 3,
    torch.nn.Hardtanh(min_val=-0.5, max_val=float("inf"), inplace=False): 3,
    torch.nn.GELU(approximate="none"): 6,
    torch.nn.GELU(approximate="tanh"): 10,
    torch.nn.ReLU6(): 3,
    torch.nn.SiLU(): 3,
    torch.nn.Hardsigmoid(): 5,
}

non_decomposed_unary_list = [
    torch.nn.ReLU,
    torch.nn.Sigmoid,
    torch.nn.Tanh,
]

# The dict value is (match_count, match_nodes, inplace)
binary_list = {
    lambda x, y: torch.add(x, y): (1, 2, False),  # call_function
    lambda x, y: torch.add(y, x): (1, 2, False),  # call_function
    lambda x, y: x.add(y): (1, 2, False),  # call_method
    lambda x, y: x.add_(y): (1, 2, True),  # call_method
    lambda x, y: torch.sub(x, y): (1, 2, False),  # call_function
    lambda x, y: x.sub(y): (1, 2, False),  # call_method
    lambda x, y: x.sub_(y): (1, 2, True),  # call_method
}

quantization_add_fn_list = [
    lambda x, y: torch.add(x, y),
    lambda x, y: x.add(y),
]

quantization_inplace_add_fn_list = [
    lambda x, y: x.add_(y),
]


def get_default_quantizer(is_qat, is_dynamic):
    quantizer = X86InductorQuantizer()
    quantizer.set_global(
        xiq.get_default_x86_inductor_quantization_config(
            is_qat=is_qat, is_dynamic=is_dynamic
        )
    )
    return quantizer


def cal_conv_generated_kernel_number(mod, input, dtype):
    # this function is to decide how many kernels are generated
    # while testing conv2d/3d/deconv2d
    # the assumption is:
    #   (1) There will be a to_dtype kernel for input for lp
    #   (2) inductor always use channe_last format, there will
    #       be a to_channel_last format for input
    #   (3) to_dtype and to_channel_last for input can be fused
    #   (4) inductor always get channel last format from mkldnn_conv_pointwise(binary),
    #       and force the output to have same stride with eager.
    #       So there will be a to_contiguous for output if eager output is contiguouse
    mod = copy.deepcopy(mod)
    input = input.clone()
    if dtype == torch.float32:
        maybe_autocast = contextlib.nullcontext()
    else:
        maybe_autocast = torch.cpu.amp.autocast(dtype=dtype)
    with torch.no_grad(), maybe_autocast:
        output = mod(input)
    input_kernel, output_kernel = 0, 0
    if (
        input.is_contiguous(memory_format=torch.contiguous_format)
        or dtype != torch.float32
    ):
        input_kernel = 1
    if output.is_contiguous(memory_format=torch.contiguous_format):
        output_kernel = 1
    return input_kernel + output_kernel


@config.patch({"freezing": True})
class TestPatternMatcherBase(TestCase):
    def _check_unary_is_decomposed(self, unary_fn):
        return not any(
            isinstance(unary_fn, fn)
            for fn in [torch.nn.ReLU, torch.nn.Sigmoid, torch.nn.Tanh]
        )

    def _clone_inputs(self, inputs):
        def clone(x):
            if not isinstance(x, torch.Tensor):
                return x
            return x.clone()

        return tuple(clone(x) for x in inputs)

    def _test_common(
        self,
        mod,
        inputs,
        matcher_count=None,
        matcher_nodes=None,
        atol=1e-5,
        rtol=1.3e-6,
        check_autocast=torch.float32,
        check_quantization=False,
        is_qat=False,
        matcher_check_fn=None,
        dtype=None,
        is_dynamic=False,
        quantizer=None,
    ):
        counters.clear()
        torch._dynamo.reset()
        assert matcher_check_fn is not None or (
            matcher_count is not None and matcher_nodes is not None
        )
        if (
            check_autocast == torch.bfloat16
            and torch.ops.mkldnn._is_mkldnn_bf16_supported()
        ):
            maybe_autocast = torch.cpu.amp.autocast(dtype=torch.bfloat16)
            atol, rtol = 1e-2, 1e-2
        elif (
            check_autocast == torch.float16
            and torch.ops.mkldnn._is_mkldnn_fp16_supported()
        ):
            maybe_autocast = torch.cpu.amp.autocast(dtype=torch.float16)
            atol, rtol = 1e-2, 1e-2
        else:
            assert check_autocast == torch.float32
            maybe_autocast = contextlib.nullcontext()

        if check_quantization:
            convert_model = _generate_qdq_quantized_model(
                mod, inputs, is_qat, is_dynamic, quantizer
            )
            with torch.no_grad(), maybe_autocast:
                _ = torch.compile(convert_model)(*inputs)
                if matcher_count is not None:
                    self.assertEqual(
                        counters["inductor"]["pattern_matcher_count"], matcher_count
                    )
                if matcher_nodes is not None:
                    self.assertEqual(
                        counters["inductor"]["pattern_matcher_nodes"],
                        matcher_nodes,
                    )
                if matcher_check_fn is not None:
                    matcher_check_fn()
        else:
            with torch.no_grad(), maybe_autocast:
                clone_inputs = self._clone_inputs(inputs)
                expected = mod(*inputs)
                actual = torch.compile(mod)(*clone_inputs)
                torch.testing.assert_close(actual, expected, atol=atol, rtol=rtol)
                if matcher_count is not None:
                    self.assertEqual(
                        counters["inductor"]["pattern_matcher_count"], matcher_count
                    )
                if matcher_nodes is not None:
                    self.assertEqual(
                        counters["inductor"]["pattern_matcher_nodes"],
                        matcher_nodes,
                    )
                if matcher_check_fn is not None:
                    matcher_check_fn()

    def _test_code_common(
        self,
        mod,
        inputs,
        include_ops,
        exclude_ops,
        atol=1e-5,
        rtol=1.3e-6,
        check_quantization=False,
        check_dynamic=None,
        num_include_ops=None,
    ):
        with torch.no_grad():
            clone_inputs = self._clone_inputs(inputs)
            if check_quantization:
                mod = _generate_qdq_quantized_model(mod, inputs)
            expected = mod(*inputs)
            actual, (source_code,) = run_and_get_code(
                torch.compile(mod, fullgraph=True, dynamic=check_dynamic),
                *clone_inputs,
            )
            for op in include_ops:
                self.assertIn(op, source_code)
            if num_include_ops is not None:
                assert len(include_ops) == len(num_include_ops)
                for i in range(len(include_ops)):
                    self.assertEqual(
                        source_code.count(include_ops[i]), num_include_ops[i]
                    )
            for op in exclude_ops:
                self.assertNotIn(op, source_code)
            if check_dynamic is not None:
                _check_has_dynamic_shape(self, source_code)
            if not check_quantization:
                # Skip due to reduce range setting for Quantization on preCI system.
                torch.testing.assert_close(actual, expected, atol=atol, rtol=rtol)


class TestPatternMatcher(TestPatternMatcherBase):
    def _test_conv_unary_cpu_base(self, dim=4):
        assert dim == 4 or dim == 5

        class M(torch.nn.Module):
            def __init__(
                self,
                unary_fn,
                **kwargs,
            ):
                super().__init__()
                if dim == 4:
                    self.conv = torch.nn.Conv2d(3, 16, kernel_size=3, stride=1)
                else:
                    self.conv = torch.nn.Conv3d(3, 16, kernel_size=3, stride=1)
                self.unary_fn = unary_fn

            def forward(self, x):
                x = self.conv(x)
                return self.unary_fn(x)

        dtypes = [
            torch.float,
        ]
        if torch.ops.mkldnn._is_mkldnn_bf16_supported():
            dtypes.append(torch.bfloat16)
        if torch.ops.mkldnn._is_mkldnn_fp16_supported():
            dtypes.append(torch.float16)
        cl_format = torch.channels_last if dim == 4 else torch.channels_last_3d
        options = itertools.product(
            unary_list.keys(),
            [torch.contiguous_format, cl_format],
            dtypes,
        )

        for (
            unary_fn,
            memory_format,
            dtype,
        ) in options:
            metrics.reset()
            if dim == 4:
                x_shape = (1, 3, 56, 56)
            else:
                x_shape = (1, 3, 20, 56, 56)
            mod = M(unary_fn).to(memory_format=memory_format).eval()

            v = (
                torch.randn(x_shape, dtype=torch.float32)
                .add(1)
                .to(memory_format=memory_format)
            )
            # Add 1 for weight packing pass.
            match_nodes = unary_list[unary_fn] + 1
            if dtype in (
                torch.float16,
                torch.bfloat16,
            ) and self._check_unary_is_decomposed(unary_fn):
                # Has extra dtype conversion nodes for autocast.
                match_nodes += 2
            self._test_common(mod, (v,), 2, match_nodes, check_autocast=dtype)
            generated_kernel_count = cal_conv_generated_kernel_number(mod, v, dtype)
            self.assertEqual(metrics.generated_kernel_count, generated_kernel_count)

    @skipIfNoDynamoSupport
    @skipIfNoONEDNN
    @skipIfRocm
    def test_conv2d_unary_cpu(self):
        self._test_conv_unary_cpu_base(dim=4)

    @skipIfNoDynamoSupport
    @skipIfNoONEDNN
    @skipIfRocm
    def test_conv3d_unary_cpu(self):
        self._test_conv_unary_cpu_base(dim=5)

    def test_linear_unary(self):
        class M(torch.nn.Module):
            def __init__(
                self,
                unary_fn,
                in_features,
                out_features,
                bias,
                **kwargs,
            ):
                super().__init__()
                self.linear = torch.nn.Linear(
                    in_features,
                    out_features,
                    bias,
                    **kwargs,
                )
                self.unary_fn = unary_fn

            def forward(self, x):
                x = self.linear(x)
                return self.unary_fn(x)

        dtypes = []
        if torch.ops.mkldnn._is_mkldnn_bf16_supported():
            dtypes.append(torch.bfloat16)
        if torch.ops.mkldnn._is_mkldnn_fp16_supported():
            dtypes.append(torch.float16)
        options = itertools.product(unary_list, [True, False], dtypes)
        for unary_fn, bias, dtype in options:
            metrics.reset()
            mod = M(unary_fn, 10, 30, bias=bias).eval()
            # only fuse for linear when the dtype is bf16
            mod = mod
            v = torch.randn(2, 10)
            # packing pass + unary fusion.
            matcher_count = 2
            # Add 1 for weight packing pass.
            matcher_nodes = unary_list[unary_fn] + 1
            if self._check_unary_is_decomposed(unary_fn):
                # Has extra dtype conversion nodes for autocast.
                matcher_nodes += 2
            self._test_common(
                mod, (v,), matcher_count, matcher_nodes, check_autocast=dtype
            )
            # only generated 1 kernel for "to"
            self.assertEqual(metrics.generated_kernel_count, 1)

    @unittest.skipIf(not TEST_MKL, "Test requires MKL")
    def test_linear_fp32(self):
        class M(torch.nn.Module):
            def __init__(self, bias):
                super().__init__()
                self.linear = torch.nn.Linear(10, 30, bias)

            def forward(self, x):
                return self.linear(x)

        for bias in [True, False]:
            mod = M(bias=bias).eval()
            v = torch.randn(2, 10)
            # packing pass.
            matcher_count = 1
            matcher_nodes = 1
            self._test_common(mod, (v,), matcher_count, matcher_nodes)

    def test_linear_add_bias(self):
        class M(torch.nn.Module):
            def __init__(self, dtype, unary_fn, cast_bias):
                super().__init__()
                self.linear1 = torch.nn.Linear(10, 64, bias=False)
                self.bias1 = torch.randn(64)
                self.linear2 = torch.nn.Linear(10, 64, bias=False)
                self.bias2 = torch.randn(64)
                if cast_bias:
                    self.bias1 = self.bias1.to(dtype=dtype)
                    self.bias2 = self.bias2.to(dtype=dtype)
                self.unary_fn = unary_fn

            def forward(self, x):
                a = self.linear1(x) + self.bias1
                b = self.linear2(x) + self.bias2
                return self.unary_fn(a), self.unary_fn(b)

        dtypes = []
        if torch.ops.mkldnn._is_mkldnn_bf16_supported():
            dtypes.append(torch.bfloat16)
        if torch.ops.mkldnn._is_mkldnn_fp16_supported():
            dtypes.append(torch.float16)
        options = itertools.product(unary_list, dtypes)
        for unary_fn, dtype in options:
            metrics.reset()
            fold_mod = M(dtype, unary_fn, cast_bias=True).eval()
            v = torch.randn(2, 10)
            matcher_count = 3
            # Add 1 for weight packing pass, add 2 for bias folding pass per linear.
            matcher_nodes = unary_list[unary_fn] + 3
            if self._check_unary_is_decomposed(unary_fn):
                # Has extra dtype conversion nodes for autocast.
                matcher_nodes += 2
            # we have 2 linears, so we double the matcher_count/nodes
            self._test_common(
                fold_mod,
                (v,),
                matcher_count * 2,
                matcher_nodes * 2,
                check_autocast=dtype,
            )
            self.assertEqual(metrics.generated_kernel_count, 1)
            # we won't fold the bias if bias is not same dtype with weight
            # https://github.com/pytorch/pytorch/pull/129138
            metrics.reset()
            mod = M(dtype, unary_fn, cast_bias=False).eval()
            self._test_common(mod, (v,), 2, 2, check_autocast=dtype)
            # 1 kernel for "to_lowp", 2 kernels for unary ops
            self.assertEqual(metrics.generated_kernel_count, 3)

    def _test_conv_transpose_unary_base(self, dim=4):
        assert dim == 4 or dim == 5

        class M(torch.nn.Module):
            def __init__(
                self,
                unary_fn,
                **kwargs,
            ):
                super().__init__()
                if dim == 4:
                    self.conv_transpose = torch.nn.ConvTranspose2d(
                        3, 16, 3, stride=2, padding=1
                    )
                else:
                    self.conv_transpose = torch.nn.ConvTranspose3d(
                        3, 16, 3, stride=2, padding=1
                    )
                self.unary_fn = unary_fn

            def forward(self, x):
                x = self.conv_transpose(x)
                return self.unary_fn(x)

        dtypes = [
            torch.float,
        ]
        if torch.ops.mkldnn._is_mkldnn_bf16_supported():
            dtypes.append(torch.bfloat16)
        if torch.ops.mkldnn._is_mkldnn_fp16_supported():
            dtypes.append(torch.float16)

        cl_format = torch.channels_last if dim == 4 else torch.channels_last_3d
        options = itertools.product(
            unary_list,
            [torch.contiguous_format, cl_format],
            dtypes,
        )

        for unary_fn, memory_format, dtype in options:
            metrics.reset()
            if dim == 4:
                x_shape = (1, 3, 28, 28)
            else:
                x_shape = (1, 3, 17, 28, 28)
            mod = M(unary_fn).eval()

            v = torch.randn(x_shape, dtype=torch.float32).to(
                memory_format=memory_format
            )
            # Add 1 for weight packing pass.
            match_nodes = unary_list[unary_fn] + 1
            if dtype in (
                torch.float16,
                torch.bfloat16,
            ) and self._check_unary_is_decomposed(unary_fn):
                # Has extra dtype conversion nodes for autocast.
                match_nodes += 2
            self._test_common(mod, (v,), 2, match_nodes, check_autocast=dtype)
            generated_kernel_count = cal_conv_generated_kernel_number(mod, v, dtype)
            self.assertEqual(metrics.generated_kernel_count, generated_kernel_count)

    @skipIfNoDynamoSupport
    @skipIfNoONEDNN
    @skipIfRocm
    def test_conv_transpose2d_unary_cpu(self):
        self._test_conv_transpose_unary_base(dim=4)

    @skipIfNoDynamoSupport
    @skipIfNoONEDNN
    @skipIfRocm
    def test_conv_transpose3d_unary_cpu(self):
        self._test_conv_transpose_unary_base(dim=5)

    def _test_conv_binary_base(self, dim=4):
        assert dim == 4 or dim == 5

        class M(torch.nn.Module):
            def __init__(
                self,
                binary_fn,
                has_relu,
                **kwargs,
            ):
                super().__init__()
                if dim == 4:
                    self.conv1 = torch.nn.Conv2d(3, 16, kernel_size=3, stride=1)
                    self.conv2 = torch.nn.Conv2d(3, 16, kernel_size=3, stride=1)
                else:
                    self.conv1 = torch.nn.Conv3d(3, 16, kernel_size=3, stride=1)
                    self.conv2 = torch.nn.Conv3d(3, 16, kernel_size=3, stride=1)
                self.binary_fn = binary_fn
                self.has_relu = has_relu

            def forward(self, x):
                x1 = self.conv1(x)
                x2 = self.conv2(x)
                if has_relu:
                    return self.binary_fn(x1, x2).relu()
                else:
                    return self.binary_fn(x1, x2)

        dtypes = [
            torch.float,
        ]
        if torch.ops.mkldnn._is_mkldnn_bf16_supported():
            dtypes.append(torch.bfloat16)
        if torch.ops.mkldnn._is_mkldnn_fp16_supported():
            dtypes.append(torch.float16)
        cl_format = torch.channels_last if dim == 4 else torch.channels_last_3d
        test_memory_format = [torch.contiguous_format, cl_format]
        options = itertools.product(
            binary_list,
            [True, False],
            test_memory_format,
            dtypes,
        )

        for (
            binary_fn,
            has_relu,
            memory_format,
            dtype,
        ) in options:
            metrics.reset()
            if dim == 4:
                x_shape = (1, 3, 56, 56)
            else:
                x_shape = (1, 3, 20, 56, 56)
            mod = M(binary_fn, has_relu).eval()
            v = (
                torch.randn(x_shape, dtype=torch.float32, requires_grad=True)
                .add(1)
                .to(memory_format=memory_format)
            )
            match_count = binary_list[binary_fn][0] + 2
            match_nodes = binary_list[binary_fn][1]
            if has_relu:
                match_nodes += 1
            self._test_common(
                mod, (v,), match_count, match_nodes + 2, check_autocast=dtype
            )
            generated_kernel_count = cal_conv_generated_kernel_number(mod, v, dtype)
            self.assertEqual(metrics.generated_kernel_count, generated_kernel_count)

    @skipIfNoDynamoSupport
    @skipIfNoONEDNN
    @skipIfRocm
    def test_conv2d_binary(self):
        self._test_conv_binary_base(dim=4)

    @skipIfNoDynamoSupport
    @skipIfNoONEDNN
    @skipIfRocm
    def test_conv3d_binary(self):
        self._test_conv_binary_base(dim=5)

    def test_linear_binary(self):
        class M(torch.nn.Module):
            def __init__(self, binary_fn, in_channels, out_channels, bias, **kwargs):
                super().__init__()
                self.linear = torch.nn.Linear(
                    in_channels, out_channels, bias=bias, **kwargs
                )
                self.binary_fn = binary_fn

            def forward(self, x, y):
                x = self.linear(x)
                x = self.binary_fn(x, y.clone())
                return x

        dtypes = []
        if torch.ops.mkldnn._is_mkldnn_bf16_supported():
            dtypes.append(torch.bfloat16)
        if torch.ops.mkldnn._is_mkldnn_fp16_supported():
            dtypes.append(torch.float16)
        options = itertools.product(
            binary_list, [[2, 3, 10], [2, 10]], [True, False], dtypes
        )
        out_feature = 30

        for binary_fn, input_shape, bias, dtype in options:
            metrics.reset()
            # addmm(mm) + (linear+add)
            match_count = 2
            match_nodes = 3
            if len(input_shape) == 3:
                is_inplace = binary_list[binary_fn][2]
                # view + linear + view(joint_graph+freeze pass)
                match_count = match_count + 5 if is_inplace else match_count + 3
                match_nodes = match_nodes + 7 if is_inplace else match_nodes + 5
            mod = M(binary_fn, input_shape[-1], out_feature, bias).eval()
            v = torch.randn(input_shape)
            other = torch.randn(input_shape[:-1] + [out_feature]).to(dtype)
            self._test_common(
                mod,
                (
                    v,
                    other,
                ),
                match_count,
                match_nodes,
                check_autocast=dtype,
            )
            self.assertEqual(metrics.generated_kernel_count, 1)

    def test_multi_linear_share_same_input(self):
        # llama pattern.
        class M(torch.nn.Module):
            def __init__(
                self,
            ):
                super().__init__()
                self.w1 = torch.nn.Linear(16, 16, bias=False)
                self.w2 = torch.nn.Linear(16, 16, bias=False)

            def forward(self, x):
                return F.silu(self.w1(x)) * F.relu(self.w2(x))

        dtypes = []
        if torch.ops.mkldnn._is_mkldnn_bf16_supported():
            dtypes.append(torch.bfloat16)
        if torch.ops.mkldnn._is_mkldnn_fp16_supported():
            dtypes.append(torch.float16)
        for dtype in dtypes:
            mod = M().to(dtype).eval()
            v = torch.randn(2, 4, 16).to(dtype)
            # 1. view(match_count=4, match_nodes=4).
            # 2. mm to packed linear(match_count=2, match_nodes=2).
            # 3. view+linear+view to linear(match_count=2, match_nodes=6).
            # 4. linear+silu fusion(match_count=1, match_nodes=5)
            # 5. linear+relu fusion(match_count=1, match_nodes=2)

            match_count = 10
            match_nodes = 19
            self._test_common(mod, (v,), match_count, match_nodes, rtol=1e-2, atol=1e-2)

    def _qconv2d_cpu_test_helper(self, device="cpu", int8_mixed_bf16=False):
        class M(torch.nn.Module):
            def __init__(
                self,
                **kwargs,
            ):
                super().__init__()
                self.conv = torch.nn.Conv2d(3, 128, kernel_size=3, stride=1)
                self.conv2 = torch.nn.Conv2d(128, 128, kernel_size=3, stride=1)

            def forward(self, x):
                return self.conv2(self.conv(x))

        mod = M().eval().to(device=device)
        v = (
            torch.randn((1, 3, 8, 8), dtype=torch.float32, requires_grad=False)
            .add(1)
            .to(device=device)
        )

        def matcher_check_fn():
            # 1. Dequant-Conv2D pattern matched in QConv2D weight prepack * 1
            #    int8_mixed_fp32: [dequant_node, dequantize_per_channel, clone, convolution]
            #    int8_mixed_bf16: [dequant_node, optional(convert_element_type_4),
            #     dequantize_per_channel, optional(convert_element_type_3), clone, convolution]
            self.assertEqual(
                counters["inductor"]["qconv2d_weight_prepack_matcher_count"], 2
            )
            self.assertEqual(
                counters["inductor"]["qconv2d_weight_prepack_matcher_nodes"],
                12 if int8_mixed_bf16 else 8,
            )

        self._test_common(
            mod,
            (v,),
            check_quantization=True,
            check_autocast=torch.bfloat16 if int8_mixed_bf16 else torch.float,
            matcher_check_fn=matcher_check_fn,
        )

    @skipIfNoDynamoSupport
    @skipIfNoONEDNN
    @skipIfRocm
    def test_qconv2d_cpu(self):
        r"""
        This testcase will quantize a single Conv2d module.
        """
        self._qconv2d_cpu_test_helper("cpu")

    @skipIfNoDynamoSupport
    @skipIfNoONEDNN
    @skipIfRocm
    @skipIfNoXPU
    def test_qconv2d_xpu(self):
        r"""
        This testcase will quantize a single Conv2d module.
        """
        self._qconv2d_cpu_test_helper("xpu")

    @skipIfNoDynamoSupport
    @skipIfNoONEDNNBF16
    @skipIfNoONEDNN
    def test_qconv2d_int8_mixed_bf16(self):
        r"""
        This testcase will quantize a single Conv2d module with int8_mixed_bf16 quantization.
        """
        self._qconv2d_cpu_test_helper(int8_mixed_bf16=True)

    def _qconv2d_unary_cpu_test_helper(
        self,
        device="cpu",
        int8_mixed_bf16=False,
        unary_op=torch.nn.ReLU(),
        qconv2d_unary_matcher_nodes=None,
    ):
        class M(torch.nn.Module):
            def __init__(
                self,
                **kwargs,
            ):
                super().__init__()
                self.conv = torch.nn.Conv2d(3, 128, kernel_size=3, stride=1)
                self.unary_fn = copy.deepcopy(unary_op)
                self.conv2 = torch.nn.Conv2d(
                    128, 128, kernel_size=3, stride=1, bias=False
                )
                self.unary_fn2 = copy.deepcopy(unary_op)

            def forward(self, x):
                tmp = self.unary_fn(self.conv(x))
                return self.unary_fn2(self.conv2(tmp))

        mod = M().eval().to(device=device)
        v = (
            torch.randn((1, 3, 8, 8), dtype=torch.float32, requires_grad=False)
            .add(1)
            .to(device=device)
        )

        def matcher_check_fn():
            # 1. Dequant-Conv2D pattern matched in quantization weight prepack * 2
            self.assertEqual(
                counters["inductor"]["qconv2d_weight_prepack_matcher_count"], 2
            )
            # 2. QConv2D Unary fusion in post-grad fusion pass * 2
            self.assertEqual(counters["inductor"]["qconv2d_unary_matcher_count"], 2)
            if qconv2d_unary_matcher_nodes:
                self.assertEqual(
                    counters["inductor"]["qconv2d_unary_matcher_nodes"],
                    qconv2d_unary_matcher_nodes,
                )

        self._test_common(
            mod,
            (v,),
            check_quantization=True,
            check_autocast=torch.bfloat16 if int8_mixed_bf16 else torch.float,
            matcher_check_fn=matcher_check_fn,
        )

    @skipIfNoDynamoSupport
    @skipIfNoONEDNN
    def test_qconv2d_relu_cpu(self):
        r"""
        This testcase will quantize Conv2d->ReLU pattern.
        """
        self._qconv2d_unary_cpu_test_helper(device="cpu")

    @skipIfNoDynamoSupport
    @skipIfNoONEDNN
    @skipIfNoXPU
    def test_qconv2d_relu_xpu(self):
        r"""
        This testcase will quantize Conv2d->ReLU pattern.
        """
        self._qconv2d_unary_cpu_test_helper(device="xpu")

    @skipIfNoDynamoSupport
    @skipIfNoONEDNNBF16
    @skipIfNoONEDNN
    def test_qconv2d_relu_int8_mixed_bf16(self):
        r"""
        This testcase will quantize Conv2d->ReLU pattern with int8_mixed_bf16 quantization.
        """
        self._qconv2d_unary_cpu_test_helper(int8_mixed_bf16=True)

    @skipIfNoDynamoSupport
    @skipIfNoONEDNN
    def test_qconv2d_relu6_cpu(self):
        r"""
        This testcase will quantize Conv2d->ReLU6 pattern.
        """
        self._qconv2d_unary_cpu_test_helper(device="cpu", unary_op=torch.nn.ReLU6())

    @skipIfNoDynamoSupport
    @skipIfNoONEDNN
    @skipIfNoXPU
    def test_qconv2d_relu6_xpu(self):
        r"""
        This testcase will quantize Conv2d->ReLU6 pattern.
        """
        self._qconv2d_unary_cpu_test_helper(device="xpu", unary_op=torch.nn.ReLU6())

    @skipIfNoDynamoSupport
    @skipIfNoONEDNN
    def test_qconv2d_hardtanh_cpu(self):
        r"""
        This testcase will quantize Conv2d->Hardtanh pattern.
        """
        self._qconv2d_unary_cpu_test_helper(device="cpu", unary_op=torch.nn.Hardtanh())

    @skipIfNoDynamoSupport
    @skipIfNoONEDNN
    @skipIfNoXPU
    def test_qconv2d_hardtanh_xpu(self):
        r"""
        This testcase will quantize Conv2d->Hardtanh pattern.
        """
        self._qconv2d_unary_cpu_test_helper(device="xpu", unary_op=torch.nn.Hardtanh())

    @skipIfNoDynamoSupport
    @skipIfNoONEDNNBF16
    @skipIfNoONEDNN
    def test_qconv2d_hardtanh_int8_mixed_bf16_cpu(self):
        r"""
        This testcase will quantize Conv2d->Hardtanh pattern.
        Match.nodes:
            [qconv2d_pointwise_default, convert_element_type, clamp_min, clamp_max, convert_element_type, quantize_per_tensor]
            [qconv2d_pointwise_default, convert_element_type, clamp_min, clamp_max, convert_element_type]
        """
        self._qconv2d_unary_cpu_test_helper(
            unary_op=torch.nn.Hardtanh(),
            int8_mixed_bf16=True,
            qconv2d_unary_matcher_nodes=11,
        )

    @skipIfNoDynamoSupport
    @skipIfNoONEDNN
    def test_qconv2d_hardswish_cpu(self):
        r"""
        This testcase will quantize Conv2d->Hardswish pattern.
        """
        self._qconv2d_unary_cpu_test_helper(device="cpu", unary_op=torch.nn.Hardswish())

    @skipIfNoDynamoSupport
    @skipIfNoONEDNN
    @skipIfNoXPU
    def test_qconv2d_hardswish_xpu(self):
        r"""
        This testcase will quantize Conv2d->Hardswish pattern.
        """
        self._qconv2d_unary_cpu_test_helper(device="xpu", unary_op=torch.nn.Hardswish())

    @skipIfNoDynamoSupport
    @skipIfNoONEDNNBF16
    @skipIfNoONEDNN
    def test_qconv2d_hardswish_int8_mixed_bf16_cpu(self):
        r"""
        This testcase will quantize Conv2d->Hardswish pattern.
        Match.nodes:
            [qconv2d_pointwise_default, convert_element_type, add, clamp_min,
             clamp_max, mul, div, convert_element_type, quantize_per_tensor]
            [qconv2d_pointwise_default, convert_element_type, add, clamp_min, clamp_max, mul, div, convert_element_type]
        """
        self._qconv2d_unary_cpu_test_helper(
            unary_op=torch.nn.Hardswish(),
            int8_mixed_bf16=True,
            qconv2d_unary_matcher_nodes=17,
        )

    @skipIfNoDynamoSupport
    @skipIfNoONEDNN
    def test_qconv2d_silu_cpu(self):
        r"""
        This testcase will quantize Conv2d->SiLU pattern.
        """
        self._qconv2d_unary_cpu_test_helper(device="cpu", unary_op=torch.nn.SiLU())

    @skipIfNoDynamoSupport
    @skipIfNoONEDNN
    @skipIfNoXPU
    def test_qconv2d_silu_xpu(self):
        r"""
        This testcase will quantize Conv2d->SiLU pattern.
        """
        self._qconv2d_unary_cpu_test_helper(device="xpu", unary_op=torch.nn.SiLU())

    @skipIfNoDynamoSupport
    @skipIfNoONEDNNBF16
    @skipIfNoONEDNN
    def test_qconv2d_silu_int8_mixed_bf16_cpu(self):
        r"""
        This testcase will quantize Conv2d->SiLU pattern.
        Match.nodes:
            [qconv2d_pointwise_default, convert_element_type, sigmoid, mul,
             convert_element_type, quantize_per_tensor]
            [qconv2d_pointwise_default, convert_element_type, sigmoid, mul, convert_element_type]
        """
        self._qconv2d_unary_cpu_test_helper(
            unary_op=torch.nn.SiLU(),
            int8_mixed_bf16=True,
            qconv2d_unary_matcher_nodes=11,
        )

    def _qconv2d_add_cpu_test_helper(self, device="cpu", use_relu=False, int8_mixed_bf16=False):
        r"""
        This testcase will quantize a Conv2d->Add pattern as:
                 X
               /   \
        Conv1(X)   Conv2(X)
               \   /
                Add
                 |
           Optional(relu)
                 |
                 Y
        """

        class M(torch.nn.Module):
            def __init__(
                self,
                add_fn,
                use_relu,
                **kwargs,
            ):
                super().__init__()
                self.conv1 = torch.nn.Conv2d(3, 6, kernel_size=3, stride=1)
                self.conv2 = torch.nn.Conv2d(3, 6, kernel_size=3, stride=1)
                self.add_fn = add_fn
                self.relu = torch.nn.ReLU()
                self.conv3 = torch.nn.Conv2d(6, 6, kernel_size=3, stride=1, bias=False)
                self.conv4 = torch.nn.Conv2d(6, 6, kernel_size=3, stride=1, bias=False)
                self.add_fn2 = add_fn
                self.relu2 = torch.nn.ReLU()
                self.use_relu = use_relu

            def forward(self, x):
                x1 = self.conv1(x)
                x2 = self.conv2(x)
                tmp = self.add_fn(x1, x2)
                if self.use_relu:
                    tmp = self.relu(tmp)
                tmp1 = self.conv3(tmp)
                tmp2 = self.conv4(tmp)
                res = self.add_fn2(tmp1, tmp2)
                if self.use_relu:
                    res = self.relu2(res)
                return res

        for add_fn in quantization_add_fn_list + quantization_inplace_add_fn_list:
            mod = M(add_fn, use_relu).eval().to(device=device)
            v = torch.randn((1, 3, 8, 8), dtype=torch.float32, requires_grad=False).add(
                1
            ).to(device=device)

            def matcher_check_fn():
                # 1. Dequant-Conv2D pattern matched in quantization weight prepack * 4
                self.assertEqual(
                    counters["inductor"]["qconv2d_weight_prepack_matcher_count"], 4
                )
                # 2. Qconv2d Binary Unary fusion in post-grad fusion pass * 2
                self.assertEqual(
                    counters["inductor"]["qconv2d_binary_matcher_count"], 2
                )

            self._test_common(
                mod,
                (v,),
                check_quantization=True,
                check_autocast=torch.bfloat16 if int8_mixed_bf16 else torch.float,
                matcher_check_fn=matcher_check_fn,
            )

    def _qconv2d_add_cpu_test_helper2(self, use_relu=False, int8_mixed_bf16=False):
        r"""
        This testcase will quantize two Conv2d->Add patterns as:

        Conv(X)   extra input
               \   /
                Add
                 |
           Optional(relu)
                 |
                 Y

        , and

        extra input   Conv(X)
               \   /
                Add
                 |
           Optional(relu)
                 |
                 Y
        """

        class M(torch.nn.Module):
            def __init__(
                self,
                add_fn,
                use_relu,
                swap_inputs,
                **kwargs,
            ):
                super().__init__()
                self.conv1 = torch.nn.Conv2d(3, 6, kernel_size=3, stride=1)
                self.add_fn = add_fn
                self.relu = torch.nn.ReLU()
                self.conv2 = torch.nn.Conv2d(6, 6, kernel_size=3, stride=1, bias=False)
                self.add_fn2 = add_fn
                self.relu2 = torch.nn.ReLU()
                self.use_relu = use_relu
                self.swap_inputs = swap_inputs

            def forward(self, x, x2, x3):
                x1 = self.conv1(x)
                if self.swap_inputs:
                    tmp = self.add_fn(x2, x1)
                else:
                    tmp = self.add_fn(x1, x2)
                if self.use_relu:
                    tmp = self.relu(tmp)
                tmp1 = self.conv2(tmp)
                if self.swap_inputs:
                    res = self.add_fn2(x3, tmp1)
                else:
                    res = self.add_fn2(tmp1, x3)
                if self.use_relu:
                    res = self.relu2(res)
                return res

        for add_fn, swap_inputs in itertools.product(
            quantization_add_fn_list + quantization_inplace_add_fn_list, [False, True]
        ):
            mod = M(add_fn, use_relu, swap_inputs).eval()
            x = torch.randn((1, 3, 8, 8), dtype=torch.float32, requires_grad=False)
            x2 = torch.randn((1, 6, 6, 6), dtype=torch.float32, requires_grad=False)
            x3 = torch.randn((1, 6, 4, 4), dtype=torch.float32, requires_grad=False)

            def matcher_check_fn():
                # 1. Dequant-Conv2D pattern matched in quantization weight prepack * 2
                self.assertEqual(
                    counters["inductor"]["qconv2d_weight_prepack_matcher_count"], 2
                )
                # 2. Qconv2d Binary Unary fusion in post-grad fusion pass * 2
                self.assertEqual(
                    counters["inductor"]["qconv2d_binary_matcher_count"], 2
                )

            self._test_common(
                mod,
                (x, x2, x3),
                check_quantization=True,
                check_autocast=torch.bfloat16 if int8_mixed_bf16 else torch.float,
                matcher_check_fn=matcher_check_fn,
            )

    @skipIfNoDynamoSupport
    @skipIfNoONEDNN
<<<<<<< HEAD
    def test_qconv2d_add_mkldnn(self, device="cpu"):
        self._qconv2d_add_cpu_test_helper(device=device)
=======
    def test_qconv2d_add_cpu(self):
        self._qconv2d_add_cpu_test_helper()
        self._qconv2d_add_cpu_test_helper2()
>>>>>>> 98047e2c

    @skipIfNoDynamoSupport
    @skipIfNoONEDNNBF16
    @skipIfNoONEDNN
    def test_qconv2d_add_int8_mixed_bf16(self):
        self._qconv2d_add_cpu_test_helper(int8_mixed_bf16=True)
        self._qconv2d_add_cpu_test_helper2(int8_mixed_bf16=True)

    @skipIfNoDynamoSupport
    @skipIfNoONEDNN
<<<<<<< HEAD
    def test_qconv2d_add_relu_mkldnn(self, device="cpu"):
        self._qconv2d_add_cpu_test_helper(device=device, use_relu=True)
=======
    def test_qconv2d_add_relu_cpu(self):
        self._qconv2d_add_cpu_test_helper(use_relu=True)
        self._qconv2d_add_cpu_test_helper2(use_relu=True)
>>>>>>> 98047e2c

    @skipIfNoDynamoSupport
    @skipIfNoONEDNNBF16
    @skipIfNoONEDNN
    def test_qconv2d_add_relu_int8_mixed_bf16(self):
        self._qconv2d_add_cpu_test_helper(use_relu=True, int8_mixed_bf16=True)
        self._qconv2d_add_cpu_test_helper2(use_relu=True, int8_mixed_bf16=True)

    @skipIfNoDynamoSupport
    @skipIfNoONEDNN
    def test_qconv2d_add_broadcast_shapes_cpu(self):
        r"""
        This testcase will quantize Conv2d->add pattern using broadcast shape inputs.
        Conv2d->Add fusion will fail for the broadcast shape inputs case.
        """

        class M(torch.nn.Module):
            def __init__(self, use_bias):
                super().__init__()
                self.conv = torch.nn.Conv2d(32, 32, kernel_size=3, stride=1)

            def forward(self, x1, x2):
                return torch.add(self.conv(x1), x2)

        bias_list = [True, False]
        for bias in bias_list:
            mod = M(bias).eval()
            x1 = torch.randn((2, 32, 9, 9))
            x2 = torch.randn((2, 32, 1, 1))

            def matcher_check_fn():
                # 1. Dequant-Conv2D pattern matched in quantization weight prepack * 1
                self.assertEqual(
                    counters["inductor"]["qconv2d_weight_prepack_matcher_count"], 1
                )
                # 2. Qconv2d Binary Unary fusion in post-grad fusion pass * 0
                self.assertEqual(
                    counters["inductor"]["qconv2d_binary_matcher_count"], 0
                )

            self._test_common(
                mod,
                (x1, x2),
                check_quantization=True,
                matcher_check_fn=matcher_check_fn,
            )

    @skipIfNoDynamoSupport
    @skipIfNoONEDNN
    def test_qconv2d_add_2(self):
        r"""
        This testcase prevents this pattern be matched as a conv_binary fusion by mistake.
                Conv(X)  3
                    \   /
                     Add
        We see this pattern in Mobilenet v3 large which add is decomposed from torch.nn.Hardswish or torch.nn.Hardsigmoid.
        """

        class M(torch.nn.Module):
            def __init__(
                self,
                post_op,
            ):
                super().__init__()
                self.conv = torch.nn.Conv2d(3, 6, kernel_size=3, stride=1)
                self.post_op = post_op

            def forward(self, x):
                return self.post_op(self.conv(x))

        for post_op in [
            torch.nn.Hardswish(inplace=True),
            torch.nn.Hardsigmoid(inplace=True),
        ]:
            mod = M(post_op).eval()
            v = torch.randn((1, 3, 8, 8), dtype=torch.float32, requires_grad=False).add(
                1
            )

            def matcher_check_fn():
                # Shouldn't hit conv binary fusion
                self.assertEqual(
                    counters["inductor"]["qconv2d_binary_matcher_count"], 0
                )

            self._test_common(
                mod,
                (v,),
                check_quantization=True,
                matcher_check_fn=matcher_check_fn,
            )

    @skipIfNoDynamoSupport
    @skipIfNoONEDNN
    def test_qconv2d_add_3(self):
        r"""
        This testcase will test below model:
             x
           /   \
        conv1  maxpool
          \    /   \
           add    conv2
            \     /
              cat
        Based on default recipe of x86InductorQuantizer, we will see this pattern after convert:
        qconv1    maxpool
         \           |
          \         q1
           \       /   \
            \     dq1  qconv2
             \   /
              add
               |
               q2
        Since q1 has 2 users and qconv2 is not ancestor node of qconv1, we shouldn't fuse:
                int8
                 /
        qconv1 dq1
           \   /
            add
             |
             q2
             |
            int8
        Instead we can match and fuse this pattern into qconv_binary:
        qconv1  fp32
            \   /
             add
              |
             fp32
        """

        class M(torch.nn.Module):
            def __init__(
                self,
            ):
                super().__init__()
                self.conv1 = torch.nn.Conv2d(3, 3, kernel_size=3, stride=1)
                self.conv2 = torch.nn.Conv2d(3, 3, kernel_size=1, stride=1)
                self.maxpool = torch.nn.MaxPool2d(
                    kernel_size=3, stride=1, padding=0, dilation=1
                )

            def forward(self, x):
                tmp1 = self.conv1(x)
                tmp2 = self.maxpool(x)
                add = torch.add(tmp1, tmp2)
                tmp3 = self.conv2(tmp2)
                return torch.cat((add, tmp3), dim=1)

        mod = M().eval()
        v = torch.randn((1, 3, 8, 8), dtype=torch.float32, requires_grad=False).add(1)

        def matcher_check_fn():
            self.assertEqual(counters["inductor"]["qconv2d_binary_matcher_count"], 1)
            # The matched qconv binary pattern should have 2 nodes [qconv, add]
            # instead of 11 which has dequant in binary input and output quant
            self.assertEqual(counters["inductor"]["qconv2d_binary_matcher_nodes"], 2)

        self._test_common(
            mod,
            (v,),
            check_quantization=True,
            matcher_check_fn=matcher_check_fn,
        )

    @skipIfNoDynamoSupport
    @skipIfNoONEDNN
    @skipIfRocm
    def test_qat_qconv2d(self):
        r"""
        This testcase will quantize a single Conv2d module with qat flow.
        """

        class M(torch.nn.Module):
            def __init__(
                self,
                **kwargs,
            ):
                super().__init__()
                self.conv = torch.nn.Conv2d(3, 128, kernel_size=3, stride=1)
                self.bn = torch.nn.BatchNorm2d(128)

            def forward(self, x):
                return self.bn(self.conv(x))

        mod = M().train()
        v = torch.randn((1, 3, 8, 8), dtype=torch.float32, requires_grad=True).add(1)

        def matcher_check_fn():
            # 1. Dequant-conv pattern matched in quantization weight prepack * 1
            #    [dequantize_per_tensor, dequantize_per_channel, clone, convolution]
            self.assertEqual(
                counters["inductor"]["qconv2d_weight_prepack_matcher_count"], 1
            )
            self.assertEqual(
                counters["inductor"]["qconv2d_weight_prepack_matcher_nodes"], 4
            )
            # 2. QConv2D Unary fusion in post-grad fusion pass * 1
            #    [qconv2d_pointwise_default, quantize_per_tensor]
            self.assertEqual(counters["inductor"]["qconv2d_unary_matcher_count"], 1)
            self.assertEqual(counters["inductor"]["qconv2d_unary_matcher_nodes"], 2)

        self._test_common(
            mod,
            (v,),
            check_quantization=True,
            is_qat=True,
            matcher_check_fn=matcher_check_fn,
        )

    def _qat_qconv2d_unary_cpu_test_helper(
        self,
        unary_op=torch.nn.ReLU(),
    ):
        class M(torch.nn.Module):
            def __init__(
                self,
                **kwargs,
            ):
                super().__init__()
                self.conv = torch.nn.Conv2d(3, 3, kernel_size=3, stride=1)
                self.unary_fn = copy.deepcopy(unary_op)
                self.bn = torch.nn.BatchNorm2d(3)
                self.conv2 = torch.nn.Conv2d(3, 3, kernel_size=3, stride=1)
                self.unary_fn2 = copy.deepcopy(unary_op)
                self.bn2 = torch.nn.BatchNorm2d(3)

            def forward(self, x):
                tmp = self.unary_fn(self.bn(self.conv(x)))
                return self.unary_fn2(self.bn2(self.conv2(tmp)))

        mod = M()
        v = torch.randn((1, 3, 8, 8), dtype=torch.float32, requires_grad=True).add(1)

        def matcher_check_fn():
            # 1. Dequant-conv pattern matched in quantization weight prepack * 1
            #    [convert_element_type_1, sub, mul_1, dequantize_per_channel, clone, convolution]
            self.assertEqual(
                counters["inductor"]["qconv2d_weight_prepack_matcher_count"], 2
            )
            # 2. QConv2D Unary fusion in post-grad fusion pass * 1
            #    [qconv2d_pointwise_default, relu, div_1, round_2, add_1, clamp_min_1, clamp_max_1, convert_element_type_2]
            self.assertEqual(counters["inductor"]["qconv2d_unary_matcher_count"], 2)

        self._test_common(
            mod,
            (v,),
            check_quantization=True,
            is_qat=True,
            matcher_check_fn=matcher_check_fn,
        )

    @skipIfNoDynamoSupport
    @skipIfNoONEDNN
    def test_qat_qconv2d_relu(self):
        r"""
        This testcase will quantize Conv2d->ReLU pattern with qat flow.
        """

        self._qat_qconv2d_unary_cpu_test_helper()

    @skipIfNoDynamoSupport
    @skipIfNoONEDNN
    def test_qat_qconv2d_relu6(self):
        r"""
        This testcase will quantize Conv2d->ReLU6 pattern with qat flow.
        """
        self._qat_qconv2d_unary_cpu_test_helper(unary_op=torch.nn.ReLU6())

    @skipIfNoDynamoSupport
    @skipIfNoONEDNN
    def test_qat_qconv2d_hardtanh(self):
        r"""
        This testcase will quantize Conv2d->Hardtanh pattern with qat flow.
        """
        self._qat_qconv2d_unary_cpu_test_helper(unary_op=torch.nn.Hardtanh())

    @skipIfNoDynamoSupport
    @skipIfNoONEDNN
    def test_qat_qconv2d_silu(self):
        r"""
        This testcase will quantize Conv2d->SiLU pattern with qat flow.
        """
        self._qat_qconv2d_unary_cpu_test_helper(unary_op=torch.nn.SiLU())

    @skipIfNoDynamoSupport
    @skipIfNoONEDNN
    def test_qat_qconv2d_hardswish(self):
        r"""
        This testcase will quantize Conv2d->Hardswish pattern with qat flow.
        """
        self._qat_qconv2d_unary_cpu_test_helper(unary_op=torch.nn.Hardswish())

    @skipIfNoDynamoSupport
    @skipIfNoONEDNN
    @skipIfRocm
    def test_qat_qconv2d_add(self):
        r"""
        This testcase will quantize a Conv2d->Add pattern as:
                 X
               /   \
        Conv1(X)   Conv2(X)
               \   /
                Add
                 |
                 Y
        """

        class M(torch.nn.Module):
            def __init__(
                self,
                **kwargs,
            ):
                super().__init__()
                self.conv1 = torch.nn.Conv2d(3, 6, kernel_size=3, stride=1)
                self.bn1 = torch.nn.BatchNorm2d(6)
                self.conv2 = torch.nn.Conv2d(3, 6, kernel_size=3, stride=1)
                self.bn2 = torch.nn.BatchNorm2d(6)

            def forward(self, x):
                x1 = self.bn1(self.conv1(x))
                x2 = self.bn2(self.conv2(x))
                return x1 + x2

        mod = M().train()
        v = torch.randn((1, 3, 8, 8), dtype=torch.float32, requires_grad=True).add(1)

        def matcher_check_fn():
            # 1. Dequant-conv pattern matched in quantization weight prepack * 2
            #    [dequantize_per_tensor, dequantize_per_channel, clone, convolution]
            self.assertEqual(
                counters["inductor"]["qconv2d_weight_prepack_matcher_count"], 2
            )
            self.assertEqual(
                counters["inductor"]["qconv2d_weight_prepack_matcher_nodes"], 8
            )
            # 2. Qconv2d Binary fusion in post-grad fusion pass * 1
            #    [qconv2d_pointwise_default_1, dequantize_per_tensor, add_3, quantize_per_tensor]
            self.assertEqual(counters["inductor"]["qconv2d_binary_matcher_count"], 1)
            self.assertEqual(counters["inductor"]["qconv2d_binary_matcher_nodes"], 4)

        self._test_common(
            mod,
            (v,),
            check_quantization=True,
            is_qat=True,
            matcher_check_fn=matcher_check_fn,
        )

    @skipIfNoDynamoSupport
    @skipIfNoONEDNN
    @skipIfRocm
    def test_qat_qconv2d_add_relu(self):
        r"""
        This testcase will quantize a Conv2d->Add->ReLU pattern as:
                 X
               /   \
        Conv1(X)   Conv2(X)
               \   /
                Add
                 |
                ReLU
                 |
                 Y
        """

        class M(torch.nn.Module):
            def __init__(
                self,
                **kwargs,
            ):
                super().__init__()
                self.conv1 = torch.nn.Conv2d(3, 6, kernel_size=3, stride=1)
                self.bn1 = torch.nn.BatchNorm2d(6)
                self.conv2 = torch.nn.Conv2d(3, 6, kernel_size=3, stride=1)
                self.bn2 = torch.nn.BatchNorm2d(6)
                self.relu = torch.nn.ReLU()

            def forward(self, x):
                x1 = self.bn1(self.conv1(x))
                x2 = self.bn2(self.conv2(x))
                return self.relu(x1 + x2)

        mod = M().train()
        v = torch.randn((1, 3, 8, 8), dtype=torch.float32, requires_grad=True).add(1)

        def matcher_check_fn():
            # 1. Dequant-conv pattern matched in quantization weight prepack * 2
            #    [dequantize_per_tensor, dequantize_per_channel, clone, convolution]
            self.assertEqual(
                counters["inductor"]["qconv2d_weight_prepack_matcher_count"], 2
            )
            self.assertEqual(
                counters["inductor"]["qconv2d_weight_prepack_matcher_nodes"], 8
            )
            # 2. Qconv2d Binary fusion in post-grad fusion pass * 1
            #    [qconv2d_pointwise_default_1, dequantize_per_tensor, add_3, relu, quantize_per_tensor]
            self.assertEqual(counters["inductor"]["qconv2d_binary_matcher_count"], 1)
            self.assertEqual(counters["inductor"]["qconv2d_binary_matcher_nodes"], 5)

        self._test_common(
            mod,
            (v,),
            check_quantization=True,
            is_qat=True,
            matcher_check_fn=matcher_check_fn,
        )

    @skipIfNoDynamoSupport
    @skipIfNoONEDNN
    @skipIfRocm
    def test_qconv2d_dequant_promotion_cpu(self):
        r"""
        This testcase tests if dequant node before conv2d is promoted correctly:
                 X
                 |
              Conv1(X)
               /   \
        Conv2(X)   Conv3(X)
               \   /
                Add
                 |
                 Y
        """

        class M(torch.nn.Module):
            def __init__(
                self,
                **kwargs,
            ):
                super().__init__()
                self.conv1 = torch.nn.Conv2d(3, 6, kernel_size=3, stride=1)
                self.conv2 = torch.nn.Conv2d(6, 6, kernel_size=3, stride=1)
                self.conv3 = torch.nn.Conv2d(6, 6, kernel_size=3, stride=1)

            def forward(self, x):
                temp = self.conv1(x)
                temp = self.conv2(temp) + self.conv3(temp)
                return temp

        mod = M().eval()
        v = torch.randn((1, 3, 8, 8), dtype=torch.float32, requires_grad=False).add(1)

        def matcher_check_fn():
            # 1. Dequant pattern matcher for dequant promotion * 1
            #    [dequantize_per_tensor]
            self.assertEqual(counters["inductor"]["dequant_promotion_matcher_count"], 1)
            self.assertEqual(counters["inductor"]["dequant_promotion_matcher_nodes"], 1)
            # 2. Dequant-conv pattern matched in quantization weight prepack * 3
            #    [dequantize_per_tensor, dequantize_per_channel, clone, convolution]
            self.assertEqual(
                counters["inductor"]["qconv2d_weight_prepack_matcher_count"], 3
            )
            self.assertEqual(
                counters["inductor"]["qconv2d_weight_prepack_matcher_nodes"], 12
            )
            # 3. Qconv2d Binary fusion in post-grad fusion pass * 1
            #    [qconv2d_pointwise_default_1, add_3]
            self.assertEqual(counters["inductor"]["qconv2d_binary_matcher_count"], 1)
            self.assertEqual(counters["inductor"]["qconv2d_binary_matcher_nodes"], 2)

        self._test_common(
            mod,
            (v,),
            check_quantization=True,
            matcher_check_fn=matcher_check_fn,
        )

    def _qlinear_cpu_test_helper(
        self,
        inputs,
        device="cpu",
        int8_mixed_bf16=False,
        do_permute=False,
        matcher_check_fn=None,
        bias=True,
        is_dynamic=False,
        is_qat=False,
    ):
        class M(torch.nn.Module):
            def __init__(self, use_bias, do_permute=False):
                super().__init__()
                self.linear = torch.nn.Linear(4, 3, use_bias)
                self.linear2 = torch.nn.Linear(3, 4, use_bias)
                self.do_permute = do_permute

            def forward(self, x):
                if self.do_permute:
                    x = torch.reshape(torch.permute(x, (0, 2, 3, 1)), (2, 12, 4))
                return self.linear2(self.linear(x))

        mod = M(bias, do_permute=do_permute).eval().to(device=device)

        def _default_matcher_check_fn():
            self.assertEqual(
                counters["inductor"]["qlinear_weight_prepack_matcher_count"], 2
            )

        self._test_common(
            mod,
            inputs,
            check_autocast=torch.bfloat16 if int8_mixed_bf16 else torch.float,
            check_quantization=True,
            matcher_check_fn=(
                matcher_check_fn
                if matcher_check_fn is not None
                else _default_matcher_check_fn
            ),
            is_qat=is_qat,
            is_dynamic=is_dynamic,
        )

    @skipIfNoDynamoSupport
    @skipIfNoONEDNN
    def test_qlinear_mkldnn(self, device="cpu"):
        r"""
        This testcase will quantize a single Linear Moduel.
        """
        for bias in [True, False]:
            self._qlinear_cpu_test_helper((torch.randn((2, 4)).to(device=device),), device=device, bias=bias)

    @skipIfNoDynamoSupport
    @skipIfNoONEDNN
    def test_dynamic_qlinear_cpu(self):
        r"""
        This testcase will quantize a single Linear Moduel.
        """
        for bias in [True, False]:
            self._qlinear_cpu_test_helper(
                (torch.randn((2, 4)),), bias=bias, is_dynamic=True
            )

    @skipIfNoDynamoSupport
    @skipIfNoONEDNN
    def test_dynamic_qlinear_qat_cpu(self):
        r"""
        This testcase will quantize a single Linear Moduel.
        """
        for bias in [True, False]:
            self._qlinear_cpu_test_helper(
                (torch.randn((2, 4)),), bias=bias, is_dynamic=True, is_qat=True
            )

    @skipIfNoDynamoSupport
    @skipIfNoONEDNN
    def test_dynamic_qlinear_input_dim_exceeds_2(self):
        r"""
        This testcase will quantize a single Linear Moduel.
        """
        for bias in [True, False]:
            self._qlinear_cpu_test_helper(
                (torch.randn((2, 3, 4)),), bias=bias, is_dynamic=True
            )

    @skipIfNoDynamoSupport
    @skipIfNoONEDNNBF16
    @skipIfNoONEDNN
    def test_qlinear_int8_mixed_bf16(self):
        r"""
        This testcase will quantize a single Linear Moduel with int8_mixed_bf16 quantization.
        """
        for bias in [True, False]:
            self._qlinear_cpu_test_helper(
                (torch.randn((2, 4)),), int8_mixed_bf16=True, bias=bias
            )

    @skipIfNoDynamoSupport
    @skipIfNoONEDNN
    def test_qlinear_input_dim_exceeds_2(self):
        r"""
        This testcase will quantize a single Linear Moduel.
        """
        for bias in [True, False]:
            self._qlinear_cpu_test_helper((torch.randn((2, 3, 4)),), bias=bias)

    @skipIfNoDynamoSupport
    @skipIfNoONEDNNBF16
    @skipIfNoONEDNN
    def test_qlinear_int8_mixed_bf16_input_dim_exceeds_2(self):
        r"""
        This testcase will quantize a single Linear Moduel with int8_mixed_bf16 quantization.
        """
        for bias in [True, False]:
            self._qlinear_cpu_test_helper(
                (torch.randn((2, 3, 4)),), int8_mixed_bf16=True, bias=bias
            )

    @skipIfNoDynamoSupport
    @skipIfNoONEDNN
    def test_qlinear_input_dim_exceeds_2_and_not_contiguous(self):
        r"""
        This testcase will quantize a single Linear Module.
        * Input dim exceeds 2
        * Input not contiguous
        """
        for bias in [True, False]:

            def matcher_check_fn():
                self.assertEqual(
                    counters["inductor"]["qlinear_weight_prepack_matcher_count"], 2
                )
                self.assertEqual(
                    counters["inductor"]["qlinear_weight_prepack_matcher_nodes"],
                    13 if bias else 12,
                )

            self._qlinear_cpu_test_helper(
                (torch.randn((2, 4, 3, 4)),),
                do_permute=True,
                matcher_check_fn=matcher_check_fn,
                bias=bias,
            )

    @skipIfNoDynamoSupport
    @skipIfNoONEDNNBF16
    @skipIfNoONEDNN
    def test_qlinear_int8_mixed_bf16_input_dim_exceeds_2_and_not_contiguous(self):
        r"""
        This testcase will quantize a single Linear Module for int8_bf16.
        * Input dim exceeds 2
        * Input not contiguous
        """
        for bias in [True, False]:

            def matcher_check_fn():
                self.assertEqual(
                    counters["inductor"]["qlinear_weight_prepack_matcher_count"], 2
                )
                self.assertEqual(
                    counters["inductor"]["qlinear_weight_prepack_matcher_nodes"],
                    17 if bias else 16,
                )

            self._qlinear_cpu_test_helper(
                (torch.randn((2, 4, 3, 4)),),
                int8_mixed_bf16=True,
                do_permute=True,
                matcher_check_fn=matcher_check_fn,
                bias=bias,
            )

    def _qlinear_unary_cpu_test_helper(
        self, inputs,  unary_op=torch.nn.ReLU(), device="cpu", int8_mixed_bf16=False
    ):
        class M(torch.nn.Module):
            def __init__(self, use_bias):
                super().__init__()
                self.linear = torch.nn.Linear(4, 4, use_bias)
                self.unary_fn = copy.deepcopy(unary_op)
                self.linear2 = torch.nn.Linear(4, 4, use_bias)
                self.unary_fn2 = copy.deepcopy(unary_op)

            def forward(self, x):
                tmp = self.unary_fn(self.linear(x))
                return self.unary_fn2(self.linear2(tmp))

        bias_list = [True, False]
        for bias in bias_list:
            mod = M(bias).eval().to(device=device)

            def matcher_check_fn():
                # 1. dequant-linear pattern matched in quantization weight prepack
                self.assertEqual(
                    counters["inductor"]["qlinear_weight_prepack_matcher_count"], 2
                )
                # 2. QLinear Unary fusion in post-grad fusion pass
                self.assertEqual(counters["inductor"]["qlinear_unary_matcher_count"], 2)

            self._test_common(
                mod,
                inputs,
                check_autocast=torch.bfloat16 if int8_mixed_bf16 else torch.float,
                check_quantization=True,
                matcher_check_fn=matcher_check_fn,
            )

    @skipIfNoDynamoSupport
    @skipIfNoONEDNN
    def test_qlinear_relu_mkldnn(self, device="cpu"):
        r"""
        This testcase will quantize a Linear->ReLU pattern.
        """
        self._qlinear_unary_cpu_test_helper((torch.randn((2, 4)).to(device=device),), device=device)

    @skipIfNoDynamoSupport
    @skipIfNoONEDNNBF16
    @skipIfNoONEDNN
    def test_qlinear_relu_int8_mixed_bf16(self):
        r"""
        This testcase will quantize a Linear->ReLU pattern with int8_mixed_bf16 quantization.
        """
        self._qlinear_unary_cpu_test_helper(
            (torch.randn((2, 4)),), int8_mixed_bf16=True
        )

    @skipIfNoDynamoSupport
    @skipIfNoONEDNN
    def test_qlinear_relu_input_dim_exceeds_2(self):
        r"""
        This testcase will quantize a Linear->ReLU pattern.
        """
        self._qlinear_unary_cpu_test_helper((torch.randn((2, 3, 4)),))

    @skipIfNoDynamoSupport
    @skipIfNoONEDNNBF16
    @skipIfNoONEDNN
    def test_qlinear_relu_int8_mixed_bf16_input_dim_exceeds_2(self):
        r"""
        This testcase will quantize a Linear->ReLU pattern with int8_mixed_bf16 quantization.
        """
        self._qlinear_unary_cpu_test_helper(
            (torch.randn((2, 3, 4)),), int8_mixed_bf16=True
        )

    @skipIfNoDynamoSupport
    @skipIfNoONEDNN
    def test_qlinear_gelu_mkldnn(self, device="cpu"):
        r"""
        This testcase will quantize a Linear->GELU pattern.
        """
        for gelu in [torch.nn.GELU("none"), torch.nn.GELU("tanh")]:
            self._qlinear_unary_cpu_test_helper((torch.randn((2, 4)).to(device=device),), gelu, device=device)

    @skipIfNoDynamoSupport
    @skipIfNoONEDNNBF16
    @skipIfNoONEDNN
    def test_qlinear_gelu_int8_mixed_bf16(self):
        r"""
        This testcase will quantize a Linear->GELU pattern with int8_mixed_bf16 quantization.
        """
        for gelu in [torch.nn.GELU("none"), torch.nn.GELU("tanh")]:
            self._qlinear_unary_cpu_test_helper(
                (torch.randn((2, 4)),), gelu, int8_mixed_bf16=True
            )

    def _qlinear_add_cpu_test_helper(
        self, use_relu=False, int8_mixed_bf16=False, is_qat=True, is_dynamic=True
    ):
        r"""
        This testcase will quantize two consecutive Linear->Add(->relu) patterns as:
                 X
               /   \
        linear(X)   linear(X)
               \   /
                Add
                 |
           Optional(relu)
               /   \
        linear(X)   linear(X)
               \   /
                Add
                 |
           Optional(relu)
                 |
                 Y
        """

        def fake_quant(x):
            # to produce a float32 result as extra input
            qlib = torch.ops.quantized_decomposed
            x = qlib.quantize_per_tensor.default(x, 0.0166785, 42, 0, 255, torch.uint8)
            x = qlib.dequantize_per_tensor.default(
                x, 0.0166785, 42, 0, 255, torch.uint8
            )
            return x

        class M(torch.nn.Module):
            def __init__(
                self,
                add_fn,
                use_relu,
                fake_quant_before_extra_input,
            ):
                super().__init__()
                self.linear1 = torch.nn.Linear(4, 4)
                self.linear2 = torch.nn.Linear(4, 4)
                self.add_fn = add_fn
                self.relu = torch.nn.ReLU()
                self.linear3 = torch.nn.Linear(4, 4)
                self.linear4 = torch.nn.Linear(4, 4)
                self.add_fn2 = add_fn
                self.relu2 = torch.nn.ReLU()
                self.use_relu = use_relu
                self.fake_quant_before_extra_input = fake_quant_before_extra_input

            def forward(self, x):
                x1 = self.linear1(x)
                x2 = self.linear2(x)
                if self.fake_quant_before_extra_input:
                    x2 = fake_quant(x2)
                tmp = self.add_fn(x1, x2)
                if self.use_relu:
                    tmp = self.relu(tmp)
                tmp1 = self.linear3(tmp)
                tmp2 = self.linear4(tmp)
                if self.fake_quant_before_extra_input:
                    tmp2 = fake_quant(tmp2)
                res = self.add_fn2(tmp1, tmp2)
                if self.use_relu:
                    res = self.relu2(res)
                return res

        add_fn_list = [
            lambda x, y: x + y,
            lambda x, y: y + x,
            lambda x, y: x.add_(y),
            lambda x, y: y.add_(x),
        ]
        fake_quant_x2_list = [False, True] if int8_mixed_bf16 else [False]
        cases = itertools.product(add_fn_list, fake_quant_x2_list)
        for add_fn, fq_x2 in cases:
            mod = M(add_fn, use_relu, fq_x2).eval()
            v = torch.randn((4, 4), dtype=torch.float32, requires_grad=False).add(1)

            def matcher_check_fn():
                # 1. Dequant-linear pattern matched in quantization weight prepack * 4
                self.assertEqual(
                    counters["inductor"]["qlinear_weight_prepack_matcher_count"], 4
                )
                # pattern = [dequant_per_tensor, (convert_dtype), dequant_per_channel, (convert_dtype), permute, addmm]
                nodes_per_match = 6 if int8_mixed_bf16 else 4
                self.assertEqual(
                    counters["inductor"]["qlinear_weight_prepack_matcher_nodes"],
                    4 * nodes_per_match,
                )
                # 2. Qlinear Binary Unary fusion in post-grad fusion pass * 2
                self.assertEqual(
                    counters["inductor"]["qlinear_binary_matcher_count"], 2
                )
                # Two linear-binary patterns are matched
                # matched patter1 = [qlinear, add, (convert dtype), (relu), quantize_per_tensor]
                # matched patter2 = [qlinear, add, (convert dtype), (relu)]
                # If add_fn is x.add_(y), x is bf16 and y is fp32, there is a to_bf16 node after binary
                to_bf16_after_binary = 2 * (add_fn == add_fn_list[2] and fq_x2)
                self.assertEqual(
                    counters["inductor"]["qlinear_binary_matcher_nodes"],
                    (4 if is_dynamic else 5) + 2 * use_relu + to_bf16_after_binary,
                )

            self._test_common(
                mod,
                (v,),
                check_quantization=True,
                check_autocast=torch.bfloat16 if int8_mixed_bf16 else torch.float,
                matcher_check_fn=matcher_check_fn,
                is_qat=is_qat,
                is_dynamic=is_dynamic,
            )
            if torch._inductor.config.cpp_wrapper:
                # For CPP wrapper
                self._test_code_common(
                    mod,
                    (v,),
                    [
                        "torch.ops.onednn.qlinear_pointwise.tensor",
                        "torch.ops.onednn.qlinear_pointwise.binary",
                    ],
                    [],
                    check_quantization=True,
                    num_include_ops=[4, 4],
                )
            else:
                # For python wrapper
                self._test_code_common(
                    mod,
                    (v,),
                    [
                        "torch.ops.onednn.qlinear_pointwise.tensor",
                        "torch.ops.onednn.qlinear_pointwise.binary",
                    ],
                    [],
                    check_quantization=True,
                    num_include_ops=[2, 2],
                )

    @skipIfNoDynamoSupport
    @skipIfNoONEDNN
    @parametrize("use_relu", [True, False])
    @parametrize("is_qat", [True, False])
    @parametrize("is_dynamic", [True, False])
    def test_qlinear_add_cpu(self, use_relu, is_qat, is_dynamic):
        self._qlinear_add_cpu_test_helper(
            use_relu=use_relu, is_qat=is_qat, is_dynamic=is_dynamic
        )

    @skipIfNoDynamoSupport
    @skipIfNoONEDNNBF16
    @skipIfNoONEDNN
    @parametrize("use_relu", [True, False])
    @parametrize("is_qat", [True, False])
    @parametrize("is_dynamic", [True, False])
    def test_qlinear_add_int8_mixed_bf16(self, use_relu, is_qat, is_dynamic):
        self._qlinear_add_cpu_test_helper(
            int8_mixed_bf16=True,
            use_relu=use_relu,
            is_qat=is_qat,
            is_dynamic=is_dynamic,
        )

    def _qlinear_dequant_promotion_cpu_test_helper(
        self,
        inputs,
        int8_mixed_bf16=False,
        is_dynamic=False,
        matcher_check_fn=None,
    ):
        class M(torch.nn.Module):
            def __init__(
                self,
                **kwargs,
            ):
                super().__init__()
                self.linear1 = torch.nn.Linear(4, 4)
                self.linear2 = torch.nn.Linear(4, 4)
                self.linear3 = torch.nn.Linear(4, 4)

            def forward(self, x):
                temp = self.linear1(x)
                temp = self.linear2(temp) + self.linear3(temp)
                return temp

        mod = M().eval()

        def default_matcher_check_fn():
            # 1. Dequant pattern matcher for dequant promotion * 1
            self.assertEqual(counters["inductor"]["dequant_promotion_matcher_count"], 1)
            # 2. dequant-linear pattern matched in quantization weight prepack * 3
            self.assertEqual(
                counters["inductor"]["qlinear_weight_prepack_matcher_count"], 3
            )
            # 3. QLinear Unary fusion in post-grad fusion pass * 1
            self.assertEqual(counters["inductor"]["qlinear_unary_matcher_count"], 1)

        self._test_common(
            mod,
            inputs,
            check_autocast=torch.bfloat16 if int8_mixed_bf16 else torch.float,
            check_quantization=True,
            matcher_check_fn=(
                matcher_check_fn
                if matcher_check_fn is not None
                else default_matcher_check_fn
            ),
            is_dynamic=is_dynamic,
        )

    @skipIfNoDynamoSupport
    @skipIfNoONEDNN
    def test_qlinear_dequant_promotion_cpu(self):
        r"""
        This testcase test if dequant node before linear is promoted correctly:
                  X
                  |
               Linear1(X)
                /   \
        Linear2(X)   Linear3(X)
                \   /
                 Add
                  |
                  Y
        """
        self._qlinear_dequant_promotion_cpu_test_helper((torch.randn((2, 4)),))

    @skipIfNoDynamoSupport
    @skipIfNoONEDNNBF16
    @skipIfNoONEDNN
    def test_qlinear_dequant_promotion_int8_mixed_bf16(self):
        r"""
        Test with int8_mixed_bf16 quantization.
        This testcase test if dequant node before linear is promoted correctly:
                  X
                  |
               Linear1(X)
                /   \
        Linear2(X)   Linear3(X)
                \   /
                 Add
                  |
                  Y
        """
        self._qlinear_dequant_promotion_cpu_test_helper(
            (torch.randn((2, 4)),), int8_mixed_bf16=True
        )

    @skipIfNoDynamoSupport
    @skipIfNoONEDNN
    def test_qlinear_dequant_promotion_cpu_input_dim_exceeds_2(self):
        r"""
        This testcase test if dequant node before linear is promoted correctly:
                  X
                  |
               Linear1(X)
                /   \
        Linear2(X)   Linear3(X)
                \   /
                 Add
                  |
                  Y
        """
        self._qlinear_dequant_promotion_cpu_test_helper((torch.randn((2, 3, 4)),))

    @skipIfNoDynamoSupport
    @skipIfNoONEDNNBF16
    @skipIfNoONEDNN
    def test_qlinear_dequant_promotion_int8_mixed_bf16_input_dim_exceeds_2(self):
        r"""
        Test with int8_mixed_bf16 quantization.
        This testcase test if dequant node before linear is promoted correctly:
                  X
                  |
               Linear1(X)
                /   \
        Linear2(X)   Linear3(X)
                \   /
                 Add
                  |
                  Y
        """
        self._qlinear_dequant_promotion_cpu_test_helper(
            (torch.randn((2, 3, 4)),), int8_mixed_bf16=True
        )

    @skipIfNoDynamoSupport
    @skipIfNoONEDNN
    def test_qlinear_dequant_promotion_dynamic_cpu(self):
        r"""
        This testcase test if dequant node before linear is promoted correctly:
                  X
                  |
               Linear1(X)
                /   \
        Linear2(X)   Linear3(X)
                \   /
                 Add
                  |
                  Y
        """

        def matcher_check_fn():
            # 1. Dequant pattern matcher for dequant promotion * 1
            self.assertEqual(counters["inductor"]["dequant_promotion_matcher_count"], 1)
            # 2. dequant-linear pattern matched in quantization weight prepack * 3
            self.assertEqual(
                counters["inductor"]["qlinear_weight_prepack_matcher_count"], 3
            )

        self._qlinear_dequant_promotion_cpu_test_helper(
            (torch.randn((2, 4)),),
            matcher_check_fn=matcher_check_fn,
            is_dynamic=True,
        )

    @skipIfNoDynamoSupport
    @skipIfNoONEDNN
    def test_qlinear_mul_cpu(self):
        r"""
        This testcase will quantize a Linear->Mul pattern.
        """

        class M(torch.nn.Module):
            def __init__(self, use_bias):
                super().__init__()
                self.linear = torch.nn.Linear(4, 5, use_bias)

            def forward(self, x1, x2):
                return torch.mul(self.linear(x1), x2)

        bias_list = [True, False]
        for bias in bias_list:
            mod = M(bias).eval()
            x1 = torch.randn((2, 4))
            x2 = torch.randn((2, 5))

            def matcher_check_fn():
                self.assertEqual(
                    counters["inductor"]["qlinear_weight_prepack_matcher_count"], 1
                )

            self._test_common(
                mod,
                (x1, x2),
                check_quantization=True,
                matcher_check_fn=matcher_check_fn,
            )

    @skipIfNoDynamoSupport
    def test_qmaxpool2d(self):
        r"""
        This testcase will quantize Conv2d->ReLU->MaxPool2d pattern.
        """

        class M(torch.nn.Module):
            def __init__(
                self,
                kwargs,
            ):
                super().__init__()
                self.conv = torch.nn.Conv2d(
                    3, 64, 7, bias=True, stride=2, padding=3, dilation=1
                )
                self.relu = torch.nn.ReLU()
                self.maxpool = torch.nn.MaxPool2d(3, **kwargs)

            def forward(self, x):
                return self.maxpool(self.relu(self.conv(x)))

        kwargs_list = [
            {"stride": 2},
            {"stride": 2, "padding": 1},
            {"stride": 2, "padding": 1, "dilation": 1},
            {"stride": 2, "padding": 1, "dilation": 1, "ceil_mode": False},
        ]
        for kwargs in kwargs_list:
            mod = M(kwargs).eval()
            v = torch.randn((1, 3, 8, 8), dtype=torch.float32, requires_grad=False).add(
                1
            )

            def matcher_check_fn():
                self.assertEqual(counters["inductor"]["qmaxpool2d_matcher_count"], 1)
                self.assertEqual(
                    counters["inductor"]["qconv2d_weight_prepack_matcher_count"], 1
                )
                self.assertEqual(counters["inductor"]["qconv2d_unary_matcher_count"], 1)

            self._test_common(
                mod,
                (v,),
                check_quantization=True,
                matcher_check_fn=matcher_check_fn,
            )

    @skipIfNoDynamoSupport
    def test_qflatten(self):
        r"""
        This testcase will quantize Conv2d->AdaptiveAvgPool2d->flatten->cat pattern.
        """

        class M(torch.nn.Module):
            def __init__(
                self,
            ):
                super().__init__()
                self.conv = torch.nn.Conv2d(
                    3, 64, 7, bias=True, stride=2, padding=3, dilation=1
                )
                self.relu = torch.nn.ReLU()
                self.adaptive_avg_pool2d = torch.nn.AdaptiveAvgPool2d((1, 1))

            def forward(self, x):
                return torch.cat(
                    [
                        torch.flatten(
                            self.adaptive_avg_pool2d(self.relu(self.conv(x))), 1
                        )
                    ]
                )

        mod = M().eval()
        v = torch.randn((1, 3, 8, 8), dtype=torch.float32, requires_grad=False).add(1)

        def matcher_check_fn():
            self.assertEqual(counters["inductor"]["qreshape_matcher_count"], 1)

        self._test_common(
            mod,
            (v,),
            check_quantization=True,
            matcher_check_fn=matcher_check_fn,
        )

    @skipIfNoDynamoSupport
    def test_qcat(self):
        r"""
        This testcase will quantize cat based pattern:
                X
             /     \
        Conv1(X)  Pow(x)
            \        \
             \     Conv2(X)
              \    /
               Cat
                |
                Y
        """

        class M(torch.nn.Module):
            def __init__(
                self,
            ):
                super().__init__()
                self.conv = torch.nn.Conv2d(
                    3, 64, 7, bias=True, stride=2, padding=3, dilation=1
                )
                self.conv2 = torch.nn.Conv2d(
                    3, 64, 7, bias=True, stride=2, padding=3, dilation=1
                )

            def forward(self, x):
                temp1 = self.conv(x)
                temp2 = self.conv2(torch.pow(x, 2))
                return torch.cat((temp1, temp2), 1)

        mod = M().eval()
        v = torch.randn((1, 3, 8, 8), dtype=torch.float32, requires_grad=False).add(1)

        def matcher_check_fn():
            self.assertEqual(counters["inductor"]["qcat_matcher_count"], 1)
            self.assertEqual(
                counters["inductor"]["qconv2d_weight_prepack_matcher_count"], 2
            )
            self.assertEqual(counters["inductor"]["qconv2d_unary_matcher_count"], 2)

        self._test_common(
            mod,
            (v,),
            check_quantization=True,
            matcher_check_fn=matcher_check_fn,
        )

    # https://github.com/pytorch/pytorch/issues/99841.
    def test_hardtanh_pattern_fallback(self):
        class Model(torch.nn.Module):
            def __init__(self) -> None:
                super().__init__()
                self.conv_transpose = torch.nn.ConvTranspose2d(
                    in_channels=3, out_channels=32, kernel_size=3, stride=1, padding=1
                )

            def forward(self, x, min_value, max_value):
                conv_transpose_output = self.conv_transpose(x)
                clamp_min_output = torch.clamp_min(conv_transpose_output, min_value)
                clamp_max_output = torch.clamp_max(clamp_min_output, max_value)
                return clamp_max_output

        # check works for min_value > max_value.
        min_values = [3, torch.randn(1, 32, 28, 28)]
        max_values = [0, torch.randn(1, 32, 28, 28)]
        v = torch.randn(1, 3, 28, 28)
        for min_value, max_value in zip(min_values, max_values):
            mod = Model().eval()
            self._test_common(mod, (v, min_value, max_value), 2, 4)

    def test_leaky_relu_pattern_fallback(self):
        class Model(torch.nn.Module):
            def __init__(self) -> None:
                super().__init__()
                self.conv = torch.nn.Conv2d(
                    in_channels=3, out_channels=32, kernel_size=3, stride=1, padding=1
                )

            def forward(self, x, negative_slope):
                conv_out = self.conv(x)
                return torch.where(conv_out > 0, conv_out, conv_out * negative_slope)

        negative_slopes = [0.1, torch.randn(1, 32, 28, 28)]
        with torch.no_grad():
            v = torch.randn(1, 3, 28, 28)
            for negative_slope in negative_slopes:
                mod = Model().eval()
                self._test_common(mod, (v, negative_slope), 2, 5)

    # https://github.com/pytorch/pytorch/issues/99838.
    def test_conv2d_add_scalar(self):
        class Model(torch.nn.Module):
            def __init__(self) -> None:
                super().__init__()
                self.conv = torch.nn.Conv2d(
                    in_channels=3, out_channels=32, kernel_size=3, stride=1, padding=1
                )

            def forward(self, x):
                out_conv = self.conv(x)
                out = torch.add(out_conv, 1.0)
                return out

        with torch.no_grad():
            mod = Model().eval()
            v = torch.randn(1, 3, 28, 28)
            self._test_common(mod, (v,), 1, 1)

    def test_conv2d_binary_inplace_fusion_pass_cpu(
        self, include_ops=None, exclude_ops=None
    ):
        class Model_v1(torch.nn.Module):
            def __init__(self) -> None:
                super().__init__()
                self.conv = torch.nn.Conv2d(
                    in_channels=3, out_channels=32, kernel_size=3, stride=1, padding=1
                )

            def forward(self, x, other):
                conv_out = self.conv(x)
                return torch.add(conv_out, other.relu())

        class Model_v2(torch.nn.Module):
            def __init__(self) -> None:
                super().__init__()
                self.conv = torch.nn.Conv2d(
                    in_channels=3, out_channels=32, kernel_size=3, stride=1, padding=1
                )
                self.conv2 = torch.nn.Conv2d(
                    in_channels=32, out_channels=32, kernel_size=3, stride=1, padding=1
                )
                self.conv3 = torch.nn.Conv2d(
                    in_channels=32, out_channels=32, kernel_size=3, stride=1, padding=1
                )

            def forward(self, x, _):
                conv_out1 = self.conv(x)
                pow_out = torch.pow(conv_out1, 2)
                conv_out2 = self.conv2(pow_out)
                conv_out3 = self.conv3(conv_out2)
                res = torch.add(conv_out3, pow_out)
                return res

        input = torch.randn(1, 3, 28, 28).to(memory_format=torch.channels_last)
        others = [
            torch.randn(1, 32, 28, 28).to(memory_format=torch.channels_last),
            torch.randn(1, 32, 28, 28).to(memory_format=torch.channels_last),
        ]
        mod_v1 = Model_v1().to(memory_format=torch.channels_last).eval()
        mod_v2 = Model_v2().to(memory_format=torch.channels_last).eval()

        if include_ops is None:
            include_ops = ["mkldnn._convolution_pointwise_.binary"]
        if exclude_ops is None:
            exclude_ops = ["mkldnn._convolution_pointwise.binary"]

        for other, mod in zip(others, [mod_v1, mod_v2]):
            self._test_code_common(mod, (input, other), include_ops, exclude_ops)

    def test_conv2d_binary_inplace_fusion_failed_cpu(
        self, include_ops=None, exclude_ops=None
    ):
        # Written buffer is graph input, we can't fuse inplace.
        class Model_v1(torch.nn.Module):
            def __init__(self) -> None:
                super().__init__()
                self.conv = torch.nn.Conv2d(
                    in_channels=3, out_channels=32, kernel_size=3, stride=1, padding=1
                )

            def forward(self, x, other):
                conv_out = self.conv(x)
                return torch.add(conv_out, other)

        # Written buffer is an alias tensor, we can't fuse inplace.
        class Model_v2(torch.nn.Module):
            def __init__(self) -> None:
                super().__init__()
                self.conv = torch.nn.Conv2d(
                    in_channels=3, out_channels=32, kernel_size=3, stride=1, padding=1
                )

            def forward(self, x, other):
                conv_out = self.conv(x)
                return torch.add(conv_out, other[1:2, :, :, :]), other

        class Model_v3(torch.nn.Module):
            def __init__(self) -> None:
                super().__init__()
                self.conv = torch.nn.Conv2d(
                    in_channels=3, out_channels=32, kernel_size=3, stride=1, padding=1
                )
                self.conv2 = torch.nn.Conv2d(
                    in_channels=32, out_channels=32, kernel_size=3, stride=1, padding=1
                )

            def forward(self, x, _):
                pow_out = torch.pow(self.conv(x), 2)
                other2 = F.relu(pow_out)
                conv_out2 = self.conv2(pow_out)
                res = torch.add(conv_out2, pow_out)
                res = res + other2
                return res

        # Written buffer is an ReinterpretView, we can't fuse inplace.
        class Model_v4(torch.nn.Module):
            def __init__(self) -> None:
                super().__init__()
                self.conv = torch.nn.Conv2d(3, 32, 3, padding=1, bias=True)
                self.linear = torch.nn.Linear(32 * 28, 32 * 28)
                self.relu = torch.nn.ReLU()

            def forward(self, x, y):
                x = self.conv(self.relu(x))
                y = self.linear(y)
                y = torch.cat((y, y + 1), 1)
                y = torch.ops.aten.permute.default(y, [0, 2, 1]).reshape(1, 32, 28, 28)
                return x + y

        class Model_v5(torch.nn.Module):
            def __init__(self) -> None:
                super().__init__()
                self.conv = torch.nn.Conv2d(32, 32, 3, padding=1, bias=True)
                self.relu = torch.nn.ReLU()

            def forward(self, _, x):
                x1 = self.relu(x)
                return self.conv(x1) + x1

        input = torch.randn(1, 3, 28, 28).to(memory_format=torch.channels_last)
        others = [
            torch.randn(1, 32, 28, 28).to(memory_format=torch.channels_last),
            torch.randn(2, 32, 28, 28).to(memory_format=torch.channels_last),
            torch.randn(1, 32, 28, 28).to(memory_format=torch.channels_last),
            torch.randn(1, 14, 32 * 28),
            torch.randn(1, 32, 28, 28).to(memory_format=torch.channels_last),
        ]
        mod_v1 = Model_v1().to(memory_format=torch.channels_last).eval()
        mod_v2 = Model_v2().to(memory_format=torch.channels_last).eval()
        mod_v3 = Model_v3().to(memory_format=torch.channels_last).eval()
        mod_v4 = Model_v4().to(memory_format=torch.channels_last).eval()
        mod_v5 = Model_v5().to(memory_format=torch.channels_last).eval()

        if include_ops is None:
            include_ops = ["mkldnn._convolution_pointwise.binary"]
        if exclude_ops is None:
            exclude_ops = ["mkldnn._convolution_pointwise_.binary"]

        for other, mod in zip(others, [mod_v1, mod_v2, mod_v3, mod_v4, mod_v5]):
            self._test_code_common(mod, (input, other), include_ops, exclude_ops)

    def test_conv2d_binary_fusion_failed(self):
        # we don't support alpha !=1 case or other has different size with conv's output.
        class Model(torch.nn.Module):
            def __init__(self) -> None:
                super().__init__()
                self.conv = torch.nn.Conv2d(
                    in_channels=3, out_channels=32, kernel_size=3, stride=1, padding=1
                )

            def forward(self, x, other, alpha):
                conv_out = self.conv(x)
                return torch.add(conv_out, other, alpha=alpha)

        # https://github.com/pytorch/pytorch/issues/100802.
        # we can't do the fusion when add's inputs are same tensor.
        class Model2(torch.nn.Module):
            def __init__(self) -> None:
                super().__init__()
                self.conv = torch.nn.Conv2d(
                    in_channels=3, out_channels=16, kernel_size=3, stride=1, padding=1
                )

            def forward(self, x):
                out = self.conv(x)
                out = torch.add(out, out)
                return out

        # https://github.com/pytorch/pytorch/issues/101374.
        # we can't do the fusion when add's inputs are mixed dtype.
        class Model3(torch.nn.Module):
            def __init__(self) -> None:
                super().__init__()
                self.conv = torch.nn.Conv2d(
                    in_channels=3, out_channels=16, kernel_size=3, stride=1, padding=1
                )

            def forward(self, x):
                temp = self.conv(x)
                other = torch.ones(temp.shape, dtype=torch.double)
                out = torch.add(temp, other)
                return out

        input = torch.randn(1, 3, 28, 28).to(memory_format=torch.channels_last)
        others = [
            torch.randn(1, 32, 28, 28).to(memory_format=torch.channels_last),
            torch.randn(32, 28, 28),
        ]
        include_ops = ["mkldnn._convolution_pointwise"]
        exclude_ops = [
            "mkldnn._convolution_pointwise.binary",
            "mkldnn._convolution_pointwise_.binary",
        ]

        # case1
        for other, alpha in zip(others, [0.1, 1.0]):
            mod = Model().to(memory_format=torch.channels_last).eval()
            self._test_code_common(mod, (input, other, alpha), include_ops, exclude_ops)
        # case2:
        mod = Model2().to(memory_format=torch.channels_last).eval()
        self._test_code_common(mod, (input,), include_ops, exclude_ops)
        # case3:
        mod = Model3().to(memory_format=torch.channels_last).eval()
        self._test_code_common(mod, (input,), include_ops, exclude_ops)

    def test_reproduce_99842_issue(self):
        class Model(torch.nn.Module):
            def __init__(self) -> None:
                super().__init__()
                self.conv = torch.nn.Conv2d(3, 64, kernel_size=3, stride=1, padding=1)

            def forward(self, input_tensor):
                x = self.conv(input_tensor)
                x = F.relu(x + torch.ones(x.size()))
                return x

        input = torch.randn(1, 3, 14, 14)
        mod = Model().eval()
        include_ops = ["mkldnn._convolution_pointwise_.binary"]
        self._test_code_common(mod, (input,), include_ops, [])

    def test_reproduce_113440_issue_1(self):
        class Mod(torch.nn.Module):
            def __init__(
                self,
                add_fn,
                **kwargs,
            ):
                super().__init__()
                self.conv1 = torch.nn.Conv2d(3, 6, kernel_size=3, stride=1)
                self.conv2 = torch.nn.Conv2d(3, 6, kernel_size=3, stride=1)
                self.add_fn = add_fn
                self.relu = torch.nn.ReLU(inplace=True)
                self.conv3 = torch.nn.Conv2d(6, 6, kernel_size=3, stride=1)
                self.conv4 = torch.nn.Conv2d(6, 6, kernel_size=3, stride=1)
                self.add_fn2 = add_fn
                self.relu2 = torch.nn.ReLU(inplace=True)
                self.use_relu = True

            def forward(self, x):
                x1 = self.conv1(x)
                x2 = self.conv2(x)
                tmp = self.add_fn(x1, x2)
                if self.use_relu:
                    tmp = self.relu(tmp)
                tmp1 = self.conv3(tmp)
                tmp2 = self.conv4(tmp)
                res = self.add_fn2(tmp1, tmp2)
                if self.use_relu:
                    res = self.relu2(res)
                return res

        with torch.no_grad():
            example_inputs = (
                torch.randn((1, 3, 8, 8), dtype=torch.float32, requires_grad=False).add(
                    1
                ),
            )
            example_inputs[0].get_device()
            m = Mod(
                lambda x, y: x.add_(y),
            ).eval()
            om = torch.compile(m)
            om(*example_inputs)
            om(*example_inputs)

    def test_reproduce_113440_issue_2(self):
        class Mod(torch.nn.Module):
            def __init__(
                self,
                add_fn,
                **kwargs,
            ):
                super().__init__()
                self.conv1 = torch.nn.Conv2d(3, 6, kernel_size=3, stride=1)
                self.conv2 = torch.nn.Conv2d(3, 6, kernel_size=3, stride=1)
                self.add_fn = add_fn
                self.relu = torch.nn.ReLU(inplace=True)
                self.conv3 = torch.nn.Conv2d(6, 6, kernel_size=3, stride=1)
                self.conv4 = torch.nn.Conv2d(6, 6, kernel_size=3, stride=1)
                self.add_fn2 = add_fn
                self.relu2 = torch.nn.ReLU(inplace=True)

                self.conv5 = torch.nn.Conv2d(6, 6, kernel_size=3, stride=1)
                self.conv6 = torch.nn.Conv2d(6, 6, kernel_size=3, stride=1)
                self.conv7 = torch.nn.Conv2d(6, 6, kernel_size=1, stride=1)
                self.add_fn3 = add_fn
                self.relu3 = torch.nn.ReLU(inplace=True)

                self.use_relu = True

            def forward(self, x):
                x1 = self.conv1(x)
                x2 = self.conv2(x)
                tmp = self.add_fn(x1, x2)
                if self.use_relu:
                    tmp = self.relu(tmp)

                tmp1 = self.conv3(tmp)
                res = self.relu2(tmp1)

                return res

        with torch.no_grad():
            example_inputs = (
                torch.randn((1, 3, 8, 8), dtype=torch.float32, requires_grad=False).add(
                    1
                ),
            )
            m = Mod(
                lambda x, y: x.add_(y),
            ).eval()
            om = torch.compile(m)
            om(*example_inputs)
            om(*example_inputs)

    @torch._dynamo.config.patch("inline_inbuilt_nn_modules", True)
    def test_reproduce_121253_issue(self):
        class Mod(torch.nn.Module):
            def __init__(self, weight, bias, beta, alpha):
                super().__init__()
                self.weight = weight
                self.bias = bias
                self.beta = beta
                self.alpha = alpha

            def forward(self, x):
                return torch.addmm(
                    self.bias, x, self.weight, beta=self.beta, alpha=self.alpha
                )

        dtypes = [torch.float32]
        if torch.ops.mkldnn._is_mkldnn_bf16_supported():
            dtypes.append(torch.bfloat16)
        for dtype in dtypes:
            linear_op = (
                "mkl._mkl_linear"
                if dtype == torch.float32
                else "mkldnn._linear_pointwise"
            )
            for beta, alpha in zip([1.0, 0.1, 0.0], [1.0, 0.1, 1.0]):
                weight = torch.nn.Parameter(torch.randn(64, 64, dtype=dtype))
                bias = torch.nn.Parameter(torch.randn(64, dtype=dtype))
                mod = Mod(weight, bias, beta, alpha).to(dtype).eval()
                with torch.no_grad():
                    x = torch.randn(1, 64, dtype=dtype)
                    include_ops = []
                    exclude_ops = []
                    if (beta != 1.0 and beta != 0.0) or alpha != 1.0:
                        exclude_ops = [linear_op]
                    else:
                        include_ops = [linear_op]
                    self._test_code_common(mod, (x,), include_ops, exclude_ops)

    @skipIfNoDynamoSupport
    def test_woq_int8(self):
        class M(torch.nn.Module):
            def __init__(self, is_permute):
                super().__init__()
                self.is_permute = is_permute

            def forward(self, x, weight, scales):
                if self.is_permute:
                    weight = weight.t()
                    m = torch.mm(
                        x.reshape(-1, x.shape[-1]),
                        weight.to(x.dtype),
                    )
                    y = m * scales.to(m.dtype)
                    y = y.reshape(*x.shape[:-1], y.shape[-1])
                    return y
                else:
                    return (
                        torch.nn.functional.linear(x, weight.to(dtype=x.dtype)) * scales
                    )

        x_shape = (1, 1, 256)
        s_shape = 12
        x_strides = [
            (256, 256, 1),  # linear dispatching to mm
            (256, 32, 1),  # linear dispatching to bmm
        ]
        is_permutes = [False, True]
        for x_stride, is_permute in itertools.product(x_strides, is_permutes):
            mod = M(is_permute=is_permute).eval()
            x = torch.randn(x_shape, dtype=torch.bfloat16).as_strided(x_shape, x_stride)
            w_shape = (12, 256)
            w = torch.randint(-128, 127, w_shape, dtype=torch.int8)
            s = torch.randn(s_shape, dtype=torch.bfloat16)

            def matcher_check_fn():
                self.assertEqual(counters["inductor"]["woq_matcher_count"], 1)

            self._test_common(
                mod,
                (x, w, s),
                matcher_check_fn=matcher_check_fn,
                check_quantization=False,
                atol=0.001,
                rtol=0.07,
            )


@dynamo_config.patch({"dynamic_shapes": True, "assume_static_by_default": False})
class TestDynamicPatternMatcher(TestPatternMatcherBase):
    _test_conv_unary_cpu_base = TestPatternMatcher._test_conv_unary_cpu_base
    test_conv2d_unary_dynamic_shapes = TestPatternMatcher.test_conv2d_unary_cpu
    test_conv3d_unary_dynamic_shapes = TestPatternMatcher.test_conv3d_unary_cpu
    _test_conv_binary_base = TestPatternMatcher._test_conv_binary_base
    test_conv2d_binary_dynamic_shapes = TestPatternMatcher.test_conv2d_binary
    test_conv3d_binary_dynamic_shapes = TestPatternMatcher.test_conv3d_binary
    test_linear_unary_dynamic_shapes = TestPatternMatcher.test_linear_unary

    def test_conv_transpose2d_dynamic_shapes(self):
        # We don't support conv_transpose2d for now.
        class M(torch.nn.Module):
            def __init__(self) -> None:
                super().__init__()
                self.conv_transpose2d = torch.nn.ConvTranspose2d(
                    3, 16, 3, stride=2, padding=1
                )

            def forward(self, x):
                return self.conv_transpose2d(x)

        x_shape = (1, 3, 28, 28)
        mod = M().eval()
        v = torch.randn(x_shape, dtype=torch.float32)
        self._test_common(mod, (v,), 0, 0)

    def test_multi_linear_share_same_input_dynamic(self):
        # llama pattern.
        class M(torch.nn.Module):
            def __init__(
                self,
            ):
                super().__init__()
                self.w1 = torch.nn.Linear(16, 16, bias=False)
                self.w2 = torch.nn.Linear(16, 16, bias=False)

            def forward(self, x):
                return F.silu(self.w1(x)) * F.relu(self.w2(x))

        dtypes = []
        if torch.ops.mkldnn._is_mkldnn_bf16_supported():
            dtypes.append(torch.bfloat16)
        if torch.ops.mkldnn._is_mkldnn_fp16_supported():
            dtypes.append(torch.float16)
        for dtype in dtypes:
            mod = M().to(dtype).eval()
            v = torch.randn(2, 4, 16).to(dtype)
            # 1. view(match_count=4, match_nodes=4).
            # 2. mm to packed linear(match_count=2, match_nodes=2).
            # 3. view+linear+view to linear(match_count=2, match_nodes=6).
            # 4. linear to linear+swish(match_count=1, match_nodes=2).
            # 5. linear to linear+relu(match_count=1, match_nodes=5).

            match_count = 10
            match_nodes = 19
            self._test_common(mod, (v,), match_count, match_nodes, rtol=1e-2, atol=1e-2)

    def test_qconv2d_maxpool2d_linear_dynamic_cpu(self, include_ops=None):
        r"""
        This testcase will quantize a single Conv2d->Maxpool2d->Linear module
        with dynamic batch size input.
        """

        class M(torch.nn.Module):
            def __init__(
                self,
                **kwargs,
            ):
                super().__init__()
                self.conv = torch.nn.Conv2d(
                    3, 16, (2, 2), stride=(1, 1), padding=(1, 1)
                )
                self.relu = torch.nn.ReLU()
                self.maxpool2d = torch.nn.MaxPool2d(kernel_size=3, stride=2, padding=1)
                self.avgpool = torch.nn.AdaptiveAvgPool2d((1, 1))
                self.linear = torch.nn.Linear(16, 16)

            def forward(self, x):
                temp = self.relu(self.conv(x))
                temp = self.maxpool2d(temp)
                temp = self.avgpool(temp)
                temp = torch.flatten(temp, 1)
                return self.linear(temp)

        mod = M().eval()
        v = torch.randn((2, 3, 8, 8), dtype=torch.float32, requires_grad=False).add(1)
        if include_ops is None:
            include_ops = [
                "torch.ops.onednn.qconv2d_pointwise",
                "torch.ops.quantized.max_pool2d",
                "torch.ops.onednn.qlinear_pointwise",
            ]
        exclude_ops = []
        self._test_code_common(
            mod,
            (v,),
            include_ops,
            exclude_ops,
            check_quantization=True,
            check_dynamic=True,
        )

    @skipIfNoDynamoSupport
    @skipIfNoONEDNN
    def test_qat_bn_conv2d(self):
        r"""
        This testcase will quantize a single BN Conv2d module with qat flow.
        """

        class M(torch.nn.Module):
            def __init__(
                self,
            ):
                super().__init__()
                self.conv = torch.nn.Conv2d(3, 3, 3)
                self.bn1 = torch.nn.BatchNorm2d(3)
                self.bn2 = torch.nn.BatchNorm2d(3)

            def forward(self, x):
                x = self.conv(self.bn1(x))
                return self.bn2(x)

        mod = M().train()
        v = torch.randn((1, 3, 8, 8), dtype=torch.float32, requires_grad=True).add(1)

        def matcher_check_fn():
            self.assertEqual(
                counters["inductor"]["qconv2d_weight_prepack_matcher_count"], 1
            )

        self._test_common(
            mod,
            (v,),
            check_quantization=True,
            is_qat=True,
            matcher_check_fn=matcher_check_fn,
        )

    @skipIfNoDynamoSupport
    @skipIfNoONEDNN
    def test_q_attention_block(self):
        class SelfAttnLikeModule(torch.nn.Module):
            def __init__(
                self,
                input_dim,
                transpose_for_score=False,
                num_attention_heads=None,
                attention_head_size=None,
            ) -> None:
                super().__init__()
                self.input_dim = input_dim
                self.q_proj = torch.nn.Linear(input_dim, input_dim, bias=False)
                self.k_proj = torch.nn.Linear(input_dim, input_dim, bias=False)
                self.v_proj = torch.nn.Linear(input_dim, input_dim, bias=False)
                self.softmax = torch.nn.Softmax(dim=-1)
                self.transpose_for_score = transpose_for_score
                if self.transpose_for_score:
                    assert num_attention_heads is not None
                    assert attention_head_size is not None
                    self.num_attention_heads = num_attention_heads
                    self.attention_head_size = attention_head_size

            def transpose_for_scores(self, x: torch.Tensor) -> torch.Tensor:
                new_x_shape = x.size()[:-1] + (
                    self.num_attention_heads,
                    self.attention_head_size,
                )
                x = x.view(new_x_shape)
                return x.permute(0, 2, 1, 3)

            def forward(self, x):
                q = self.q_proj(x)
                k = self.k_proj(x)
                v = self.v_proj(x)
                if self.transpose_for_score:
                    q = self.transpose_for_scores(q)
                    k = self.transpose_for_scores(k)
                    v = self.transpose_for_scores(v)
                scores = torch.matmul(q, k.transpose(-1, -2)) / (self.input_dim**0.5)
                attention = self.softmax(scores)
                weighted = torch.matmul(attention, v)
                return weighted

        for annotate_matmul in [False, True]:
            mod = SelfAttnLikeModule(
                input_dim=64 * 16,
                transpose_for_score=True,
                num_attention_heads=16,
                attention_head_size=64,
            ).eval()
            v = torch.randn(2, 384, 1024)

            def matcher_check_fn():
                self.assertEqual(
                    counters["inductor"]["qlinear_weight_prepack_matcher_count"], 3
                )
                self.assertEqual(
                    counters["inductor"]["qlinear_unary_matcher_count"],
                    3 if annotate_matmul else 0,
                )

            quantizer = X86InductorQuantizer()
            quantizer.set_global(xiq.get_default_x86_inductor_quantization_config())
            if annotate_matmul:
                quantizer.set_function_type_qconfig(
                    torch.matmul, quantizer.get_global_quantization_config()
                )

            self._test_common(
                mod,
                (v,),
                check_quantization=True,
                matcher_check_fn=matcher_check_fn,
                quantizer=quantizer,
            )


instantiate_parametrized_tests(TestPatternMatcher)

if __name__ == "__main__":
    if IS_LINUX and HAS_CPU and torch.backends.mkldnn.is_available():
        run_tests()<|MERGE_RESOLUTION|>--- conflicted
+++ resolved
@@ -1091,14 +1091,8 @@
 
     @skipIfNoDynamoSupport
     @skipIfNoONEDNN
-<<<<<<< HEAD
     def test_qconv2d_add_mkldnn(self, device="cpu"):
         self._qconv2d_add_cpu_test_helper(device=device)
-=======
-    def test_qconv2d_add_cpu(self):
-        self._qconv2d_add_cpu_test_helper()
-        self._qconv2d_add_cpu_test_helper2()
->>>>>>> 98047e2c
 
     @skipIfNoDynamoSupport
     @skipIfNoONEDNNBF16
@@ -1109,14 +1103,8 @@
 
     @skipIfNoDynamoSupport
     @skipIfNoONEDNN
-<<<<<<< HEAD
     def test_qconv2d_add_relu_mkldnn(self, device="cpu"):
         self._qconv2d_add_cpu_test_helper(device=device, use_relu=True)
-=======
-    def test_qconv2d_add_relu_cpu(self):
-        self._qconv2d_add_cpu_test_helper(use_relu=True)
-        self._qconv2d_add_cpu_test_helper2(use_relu=True)
->>>>>>> 98047e2c
 
     @skipIfNoDynamoSupport
     @skipIfNoONEDNNBF16
