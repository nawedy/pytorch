--- conflicted
+++ resolved
@@ -11384,7 +11384,6 @@
         self.assertEqual(expected, actual)
         self.assertGreater(po.call_count, 0)
 
-<<<<<<< HEAD
     def test_data_ptr_graph_break(self):
         def f(a, b):
             # builtin + not implemented for DataPtrVariable
@@ -11397,7 +11396,7 @@
         actual = torch.compile(f, backend="eager")(a, b)
 
         self.assertEqual(expected, actual)
-=======
+
     class AssertNumOutputBackend:
         """
         A backend that checks the number of output for compiled graph, and
@@ -11516,7 +11515,6 @@
         ones = torch.ones(4, requires_grad=True)
         fn(ones)
         nonlocal_fn()
->>>>>>> 1de2bdff
 
 
 class TestTracer(JitTestCase):
