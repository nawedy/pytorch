# Owner(s): ["module: dynamo"]
"""
PYTEST_DONT_REWRITE (prevents pytest from rewriting assertions, which interferes
with test_export_persist_assert)
"""
import copy
import functools
import inspect
import io
import operator
import unittest
from enum import Enum
from typing import Dict, List, Sequence
from unittest.mock import patch

import torch
import torch._dynamo
import torch._dynamo.test_case
import torch._dynamo.testing
from functorch.experimental.control_flow import cond
from torch._dynamo import config
from torch._dynamo.exc import UserError
from torch._dynamo.testing import normalize_gm
from torch._higher_order_ops.out_dtype import out_dtype
from torch._subclasses import fake_tensor
from torch.export import dynamic_dim
from torch.fx.experimental.proxy_tensor import make_fx
from torch.fx.experimental.symbolic_shapes import (
    ConstraintViolationError,
    DimDynamic,
    ShapeEnv,
    StatelessSymbolicContext,
)
from torch.testing._internal import common_utils
from torch.testing._internal.common_cuda import TEST_CUDA


class ExportTests(torch._dynamo.test_case.TestCase):
    # TODO(voz): Refactor to a shared test function.
    # The tests in this file are a little redundant,
    # They all take a func, run it with eager, then export it, then compare
    def test_export(self):
        def pre_attention_state_ops(input, mems, state):
            lc_key = state[0]
            lc_val = state[1]
            bar = []
            for i in range(0, 4):
                bar2 = []
                for j in range(0, 3):
                    bar2.append(
                        lc_key + lc_val + torch.tensor([0.1, 0.25, 0.4, 0.5, 0.1])
                    )
                bar.append(bar2)

            return bar

        def func():
            mems = torch.tensor([[[1.8364, 0.2724, -1.4917, -0.4367, 0.8640]]])
            state = [
                torch.tensor([[[1.0517, 0.3848, -0.6472, 0.0823, 0.9116]]]),
                torch.tensor([[[1.0517, 0.3848, -0.6472, 0.0823, 0.9116]]]),
            ]
            i = torch.tensor(
                [
                    [0.0313, -0.1487, -0.3846, -0.5321],
                    [-1.7073, 1.3331, -0.0890, -1.4935],
                    [-0.8314, -0.1862, -0.5935, 1.5232],
                ]
            )
            return pre_attention_state_ops(i, mems, state)

        opt_func = torch._dynamo.optimize("eager", nopython=True, dynamic=True)(func)
        real_result = opt_func()

        torch._dynamo.reset()

        exported = torch._dynamo.export(func)()
        out_graph = exported[0]

        dynamo_result = out_graph()
        self.assertTrue(torch._dynamo.utils.same(real_result, dynamo_result))

    def test_export_mismatched_out(self):
        def func(x):
            y = x + 1
            return ([x, x], (y, y))

        opt_func = torch._dynamo.optimize("eager", nopython=True, dynamic=True)(func)
        real_result = opt_func(torch.tensor([[[1.3737, 0.1]]]))

        torch._dynamo.reset()

        exported = torch._dynamo.export(func)(torch.tensor([[[1.3737, 0.1]]]))
        out_graph = exported[0]

        dynamo_result = out_graph(torch.tensor([[[1.3737, 0.1]]]))

        self.assertTrue(torch._dynamo.utils.same(real_result, dynamo_result))

    def test_export_shape_control_flow_1(self):
        def func(x):
            if x.shape[0] > 10:
                return x.cos()
            return x.sin()

        opt_func = torch._dynamo.optimize("eager")(func)
        real_result = opt_func(torch.ones(6, 4))

        torch._dynamo.reset()

        exported = torch._dynamo.export(func)(torch.ones(6, 4))
        out_graph, out_guards = exported

        dynamo_result = out_graph(torch.ones(6, 4))

        from torch._guards import GuardSource

        self.assertTrue(torch._dynamo.utils.same(real_result, dynamo_result))
        hit = False
        for guard in out_guards:
            if guard.source == GuardSource.SHAPE_ENV:
                hit = True
                self.assertExpectedInline(
                    guard.code_list,
                    """["L['x'].stride()[0] == L['x'].size()[1]", "L['x'].stride()[1] == 1", "L['x'].storage_offset() == 0", "2 <= L['x'].size()[0] <= 10", "2 <= L['x'].size()[1]"]""",  # noqa: B950
                )
                break

        self.assertTrue(hit)

    def test_export_control_flow_with_getattr(self):
        class Animal(Enum):
            COW = "moo"

        class MyModule(torch.nn.Module):
            def __init__(self, a):
                super().__init__()
                self.a = a

            def forward(self, x):
                if self.a == Animal.COW.value:
                    return x * x
                else:
                    raise ValueError("bad")

        module = MyModule("moo")
        input = (torch.ones(4, 3),)
        resA = module(*input)
        graph, _ = torch._dynamo.export(module)(*input)
        resB = graph(*input)
        self.assertTrue(torch._dynamo.utils.same(resA, resB))

    def test_export_graph_bypass(self):
        inp = [
            torch.tensor([0.1, 0.1]),
            torch.tensor([0.2, 0.2]),
            torch.tensor([0.3, 0.3]),
        ]

        def func(x):
            first = x[2]
            second = x[2]
            return first * second

        opt_func = torch._dynamo.optimize("eager", nopython=True, dynamic=True)(func)
        real_result = opt_func(inp)

        torch._dynamo.reset()

        exported = torch._dynamo.export(func)(inp)
        out_graph = exported[0]

        dynamo_result = out_graph(inp)

        self.assertTrue(torch._dynamo.utils.same(real_result, dynamo_result))

    def test_list_unpack(self):
        inp = [
            torch.tensor([0.1, 0.1]),
            torch.tensor([0.2, 0.2]),
            torch.tensor([0.3, 0.3]),
        ]

        def func(x):
            first = x[2]
            second = x[2]
            return x[0], first * second, x[1], x[2]

        opt_func = torch._dynamo.optimize("eager", nopython=True, dynamic=True)(func)
        real_result = opt_func(inp)

        torch._dynamo.reset()

        exported = torch._dynamo.export(func)(inp)
        out_graph = exported[0]

        dynamo_result = out_graph(inp)

        self.assertTrue(torch._dynamo.utils.same(real_result, dynamo_result))

    def test_export_with_shallow_list_copy_wo_side_effects(self):
        def f(x):
            y = x.copy()
            return y[0] + y[1]

        inp = [torch.tensor([1.3, 3.77, 0.1]), torch.tensor([8.7, 6.23, 9.9])]
        gm = torch._dynamo.export(f, aten_graph=True, tracing_mode="symbolic")(
            inp
        ).graph_module
        self.assertTrue(torch._dynamo.utils.same(gm(inp), f(inp)))

    def test_export_with_shallow_list_copy_with_side_effects(self):
        def f(x):
            y = x.copy()
            x[0] = x[1]
            y.append(torch.tensor([[100]]))
            return x[0] + x[1], y[0] + y[1], y[2]

        inp = [torch.tensor([1.3, 3.77, 0.1]), torch.tensor([8.7, 6.23, 9.9])]
        gm = torch._dynamo.export(f, aten_graph=True, tracing_mode="symbolic")(
            inp
        ).graph_module
        res = gm(inp)
        ref = f(inp)
        self.assertTrue(torch._dynamo.utils.same(res, ref))
        self.assertEqual(res[0], res[1])

    def test_export_mismatched_out_2(self):
        def func(x):
            y = x + 1
            return ([x, x], (y, y))

        opt_func = torch._dynamo.optimize("eager", nopython=True, dynamic=True)(func)
        real_result = opt_func(torch.tensor([[[1.3737, 0.1]]]))

        torch._dynamo.reset()

        exported = torch._dynamo.export(func)(torch.tensor([[[1.3737, 0.1]]]))
        out_graph = exported[0]

        dynamo_result = out_graph(torch.tensor([[[1.3737, 0.1]]]))

        self.assertTrue(torch._dynamo.utils.same(real_result, dynamo_result))

    def test_export_graph_with_list(self):
        inp = [
            torch.tensor([0.1, 0.1]),
            torch.tensor([0.2, 0.2]),
            torch.tensor([0.3, 0.3]),
            torch.tensor([0.4, 0.4]),
        ]

        def func(x):
            first = x[2]
            second = x[2]
            return first * second, x

        opt_func = torch._dynamo.optimize("eager", nopython=True, dynamic=True)(func)
        real_result = opt_func(inp)

        torch._dynamo.reset()

        exported = torch._dynamo.export(func)(inp)
        out_graph = exported[0]

        dynamo_result = out_graph(inp)

        self.assertTrue(torch._dynamo.utils.same(real_result, dynamo_result))

    def test_export_graph_with_complex_reorder(self):
        inp = [
            torch.tensor([0.1, 0.1]),
            torch.tensor([0.2, 0.2]),
            torch.tensor([0.3, 0.3]),
            torch.tensor([0.4, 0.4]),
        ]

        def func(x):
            first = x[0]
            second = x[1]
            third = x[2]
            return third, first, second, first * second, first * third

        opt_func = torch._dynamo.optimize("eager", nopython=True, dynamic=True)(func)
        real_result = opt_func(inp)

        torch._dynamo.reset()

        exported = torch._dynamo.export(func)(inp)
        out_graph = exported[0]

        dynamo_result = out_graph(inp)

        self.assertTrue(torch._dynamo.utils.same(real_result, dynamo_result))

    def test_dupes(self):
        inp = torch.tensor([0.1, 0.1])

        def func(x):
            y = x + 1
            return y, y

        opt_func = torch._dynamo.optimize("eager", nopython=True, dynamic=True)(func)
        real_result = opt_func(inp)

        torch._dynamo.reset()

        exported = torch._dynamo.export(func)(inp)
        out_graph = exported[0]

        dynamo_result = out_graph(inp)

        self.assertTrue(torch._dynamo.utils.same(real_result, dynamo_result))

    def test_dupes_2(self):
        inp = torch.tensor([0.1, 0.1])

        def func(x):
            y = x + 1
            return y, y

        opt_func = torch._dynamo.optimize("eager", nopython=True, dynamic=True)(func)
        real_result = opt_func(inp)

        torch._dynamo.reset()

        exported = torch._dynamo.export(func)(inp)
        out_graph = exported[0]

        dynamo_result = out_graph(inp)

        self.assertTrue(torch._dynamo.utils.same(real_result, dynamo_result))

    def test_dupes_and_bypass(self):
        inp = torch.tensor([0.1, 0.1])
        inp2 = torch.tensor([0.4, 0.4])
        inps = [inp, inp2]

        def func(x, z):
            y = x + 1
            return y, y, z

        opt_func = torch._dynamo.optimize("eager", nopython=True, dynamic=True)(func)
        real_result = opt_func(*inps)

        torch._dynamo.reset()

        exported = torch._dynamo.export(func)(*inps)
        out_graph = exported[0]

        dynamo_result = out_graph(*inps)

        self.assertTrue(torch._dynamo.utils.same(real_result, dynamo_result))

    def test_dupes_and_bypass_with_non_tensor_arg(self):
        inp = torch.tensor([0.1, 0.1])
        inp2 = torch.tensor([0.1, 0.1])
        inp3 = 4
        inps = [inp, inp2, inp3]

        def func(x, z, k):
            y = x + k
            return y, y, z

        opt_func = torch._dynamo.optimize("eager", nopython=True, dynamic=True)(func)
        real_result = opt_func(*inps)

        torch._dynamo.reset()

        exported = torch._dynamo.export(func)(*inps)
        out_graph = exported[0]

        dynamo_result = out_graph(*inps)

        self.assertTrue(torch._dynamo.utils.same(real_result, dynamo_result))

    def test_dupes_and_bypass_reorder_with_non_tensor_arg(self):
        inp = torch.tensor([0.1, 0.1])
        inp2 = torch.tensor([0.1, 0.1])
        inp3 = 4
        inps = [inp, inp2, inp3]

        def func(x, z, k):
            y = x + k
            return z, y, y

        opt_func = torch._dynamo.optimize("eager", nopython=True, dynamic=True)(func)
        real_result = opt_func(*inps)

        torch._dynamo.reset()

        exported = torch._dynamo.export(func)(*inps)
        out_graph = exported[0]

        dynamo_result = out_graph(*inps)

        self.assertTrue(torch._dynamo.utils.same(real_result, dynamo_result))

    @config.patch(capture_scalar_outputs=True)
    def test_dupes_and_bypass_with_non_tensor_output(self):
        inp = torch.tensor([0.1, 0.1])
        inp2 = torch.tensor([0.1, 0.1])
        inp3 = 4
        inps = [inp, inp2, inp3]

        def func(x, z, k):
            y = x + k
            return y[0].item(), y, z

        opt_func = torch._dynamo.optimize("eager", nopython=True, dynamic=True)(func)
        real_result = opt_func(*inps)

        torch._dynamo.reset()

        exported = torch._dynamo.export(func)(*inps)
        out_graph = exported[0]

        dynamo_result = out_graph(*inps)

        self.assertTrue(torch._dynamo.utils.same(real_result, dynamo_result))

    def test_zeroes_in_and_out_different_shape_on_test(self):
        inp = torch.zeros(10)
        inp2 = torch.zeros(10)
        inp3 = torch.zeros(10)
        inps = [inp, inp2, inp3]

        inps_rand = [torch.randn(10), torch.randn(10), torch.randn(10)]

        def func(a, b, c):
            return [[a], [b, c], [a + b], [[c + c]]]

        opt_func = torch._dynamo.optimize("eager", nopython=True, dynamic=True)(func)
        real_result = opt_func(*inps_rand)

        torch._dynamo.reset()

        exported = torch._dynamo.export(func)(*inps)
        out_graph = exported[0]

        dynamo_result = out_graph(*inps_rand)

        self.assertTrue(torch._dynamo.utils.same(real_result, dynamo_result))

    @config.patch(capture_scalar_outputs=True)
    def test_zeroes_in_new_shape_scalar_out(self):
        inp = torch.zeros(10)
        inp2 = torch.zeros(10)
        inp3 = torch.zeros(10)
        inps = [inp, inp2, inp3]

        inps_rand = [torch.randn(10), torch.randn(10), torch.randn(10)]

        def func(a, b, c):
            return a[0].item() + b[0].item() + c[0].item()

        opt_func = torch._dynamo.optimize("eager", nopython=True, dynamic=True)(func)
        real_result = opt_func(*inps_rand)

        torch._dynamo.reset()

        exported = torch._dynamo.export(func)(*inps)
        out_graph = exported[0]

        dynamo_result = out_graph(*inps_rand)

        self.assertTrue(torch._dynamo.utils.same(real_result, dynamo_result))

    @config.patch(capture_scalar_outputs=True)
    def test_zeroes_in_new_shape_scalar_out_permute(self):
        inp = torch.zeros(10)
        inp2 = torch.zeros(10)
        inp3 = torch.zeros(10)
        inps = [inp, inp2, inp3]

        inps_rand = [torch.randn(10), torch.randn(10), torch.randn(10)]

        def func(a, b, c):
            return b[0].item() + c[0].item() + a[0].item() + a[0].item()

        opt_func = torch._dynamo.optimize("eager", nopython=True, dynamic=True)(func)
        real_result = opt_func(*inps_rand)

        torch._dynamo.reset()

        exported = torch._dynamo.export(func)(*inps)
        out_graph = exported[0]

        dynamo_result = out_graph(*inps_rand)

        self.assertTrue(torch._dynamo.utils.same(real_result, dynamo_result))

    @config.patch(capture_scalar_outputs=True)
    def test_zeroes_in_new_shape_scalar_out_permute_dupe_and_bypass(self):
        inp = torch.zeros(10)
        inp2 = torch.zeros(10)
        inp3 = torch.zeros(10)
        inps = [inp, inp2, inp3]

        inps_rand = [torch.randn(10), torch.randn(10), torch.randn(10)]

        def func(a, b, c):
            return a, b[0].item() + c[0].item() + a[0].item() + a[0].item(), a

        opt_func = torch._dynamo.optimize("eager", nopython=True, dynamic=True)(func)
        real_result = opt_func(*inps_rand)

        torch._dynamo.reset()

        exported = torch._dynamo.export(func)(*inps)
        out_graph = exported[0]

        dynamo_result = out_graph(*inps_rand)

        self.assertTrue(torch._dynamo.utils.same(real_result, dynamo_result))

    def test_func_return(self):
        inp = torch.zeros(10)
        inp2 = torch.zeros(10)
        inp3 = torch.zeros(10)
        inps = [inp, inp2, inp3]

        inps_rand = [torch.randn(10), torch.randn(10), torch.randn(10)]

        def func(a, b, c):
            x = a + b + c

            def func2(y):
                return x * y

            return func2(x)

        opt_func = torch._dynamo.optimize("eager", nopython=True, dynamic=True)(func)
        real_result = opt_func(*inps_rand)

        torch._dynamo.reset()

        exported = torch._dynamo.export(func)(*inps)
        out_graph = exported[0]

        dynamo_result = out_graph(*inps_rand)

        self.assertTrue(torch._dynamo.utils.same(real_result, dynamo_result))

    def test_dict_return(self):
        inp = torch.zeros(10)
        inp2 = torch.zeros(10)
        inp3 = torch.zeros(10)
        inps = [inp, inp2, inp3]

        inps_rand = [torch.randn(10), torch.randn(10), torch.randn(10)]

        def func(a, b, c):
            x = a + b + c
            return {"a": x}

        opt_func = torch._dynamo.optimize("eager", nopython=True, dynamic=True)(func)
        real_result = opt_func(*inps_rand)

        torch._dynamo.reset()

        exported = torch._dynamo.export(func)(*inps)
        out_graph = exported[0]

        dynamo_result = out_graph(*inps_rand)

        self.assertTrue(torch._dynamo.utils.same(real_result, dynamo_result))

    def test_export_with_aten_graph(self):
        def pre_attention_state_ops(input, mems, state):
            lc_key = state[0]
            lc_val = state[1]
            bar = []
            for i in range(0, 4):
                bar2 = []
                for j in range(0, 3):
                    bar2.append(
                        lc_key + lc_val + torch.tensor([0.1, 0.25, 0.4, 0.5, 0.1])
                    )
                bar.append(bar2)

            return bar

        def func():
            mems = torch.tensor([[[1.8364, 0.2724, -1.4917, -0.4367, 0.8640]]])
            state = [
                torch.tensor([[[1.0517, 0.3848, -0.6472, 0.0823, 0.9116]]]),
                torch.tensor([[[1.0517, 0.3848, -0.6472, 0.0823, 0.9116]]]),
            ]
            i = torch.tensor(
                [
                    [0.0313, -0.1487, -0.3846, -0.5321],
                    [-1.7073, 1.3331, -0.0890, -1.4935],
                    [-0.8314, -0.1862, -0.5935, 1.5232],
                ]
            )
            return pre_attention_state_ops(i, mems, state)

        opt_func = torch._dynamo.optimize("eager", nopython=True, dynamic=True)(func)
        real_result = opt_func()

        torch._dynamo.reset()

        exported = torch._dynamo.export(func, aten_graph=True)()
        out_graph = exported[0]

        dynamo_result = out_graph()
        self.assertTrue(torch._dynamo.utils.same(real_result, dynamo_result))

    def test_export_mismatched_out_with_aten_graph(self):
        def func(x):
            y = x + 1
            return ([x, x], (y, y))

        opt_func = torch._dynamo.optimize("eager", nopython=True, dynamic=True)(func)
        real_result = opt_func(torch.tensor([[[1.3737, 0.1]]]))

        torch._dynamo.reset()

        exported = torch._dynamo.export(func, aten_graph=True)(
            torch.tensor([[[1.3737, 0.1]]])
        )
        out_graph = exported[0]

        dynamo_result = out_graph(torch.tensor([[[1.3737, 0.1]]]))

        self.assertTrue(torch._dynamo.utils.same(real_result, dynamo_result))

    def test_export_graph_bypass_with_aten_graph(self):
        inp = [
            torch.tensor([0.1, 0.1]),
            torch.tensor([0.2, 0.2]),
            torch.tensor([0.3, 0.3]),
        ]

        def func(x):
            first = x[2]
            second = x[2]
            return first * second

        opt_func = torch._dynamo.optimize("eager", nopython=True, dynamic=True)(func)
        real_result = opt_func(inp)

        torch._dynamo.reset()

        exported = torch._dynamo.export(func, aten_graph=True)(inp)
        out_graph = exported[0]

        dynamo_result = out_graph(inp)

        self.assertTrue(torch._dynamo.utils.same(real_result, dynamo_result))

    def test_list_unpack_with_aten_graph(self):
        inp = [
            torch.tensor([0.1, 0.1]),
            torch.tensor([0.2, 0.2]),
            torch.tensor([0.3, 0.3]),
        ]

        def func(x):
            first = x[2]
            second = x[2]
            return x[0], first * second, x[1], x[2]

        opt_func = torch._dynamo.optimize("eager", nopython=True, dynamic=True)(func)
        real_result = opt_func(inp)

        torch._dynamo.reset()

        exported = torch._dynamo.export(func, aten_graph=True)(inp)
        out_graph = exported[0]

        dynamo_result = out_graph(inp)

        self.assertTrue(torch._dynamo.utils.same(real_result, dynamo_result))

    def test_export_mismatched_out_2_with_aten_graph(self):
        def func(x):
            y = x + 1
            return ([x, x], (y, y))

        opt_func = torch._dynamo.optimize("eager", nopython=True, dynamic=True)(func)
        real_result = opt_func(torch.tensor([[[1.3737, 0.1]]]))

        torch._dynamo.reset()

        exported = torch._dynamo.export(func, aten_graph=True)(
            torch.tensor([[[1.3737, 0.1]]])
        )
        out_graph = exported[0]

        dynamo_result = out_graph(torch.tensor([[[1.3737, 0.1]]]))

        self.assertTrue(torch._dynamo.utils.same(real_result, dynamo_result))

    def test_export_graph_with_list_with_aten_graph(self):
        inp = [
            torch.tensor([0.1, 0.1]),
            torch.tensor([0.2, 0.2]),
            torch.tensor([0.3, 0.3]),
            torch.tensor([0.4, 0.4]),
        ]

        def func(x):
            first = x[2]
            second = x[2]
            return first * second, x

        opt_func = torch._dynamo.optimize("eager", nopython=True, dynamic=True)(func)
        real_result = opt_func(inp)

        torch._dynamo.reset()

        exported = torch._dynamo.export(func, aten_graph=True)(inp)
        out_graph = exported[0]

        dynamo_result = out_graph(inp)

        self.assertTrue(torch._dynamo.utils.same(real_result, dynamo_result))

    def test_export_graph_with_complex_reorder_with_aten_graph(self):
        inp = [
            torch.tensor([0.1, 0.1]),
            torch.tensor([0.2, 0.2]),
            torch.tensor([0.3, 0.3]),
            torch.tensor([0.4, 0.4]),
        ]

        def func(x):
            first = x[0]
            second = x[1]
            third = x[2]
            return third, first, second, first * second, first * third

        opt_func = torch._dynamo.optimize("eager", nopython=True, dynamic=True)(func)
        real_result = opt_func(inp)

        torch._dynamo.reset()

        exported = torch._dynamo.export(func, aten_graph=True)(inp)
        out_graph = exported[0]

        dynamo_result = out_graph(inp)

        self.assertTrue(torch._dynamo.utils.same(real_result, dynamo_result))

    def test_dupes_with_aten_graph(self):
        inp = torch.tensor([0.1, 0.1])

        def func(x):
            y = x + 1
            return y, y

        opt_func = torch._dynamo.optimize("eager", nopython=True, dynamic=True)(func)
        real_result = opt_func(inp)

        torch._dynamo.reset()

        exported = torch._dynamo.export(func, aten_graph=True)(inp)
        out_graph = exported[0]

        dynamo_result = out_graph(inp)

        self.assertTrue(torch._dynamo.utils.same(real_result, dynamo_result))

    def test_dupes_2_with_aten_graph(self):
        inp = torch.tensor([0.1, 0.1])

        def func(x):
            y = x + 1
            return y, y

        opt_func = torch._dynamo.optimize("eager", nopython=True, dynamic=True)(func)
        real_result = opt_func(inp)

        torch._dynamo.reset()

        exported = torch._dynamo.export(func, aten_graph=True)(inp)
        out_graph = exported[0]

        dynamo_result = out_graph(inp)

        self.assertTrue(torch._dynamo.utils.same(real_result, dynamo_result))

    def test_dupes_and_bypass_with_aten_graph(self):
        inp = torch.tensor([0.1, 0.1])
        inp2 = torch.tensor([0.4, 0.4])
        inps = [inp, inp2]

        def func(x, z):
            y = x + 1
            return y, y, z

        opt_func = torch._dynamo.optimize("eager", nopython=True, dynamic=True)(func)
        real_result = opt_func(*inps)

        torch._dynamo.reset()

        exported = torch._dynamo.export(func, aten_graph=True)(*inps)
        out_graph = exported[0]

        dynamo_result = out_graph(*inps)

        self.assertTrue(torch._dynamo.utils.same(real_result, dynamo_result))

    def test_dupes_and_bypass_with_non_tensor_arg_with_aten_graph(self):
        inp = torch.tensor([0.1, 0.1])
        inp2 = torch.tensor([0.1, 0.1])
        inp3 = 4
        inps = [inp, inp2, inp3]

        def func(x, z, k):
            y = x + k
            return y, y, z

        opt_func = torch._dynamo.optimize("eager", nopython=True, dynamic=True)(func)
        real_result = opt_func(*inps)

        torch._dynamo.reset()

        exported = torch._dynamo.export(func, aten_graph=True)(*inps)
        out_graph = exported[0]

        dynamo_result = out_graph(*inps)

        self.assertTrue(torch._dynamo.utils.same(real_result, dynamo_result))

    def test_dupes_and_bypass_reorder_with_non_tensor_arg_with_aten_graph(self):
        inp = torch.tensor([0.1, 0.1])
        inp2 = torch.tensor([0.1, 0.1])
        inp3 = 4
        inps = [inp, inp2, inp3]

        def func(x, z, k):
            y = x + k
            return z, y, y

        opt_func = torch._dynamo.optimize("eager", nopython=True, dynamic=True)(func)
        real_result = opt_func(*inps)

        torch._dynamo.reset()

        exported = torch._dynamo.export(func, aten_graph=True)(*inps)
        out_graph = exported[0]

        dynamo_result = out_graph(*inps)

        self.assertTrue(torch._dynamo.utils.same(real_result, dynamo_result))

    @config.patch(capture_scalar_outputs=True)
    def test_dupes_and_bypass_with_non_tensor_output_with_aten_graph(self):
        inp = torch.tensor([0.1, 0.1])
        inp2 = torch.tensor([0.1, 0.1])
        inp3 = 4
        inps = [inp, inp2, inp3]

        def func(x, z, k):
            y = x + k
            return y[0].item(), y, z

        opt_func = torch._dynamo.optimize("eager", nopython=True, dynamic=True)(func)
        real_result = opt_func(*inps)

        torch._dynamo.reset()

        exported = torch._dynamo.export(func)(*inps)
        out_graph = exported[0]

        dynamo_result = out_graph(*inps)

        self.assertTrue(torch._dynamo.utils.same(real_result, dynamo_result))

    def test_zeroes_in_and_out_different_shape_on_test_with_aten_graph(self):
        inp = torch.zeros(10)
        inp2 = torch.zeros(10)
        inp3 = torch.zeros(10)
        inps = [inp, inp2, inp3]

        inps_rand = [torch.randn(10), torch.randn(10), torch.randn(10)]

        def func(a, b, c):
            return [[a], [b, c], [a + b], [[c + c]]]

        opt_func = torch._dynamo.optimize("eager", nopython=True, dynamic=True)(func)
        real_result = opt_func(*inps_rand)

        torch._dynamo.reset()

        exported = torch._dynamo.export(func, aten_graph=True)(*inps)
        out_graph = exported[0]

        dynamo_result = out_graph(*inps_rand)

        self.assertTrue(torch._dynamo.utils.same(real_result, dynamo_result))

    def test_func_return_with_aten_graph(self):
        inp = torch.zeros(10)
        inp2 = torch.zeros(10)
        inp3 = torch.zeros(10)
        inps = [inp, inp2, inp3]

        inps_rand = [torch.randn(10), torch.randn(10), torch.randn(10)]

        def func(a, b, c):
            x = a + b + c

            def func2(y):
                return x * y

            return func2(x)

        opt_func = torch._dynamo.optimize("eager", nopython=True, dynamic=True)(func)
        real_result = opt_func(*inps_rand)

        torch._dynamo.reset()

        exported = torch._dynamo.export(func, aten_graph=True)(*inps)
        out_graph = exported[0]

        dynamo_result = out_graph(*inps_rand)

        self.assertTrue(torch._dynamo.utils.same(real_result, dynamo_result))

    def test_dict_return_with_aten_graph(self):
        inp = torch.zeros(10)
        inp2 = torch.zeros(10)
        inp3 = torch.zeros(10)
        inps = [inp, inp2, inp3]

        inps_rand = [torch.randn(10), torch.randn(10), torch.randn(10)]

        def func(a, b, c):
            x = a + b + c
            return {"a": x}

        opt_func = torch._dynamo.optimize("eager", nopython=True, dynamic=True)(func)
        real_result = opt_func(*inps_rand)

        torch._dynamo.reset()

        exported = torch._dynamo.export(func, aten_graph=True)(*inps)
        out_graph = exported[0]

        dynamo_result = out_graph(*inps_rand)

        self.assertTrue(torch._dynamo.utils.same(real_result, dynamo_result))

    def test_export_with_stack_trace(self):
        inp = torch.randn(4, 4)

        class MyBlock(torch.nn.Module):
            def forward(self, x):
                x = torch.nn.functional.linear(x, torch.randn(4, 4))
                return torch.cos(x).relu() + 1

        class MyModule(torch.nn.Module):
            def __init__(self):
                super().__init__()
                self.block = MyBlock()

            def forward(self, x):
                out = self.block(x)
                return out

        exported = torch._dynamo.export(MyModule(), aten_graph=False)(inp)
        out_graph = exported[0]

        for node in out_graph.graph.nodes:
            if node.op not in {"placeholder", "output"}:
                self.assertTrue(node.stack_trace is not None)
                self.assertTrue(node.meta["nn_module_stack"] is not None)
                self.assertTrue(node.meta["source_fn_stack"] is not None)

        torch._dynamo.reset()

        exported = torch._dynamo.export(MyModule(), aten_graph=True)(inp)
        out_graph = exported[0]
        for node in out_graph.graph.nodes:
            if node.op == "call_function":
                self.assertTrue(node.stack_trace is not None)
                self.assertTrue(node.meta["nn_module_stack"] is not None)
                self.assertTrue(node.meta["source_fn_stack"] is not None)
                self.assertTrue(node.meta["val"] is not None)
                self.assertTrue(node.meta["original_aten"] is not None)

    def test_export_preserves_nn_module_stack_for_get_attr(self):
        inp = torch.randn(4, 4)

        class MyBlock(torch.nn.Module):
            def __init__(self):
                super().__init__()
                self.weight = torch.nn.Parameter(torch.ones(1, 1))
                self.register_buffer("buffer", torch.ones(1, 1))

            def forward(self, x):
                x = torch.nn.functional.linear(x, torch.randn(4, 4))
                return torch.cos(x).relu() + self.weight + self.buffer

        class MyModule(torch.nn.Module):
            def __init__(self):
                super().__init__()
                self.block = MyBlock()

            def forward(self, x):
                out = self.block(x)
                return out

        m = MyModule()
        exported = torch._dynamo.export(m, aten_graph=False)(inp)
        out_graph = exported[0]

        attr_access_count = 0
        for node in out_graph.graph.nodes:
            if node.op == "get_attr":
                attr_access_count += 1
                self.assertTrue(node.meta["nn_module_stack"] is not None)
        self.assertEqual(attr_access_count, 2)

        torch._dynamo.reset()

        exported = torch._dynamo.export(m, aten_graph=True)(inp)
        out_graph = exported[0]

        attr_access_count = 0
        for node in out_graph.graph.nodes:
            if node.op == "get_attr":
                attr_access_count += 1
                self.assertTrue(node.meta["nn_module_stack"] is not None)
        self.assertEqual(attr_access_count, 2)

    def test_export_compare_optimize_with_make_fx(self):
        inp = torch.tensor([0.1, 0.1])
        linear = torch.nn.Linear(2, 2)

        def func(x):
            x = x + 1
            y = x.t()
            y = y.relu()
            y = linear(y)
            return y

        exported = torch._dynamo.export(func, aten_graph=True)(inp)
        out_graph = exported[0]
        export_result = out_graph(inp)

        torch._dynamo.reset()

        def compiler(gm, sample_inputs):
            def fw(*args):
                aten_gm = make_fx(gm)(*args)
                return aten_gm(*args)

            return fw

        opt_func = torch._dynamo.optimize(compiler, nopython=True, dynamic=True)(func)
        make_fx_result_through_backend = opt_func(inp)

        fx_g = make_fx(func)(inp)
        make_fx_result_through_direct = fx_g(inp)

        self.assertTrue(
            torch._dynamo.utils.same(make_fx_result_through_backend, export_result)
        )
        self.assertTrue(
            torch._dynamo.utils.same(make_fx_result_through_direct, export_result)
        )

    def test_export_with_constant_method_on_module(self):
        class MyModule(torch.nn.Module):
            def __init__(self):
                super().__init__()
                self.param = torch.nn.Parameter(torch.rand(4, 2))
                self.linear = torch.nn.Linear(2, 2)

            @torch._dynamo.assume_constant_result
            def helper_fn(self, x):
                return torch.nonzero(x)

            def forward(self, x):
                y = torch.sin(x)
                x = self.linear(x)
                y = self.helper_fn(x)
                return y

        module = MyModule()
        real_result = module(torch.tensor([[1.0, 0], [0, 0]]))
        module = MyModule()
        graph, _ = torch._dynamo.export(module)(torch.tensor([[0.0, 0], [0, 0]]))
        result = graph(torch.tensor([[1.0, 0.0], [0, 0]]))
        self.assertTrue(torch._dynamo.utils.same(result, real_result))
        result = graph(torch.tensor([[1, 0], [0.25, 0.25]]))
        self.assertTrue(torch._dynamo.utils.same(result, real_result))

    def test_export_with_constant_method_on_module_invoke_twice(self):
        class MyModule(torch.nn.Module):
            def __init__(self):
                super().__init__()
                self.param = torch.nn.Parameter(torch.rand(4, 2))
                self.linear = torch.nn.Linear(2, 2)

            @torch._dynamo.assume_constant_result
            def helper_fn(self, x):
                return torch.nonzero(x)

            def forward(self, x):
                y = torch.sin(x)
                x = self.linear(x)
                y = self.helper_fn(x) + self.helper_fn(x)
                return y

        module = MyModule()
        real_result = module(torch.tensor([[1.0, 0], [0, 0]]))
        module = MyModule()
        graph, _ = torch._dynamo.export(module)(torch.tensor([[0.0, 0], [0, 0]]))
        result = graph(torch.tensor([[1.0, 0.0], [0, 0]]))
        self.assertTrue(torch._dynamo.utils.same(result, real_result))
        result = graph(torch.tensor([[1, 0], [0.25, 0.25]]))
        self.assertTrue(torch._dynamo.utils.same(result, real_result))

    def test_export_with_constant_free_function(self):
        @torch._dynamo.assume_constant_result
        def helper_fn(x):
            return torch.nonzero(x)

        class MyModule(torch.nn.Module):
            def __init__(self):
                super().__init__()
                self.param = torch.nn.Parameter(torch.rand(4, 2))
                self.linear = torch.nn.Linear(2, 2)

            @torch._dynamo.assume_constant_result
            def helper_fn(self, x):
                return torch.nonzero(x)

            def forward(self, x):
                y = torch.sin(x)
                x = self.linear(x)
                y = helper_fn(x) + self.helper_fn(x)
                return y

        module = MyModule()
        real_result = module(torch.tensor([[1.0, 0], [0, 0]]))
        module = MyModule()
        graph, _ = torch._dynamo.export(module)(torch.tensor([[0.0, 0], [0, 0]]))
        result = graph(torch.tensor([[1.0, 0.0], [0, 0]]))
        self.assertTrue(torch._dynamo.utils.same(result, real_result))
        result = graph(torch.tensor([[1, 0], [0.25, 0.25]]))
        self.assertTrue(torch._dynamo.utils.same(result, real_result))

    def test_export_with_constant_free_function_and_class_method(self):
        @torch._dynamo.assume_constant_result
        def helper_fn(x):
            return torch.nonzero(x)

        class MyModule(torch.nn.Module):
            def __init__(self):
                super().__init__()
                self.param = torch.nn.Parameter(torch.rand(4, 2))
                self.linear = torch.nn.Linear(2, 2)

            def forward(self, x):
                y = torch.sin(x)
                x = self.linear(x)
                y = helper_fn(x)
                return y

        module = MyModule()
        real_result = module(torch.tensor([[1.0, 0], [0, 0]]))
        module = MyModule()
        graph, _ = torch._dynamo.export(module)(torch.tensor([[0.0, 0], [0, 0]]))
        result = graph(torch.tensor([[1.0, 0.0], [0, 0]]))
        self.assertTrue(torch._dynamo.utils.same(result, real_result))
        result = graph(torch.tensor([[1, 0], [0.25, 0.25]]))
        self.assertTrue(torch._dynamo.utils.same(result, real_result))

    def test_export_with_constant_free_function_and_class_method_multiarg(self):
        @torch._dynamo.assume_constant_result
        def helper_fn(x):
            return torch.nonzero(x)

        class MyModule(torch.nn.Module):
            def __init__(self):
                super().__init__()
                self.param = torch.nn.Parameter(torch.rand(4, 2))
                self.linear = torch.nn.Linear(2, 2)

            def forward(self, x, z):
                y = torch.sin(x)
                x = self.linear(x)
                y = helper_fn(x) + helper_fn(z)
                return y

        module = MyModule()
        real_result = module(
            torch.tensor([[1.0, 0], [0, 0]]), torch.tensor([[1.0, 0], [0, 0]])
        )
        module = MyModule()
        graph, _ = torch._dynamo.export(module)(
            torch.tensor([[0.0, 0], [0, 0]]), torch.tensor([[1.0, 0], [0, 0]])
        )
        result = graph(
            torch.tensor([[1.0, 0.0], [0, 0]]), torch.tensor([[1.0, 0.0], [0, 0]])
        )
        self.assertTrue(torch._dynamo.utils.same(result, real_result))
        result = graph(
            torch.tensor([[1, 0], [0.25, 0.25]]), torch.tensor([[1, 0], [0.25, 0.25]])
        )
        self.assertTrue(torch._dynamo.utils.same(result, real_result))

    def test_export_with_constant_free_function_and_class_method_multiarg_diff(self):
        @torch._dynamo.assume_constant_result
        def helper_fn(x):
            return torch.nonzero(x)

        class MyModule(torch.nn.Module):
            def forward(self, x, z):
                y = helper_fn(x) + helper_fn(z)
                return y

        module = MyModule()
        real_result = module(
            torch.tensor([[1.0, 0], [0, 0]]), torch.tensor([[1.0, 0], [0, 0]])
        )
        module = MyModule()
        graph, _ = torch._dynamo.export(module)(
            torch.tensor([[0.0, 0], [0, 0]]), torch.tensor([[0.0, 0], [0.5, 0]])
        )
        result = graph(
            torch.tensor([[1.0, 0.0], [0, 0]]), torch.tensor([[0.0, 1.0], [0, 0]])
        )
        self.assertTrue(torch._dynamo.utils.same(result, real_result))
        result = graph(
            torch.tensor([[1, 0], [0.25, 0.25]]),
            torch.tensor([[0.33, 0.33], [0.25, 0.25]]),
        )
        self.assertTrue(torch._dynamo.utils.same(result, real_result))

    def test_export_with_constant_tuple_nonzero(self):
        class MyModule(torch.nn.Module):
            @torch._dynamo.assume_constant_result
            def helper_fn(self, x):
                return (torch.nonzero(x), torch.nonzero(x))

            def forward(self, x):
                y = torch.tensor([0.5])
                elements = self.helper_fn(x)
                all_y = []
                for element in elements:
                    for item in element:
                        all_y.append(y * item)
                return all_y

        module = MyModule()
        real_result = module(torch.tensor([1.0, 1.0]))
        graph, guards = torch._dynamo.export(module)(torch.tensor([1.0, 1.0]))

        # Tensor input can be almost anything here, and the result will capture what we
        # made constant at compile time.
        result = graph(torch.tensor([[[1.0, 0], [0, 0]], [[1.0, 0], [0, 0]]]))
        self.assertTrue(torch._dynamo.utils.same(result, real_result))

    def test_export_with_constant_list_nonzero(self):
        class MyModule(torch.nn.Module):
            @torch._dynamo.assume_constant_result
            def helper_fn(self, x):
                return [torch.nonzero(x), torch.nonzero(x)]

            def forward(self, x):
                y = torch.tensor([0.5])
                elements = self.helper_fn(x)
                all_y = []
                for element in elements:
                    for item in element:
                        all_y.append(y * item)
                return all_y

        module = MyModule()
        real_result = module(torch.tensor([1.0, 1.0]))
        graph, guards = torch._dynamo.export(module)(torch.tensor([1.0, 1.0]))

        # Tensor input can be almost anything here, and the result will capture what we
        # made constant at compile time.
        result = graph(torch.tensor([[[1.0, 0], [0, 0]], [[1.0, 0], [0, 0]]]))
        self.assertTrue(torch._dynamo.utils.same(result, real_result))

    def test_export_with_constant_list_nonzero_free_function(self):
        @torch._dynamo.assume_constant_result
        def helper_fn(x):
            return [torch.nonzero(x), torch.nonzero(x)]

        class MyModule(torch.nn.Module):
            def forward(self, x):
                y = torch.tensor([0.5])
                elements = helper_fn(x)
                all_y = []
                for element in elements:
                    for item in element:
                        all_y.append(y * item)
                return all_y

        module = MyModule()
        real_result = module(torch.tensor([1.0, 1.0]))
        graph, guards = torch._dynamo.export(module)(torch.tensor([1.0, 1.0]))

        # Tensor input can be almost anything here, and the result will capture what we
        # made constant at compile time.
        result = graph(torch.tensor([[[1.0, 0], [0, 0]], [[1.0, 0], [0, 0]]]))
        self.assertTrue(torch._dynamo.utils.same(result, real_result))

    def test_export_with_constant_dict_values(self):
        class MyModule(torch.nn.Module):
            @torch._dynamo.assume_constant_result
            def helper_fn(self, x):
                return {"x": x, "x^2": x * x}

            def forward(self, x):
                y = torch.tensor([0.5])
                elements = self.helper_fn(x)
                y = y * elements["x"]
                y = y * elements["x^2"]
                return y

        module = MyModule()
        real_result = module(torch.tensor([2.0, 2.0]))
        graph, guards = torch._dynamo.export(module)(torch.tensor([2.0, 2.0]))

        # Tensor input can be almost anything here, and the result will capture what we
        # made constant at compile time.
        result = graph(torch.tensor([[[1.0, 0], [0, 0]], [[1.0, 0], [0, 0]]]))
        self.assertTrue(torch._dynamo.utils.same(result, real_result))

    def test_export_with_constant_none_control_flow(self):
        class MyModule(torch.nn.Module):
            @torch._dynamo.assume_constant_result
            def helper_fn(self, x):
                if x.item() < 0:
                    return None
                else:
                    return x

            def forward(self, x):
                y = torch.tensor([0.5])
                x = self.helper_fn(x)
                if x is None:
                    return y
                return y * x

        module = MyModule()
        real_result = module(torch.tensor([-1]))

        # X is negative, so .item() < 0, which means we return y
        self.assertEqual(real_result, torch.tensor([0.5]))

        graph, guards = torch._dynamo.export(module)(torch.tensor([-1]))
        result = graph(torch.tensor([2]))
        # X is positive, but we compiled helper_fn to return None, so it will still return y
        self.assertTrue(torch._dynamo.utils.same(result, real_result))

    def test_export_with_constant_not_none_control_flow(self):
        class MyModule(torch.nn.Module):
            @torch._dynamo.assume_constant_result
            def helper_fn(self, x):
                if x.item() < 0:
                    return None
                else:
                    return x

            def forward(self, x):
                y = torch.tensor([0.5])
                x = self.helper_fn(x)
                if x is None:
                    return y
                return y * x

        module = MyModule()
        real_result = module(torch.tensor([2]))

        # X is positive, so .item() > 0, which means we return y * x
        self.assertEqual(real_result, torch.tensor([1.0]))

        graph, guards = torch._dynamo.export(module)(torch.tensor([2]))
        result = graph(torch.tensor([-0.5]))
        # X is negative, but we compiled helper_fn to return x, so it will still return y * x
        self.assertTrue(torch._dynamo.utils.same(result, real_result))

    def test_export_with_constant_none_control_flow_free_func(self):
        @torch._dynamo.assume_constant_result
        def helper_fn(x):
            if x.item() < 0:
                return None
            else:
                return x

        class MyModule(torch.nn.Module):
            def forward(self, x):
                y = torch.tensor([0.5])
                x = helper_fn(x)
                if x is None:
                    return y
                return y * x

        module = MyModule()
        real_result = module(torch.tensor([-1]))

        # X is negative, so .item() < 0, which means we return y
        self.assertEqual(real_result, torch.tensor([0.5]))

        graph, guards = torch._dynamo.export(module)(torch.tensor([-1]))
        result = graph(torch.tensor([2]))
        # X is positive, but we compiled helper_fn to return None, so it will still return y
        self.assertTrue(torch._dynamo.utils.same(result, real_result))

    def test_export_with_constant_not_none_control_flow_pos(self):
        class MyModule(torch.nn.Module):
            @torch._dynamo.assume_constant_result
            def helper_fn(self, x):
                if x.item() < 0:
                    return None
                else:
                    return x

            def forward(self, x):
                y = torch.tensor([0.5])
                x = self.helper_fn(x)
                if x is None:
                    return y
                return y * x

        module = MyModule()
        real_result = module(torch.tensor([2]))

        # X is positive, so .item() > 0, which means we return y * x
        self.assertEqual(real_result, torch.tensor([1.0]))

        graph, guards = torch._dynamo.export(module)(torch.tensor([2]))
        result = graph(torch.tensor([-0.5]))
        # X is negative, but we compiled helper_fn to return x, so it will still return y * x
        self.assertTrue(torch._dynamo.utils.same(result, real_result))

    def test_export_with_constant_not_none_control_flow_free_func(self):
        @torch._dynamo.assume_constant_result
        def helper_fn(x):
            if x.item() < 0:
                return None
            else:
                return x

        class MyModule(torch.nn.Module):
            def forward(self, x):
                y = torch.tensor([0.5])
                x = helper_fn(x)
                if x is None:
                    return y
                return y * x

        module = MyModule()
        real_result = module(torch.tensor([2]))

        # X is positive, so .item() > 0, which means we return y * x
        self.assertEqual(real_result, torch.tensor([1.0]))

        graph, guards = torch._dynamo.export(module)(torch.tensor([2]))
        result = graph(torch.tensor([-0.5]))
        # X is negative, but we compiled helper_fn to return x, so it will still return y * x
        self.assertTrue(torch._dynamo.utils.same(result, real_result))

    def test_export_with_constant_not_return_const(self):
        class MyModule(torch.nn.Module):
            @torch._dynamo.assume_constant_result
            def helper_fn(self, x):
                return self.val

            def forward(self, x):
                y = torch.tensor([0.5])
                x = self.helper_fn(x)
                if x == "A":
                    return y
                return -1

        module = MyModule()
        module.val = "A"
        resA = module(torch.tensor([2]))
        graph, guards = torch._dynamo.export(module)(torch.tensor([2]))
        module.val = "B"
        resB = graph(torch.tensor([2]))
        self.assertTrue(torch._dynamo.utils.same(resA, resB))

    def test_export_with_builtin_op_on_assume_constant(self):
        @torch._dynamo.assume_constant_result
        def get_y(y) -> torch.Tensor:
            return y

        class Bob(torch.nn.Module):
            def __init__(self, p, val) -> None:
                super().__init__()
                self.p = p
                self.y = torch.nn.Parameter(torch.tensor(val))

            def forward(self, x: torch.Tensor) -> torch.Tensor:
                # This only looks dynamic but it's actually a constant value
                if get_y(self.y) < self.p:
                    return torch.cat([x, x])
                else:
                    return x

        model = Bob(0.5, 0.3)
        inp = torch.ones(3, 4)
        graph, guards = torch._dynamo.export(model)(inp)
        self.assertEqual(model(inp), graph(inp))

    def test_export_decomp(self):
        def f(x):
            return x.t() + x.t()

        def nop(x):
            return x.cos()

        graph, _ = torch._dynamo.export(
            f,
            aten_graph=True,
            decomposition_table={torch.ops.aten.t.default: nop},
        )(torch.randn(5))
        self.assertEqual(
            len([n for n in graph.graph.nodes if n.target == torch.ops.aten.t.default]),
            0,
        )

        graph, _ = torch._dynamo.export(f, aten_graph=True, decomposition_table=None)(
            torch.randn(5)
        )
        self.assertEqual(
            len([n for n in graph.graph.nodes if n.target == torch.ops.aten.t.default]),
            2,
        )

    def test_export_decomp_asserts_bad_args(self):
        def f(x):
            return x.t() + x.t()

        def nop(x):
            return x.cos()

        with self.assertRaises(AssertionError):
            graph, _ = torch._dynamo.export(
                f,
                (torch.randn(5)),
                aten_graph=False,
                decomposition_table={torch.ops.aten.t.default: nop},
            )

    @config.patch(capture_scalar_outputs=True)
    def test_export_with_module_layer(self):
        from functorch.experimental.control_flow import cond

        class Module(torch.nn.Module):
            def __init__(self):
                super().__init__()
                self.linear = torch.nn.Linear(3, 3)

            def forward(self, pred, x):
                def true_fn(val):
                    return self.linear(val) * torch.tensor(2)

                def false_fn(val):
                    return self.linear(val) * torch.tensor(-1)

                return cond(pred, true_fn, false_fn, [x])

        mod = Module()
        x = torch.randn([3, 3])
        pred = torch.tensor(x[0][0].item() < 0)
        real_result = mod.forward(pred, x)

        torch._dynamo.reset()

        exported = torch._dynamo.export(mod.forward)(pred, x)
        out_graph = exported[0]

        dynamo_result = out_graph(pred, x)
        self.assertTrue(torch._dynamo.utils.same(real_result, dynamo_result))

        # New X, just to show we did not specialize
        x = x * -1
        pred = torch.tensor(x[0][0].item() < 0)
        real_result_2 = mod.forward(pred, x)
        dynamo_result_2 = out_graph(pred, x)
        self.assertTrue(torch._dynamo.utils.same(real_result_2, dynamo_result_2))

    @config.patch(capture_scalar_outputs=True)
    def test_export_with_cond_branches_calling_methods(self):
        from functorch.experimental.control_flow import cond

        class Module(torch.nn.Module):
            # ok
            def __init__(self):
                super().__init__()
                self.linear = torch.nn.Linear(3, 3)

            def t(self, val):
                return val + 1

            def f(self, val):
                return val - 1

            def true_fn(self, val):
                return self.linear(val) + self.t(val)

            def false_fn(self, val):
                return self.linear(val) - self.f(val)

            def forward(self, pred, x):
                return cond(pred, self.true_fn, self.false_fn, [x])

        mod = Module()
        x = torch.randn([3, 3])
        pred = torch.tensor(x[0][0].item() < 0)
        real_result = mod.forward(pred, x)
        out_graph, _ = torch._dynamo.export(mod.forward)(pred, x)
        dynamo_result = out_graph(pred, x)
        self.assertTrue(torch._dynamo.utils.same(real_result, dynamo_result))

    @config.patch(capture_scalar_outputs=True)
    def test_export_with_cond_closure(self):
        from functorch.experimental.control_flow import cond

        class Foo(torch.nn.Module):
            def __init__(self):
                super().__init__()

            def forward(self, pred, x):
                def true_fn(x):
                    return x * 2

                def false_fn(x):
                    return x - 2

                return cond(pred, true_fn, false_fn, [x])

        class Bar(torch.nn.Module):
            def __init__(self):
                super().__init__()

            def forward(self, pred, x):
                def true_fn(x):
                    return x * 2

                def false_fn(x):
                    return x - 2

                return cond(pred, true_fn, false_fn, [x + 1])

        class FooBar(torch.nn.Module):
            def __init__(self):
                super().__init__()
                self.linear = torch.nn.Linear(3, 3)

            def forward(self, pred, x):
                y = x + x

                def true_fn(x, y):
                    return self.linear(x) * (x + y)

                def false_fn(x, y):
                    return x * (y - x)

                return cond(pred, true_fn, false_fn, [x, y])

        for Module in [Foo, Bar, FooBar]:
            mod = Module()
            x = torch.randn([3, 3], requires_grad=True)
            pred = torch.tensor(x[0][0].item() < 0)
            real_result = mod.forward(pred, x)
            out_graph, _ = torch._dynamo.export(mod.forward)(pred, x)
            dynamo_result = out_graph(pred, x)
            self.assertTrue(torch._dynamo.utils.same(real_result, dynamo_result))

    def test_export_with_cond_with_closed_function(self):
        def hello(x):
            return x + 1

        def hi(x):
            return x + 2

        def foo(pred, x):
            def true_fn(x):
                return hello(x)

            def false_fn(x):
                return hi(x)

            return cond(pred, true_fn, false_fn, [x])

        x = torch.randn(5)
        pred = x[0] > 0
        real_result = foo(pred, x)
        out_graph, _ = torch._dynamo.export(foo)(pred, x)
        dynamo_result = out_graph(pred, x)
        self.assertTrue(torch._dynamo.utils.same(real_result, dynamo_result))

    def test_export_with_cond_dynamic_shape_pred(self):
        from functorch.experimental.control_flow import cond

        class Module(torch.nn.Module):
            def forward(self, x):
                def true_fn(x):
                    return x + x

                def false_fn(x):
                    return x[:2]

                return cond(x.shape[0] <= 2, true_fn, false_fn, [x])

        class Module2(torch.nn.Module):
            def forward(self, x):
                def true_fn(x):
                    return x + x

                def false_fn(x):
                    return x[:2]

                return cond(x.shape[0] <= 2, true_fn, false_fn, (x,))

        mods = [Module(), Module2()]
        for mod in mods:
            x = torch.randn(2, 2)
            out_graph, guards = torch._dynamo.export(mod)(x)
            self.assertExpectedInline(
                out_graph.code.strip(),
                """\
def forward(self, x):
    arg0, = fx_pytree.tree_flatten_spec(([x], {}), self._in_spec)
    l_x_ = arg0
    size = l_x_.size()
    getitem = size[0];  size = None
    le = getitem <= 2;  getitem = None
    cond_true_0 = self.cond_true_0
    cond_false_0 = self.cond_false_0
    cond = torch.ops.higher_order.cond(le, cond_true_0, cond_false_0, [l_x_]);  le = cond_true_0 = cond_false_0 = l_x_ = None
    getitem_2 = cond[0];  cond = None
    return pytree.tree_unflatten([getitem_2], self._out_spec)""",
            )
            self.assertExpectedInline(
                out_graph.cond_true_0.code.strip(),
                """\
def forward(self, l_x_):
    l_x__1 = l_x_
    add = l_x__1 + l_x__1;  l_x__1 = None
    return (add,)""",
            )
            self.assertExpectedInline(
                out_graph.cond_false_0.code.strip(),
                """\
def forward(self, l_x_):
    l_x__1 = l_x_
    getitem = l_x__1[slice(None, 2, None)];  l_x__1 = None
    return (getitem,)""",
            )
            with self.assertRaisesRegex(
                torch._dynamo.exc.UncapturedHigherOrderOpError,
                "Cond doesn't work unless it is captured completely with torch.compile",
            ):
                # True branch and false branch return tensors of different shape
                torch._dynamo.export(mod)(torch.randn(3, 2))
            with self.assertRaisesRegex(
                torch._dynamo.exc.UncapturedHigherOrderOpError,
                "Cond doesn't work unless it is captured completely with torch.compile",
            ):
                # True branch and false branch return tensors of different shape
                test_x = torch.randn(3, 2)
                mod(test_x)

    def test_export_with_map_cond(self):
        from functorch.experimental.control_flow import cond, map

        class Module(torch.nn.Module):
            def inner(self, x, pred):
                def true_fn(x):
                    return x + x

                def false_fn(x):
                    return x * x

                return cond(pred, true_fn, false_fn, [x])

            def forward(self, pred, xs):
                def body(x, pred):
                    return self.inner(x, pred)

                return map(body, xs, pred)

        mod = Module()
        x = torch.randn(3, 2, 1)
        pred_x = torch.tensor(True)

        y = torch.randn(4, 3, 2)
        pred_y = torch.tensor(False)
        real_result = mod(pred_y, y)

        out_graph, _ = torch._dynamo.export(mod)(pred_x, x)
        self.assertEqual(real_result, out_graph(pred_y, y))

    def test_export_with_map_zero_sized_tensor(self):
        from functorch.experimental.control_flow import map

        class Module(torch.nn.Module):
            def forward(self, xs):
                def body(x):
                    return x + 1

                return map(body, xs)

        mod = Module()
        xs = torch.randn(0, 2)
        with self.assertRaisesRegex(
            torch._dynamo.exc.Unsupported,
            "zero-sized tensor",
        ):
            out_graph, _ = torch._dynamo.export(mod)(xs)

    def test_export_meta_val(self):
        def f(x, y, z):
            return x * y + z

        gm, _ = torch._dynamo.export(
            f,
            aten_graph=True,
        )(
            torch.ones(3, 2),
            torch.zeros(3, 2),
            torch.ones(3, 2),
        )
        for node in gm.graph.nodes:
            if node.op == "placeholder":
                self.assertIn("val", node.meta)

    def test_input_container_type(self):
        def f(x: torch.Tensor, y: List[torch.Tensor]) -> Dict[str, torch.Tensor]:
            return {"a": x.sum() + sum(y).sum()}

        inp = (torch.randn(6, 5), [torch.randn(6, 5), torch.randn(6, 5)])

        gm, _ = torch._dynamo.export(f, aten_graph=True)(*inp)

        self.assertEqual(gm(*inp), f(*inp))

    @config.patch(assume_static_by_default=False)
    def test_export_symbolic_shape(self):
        def f(x: torch.Tensor) -> torch.Tensor:
            return torch.empty(x.shape[0] * 2)

        inp = (torch.randn(6, 5),)
        gm, _ = torch._dynamo.export(f, aten_graph=True)(*inp)

        has_sym_size = False
        for node in gm.graph.nodes:
            if node.target is torch.ops.aten.sym_size.int:
                has_sym_size = True

        self.assertTrue(has_sym_size)

    @config.patch(assume_static_by_default=False)
    def test_dynamic_slicing(self):
        def f(x):
            return x[: x.shape[0] - 2, x.shape[1] - 1 :: 2]

        gm_aten_mode, _ = torch._dynamo.export(f, aten_graph=True)(torch.randn(4, 5))

        inp = torch.randn(6, 7)
        self.assertEqual(gm_aten_mode(inp).shape, f(inp).shape)

        count = 0
        # aten graph should flatten getitem calls to actual
        # slice kernel call.
        for node in gm_aten_mode.graph.nodes:
            if (
                node.op == "call_function"
                and node.target == torch.ops.aten.slice.Tensor
            ):
                count += 1

        self.assertEqual(count, 2)

        gm_torch_mode, _ = torch._dynamo.export(f, aten_graph=False)(torch.randn(4, 5))

        # In torch mode, the graph should contain 3 getitem methods
        # one for x.shape[0]-2 and one for x.shape[1]-1 and one for slice
        # this is because Tensor class has its' own getitem method
        # which gets translated to aten.Slice later.
        count = 0
        for node in gm_torch_mode.graph.nodes:
            if node.op == "call_function" and node.target == operator.getitem:
                count += 1

        self.assertEqual(count, 3)
        self.assertEqual(gm_torch_mode(inp).shape, f(inp).shape)

    def test_dynamic_slicing_invalid(self):
        def g(x, y):
            return x[y : x.shape[0]]

        with self.assertRaisesRegex(
            torch._dynamo.exc.Unsupported,
            "Dynamic slicing on data-dependent value is not supported",
        ):
            torch._dynamo.export(
                g,
                aten_graph=True,
            )(
                torch.randn(4, 5),
                torch.tensor(2),
            )

    @config.patch(capture_scalar_outputs=True)
    def test_dynamic_slicing_simple(self):
        def f(x):
            return x[slice(None, None, None)]

        gm, _ = torch._dynamo.export(f, aten_graph=True)(torch.randn(4, 5))

        inp = torch.randn(6, 7)
        self.assertEqual(gm(inp), f(inp))

    def test_pre_dispatch_simple(self):
        def f(x):
            y = torch.ones_like(x)
            return torch.matmul(x, y)

        gm, _ = torch._dynamo.export(
            f,
            aten_graph=True,
            pre_dispatch=True,
            tracing_mode="fake",
        )(
            torch.randn(5, 5),
        )

        inp = torch.randn(6, 6)
        self.assertEqual(gm(inp), f(inp))
        self.assertExpectedInline(
            gm.code.strip(),
            """\
def forward(self, x):
    arg0, = fx_pytree.tree_flatten_spec(([x], {}), self._in_spec)
    arg0_1 = arg0
    ones_like = torch.ops.aten.ones_like.default(arg0_1, pin_memory = False)
    matmul = torch.ops.aten.matmul.default(arg0_1, ones_like);  arg0_1 = ones_like = None
    return pytree.tree_unflatten([matmul], self._out_spec)""",
        )

    @patch.object(torch._dynamo.config, "capture_scalar_outputs", True)
    def test_export_cond_in_aten_symbolic(self):
        class ConditionOp(torch.nn.Module):
            def true_fn(self, x, y):
                return x * y

            def false_fn(self, x, y):
                return x + y

            def forward(self, pred, x, y):
                return cond(pred, self.true_fn, self.false_fn, [x, y])

        model = ConditionOp()
        inp = (
            torch.tensor(False),
            torch.randn(4, 4),
            torch.randn(4, 4),
        )
        gm, _ = torch._dynamo.export(model, aten_graph=True)(*inp)

        gm.print_readable()

        self.assertEqual(gm(*inp), model(*inp))

    def test_export_with_kwargs(self):
        def fn_with_kwargs(pos0, tuple0, *myargs, mykw0=None, **mykwargs):
            out = pos0
            for arg in tuple0:
                out *= arg
            for arg in myargs:
                out *= arg
            out *= mykw0
            out *= mykwargs["input0"] * mykwargs["input1"]
            return out

        mykwargs = {"input0": torch.randn(4), "input1": torch.randn(4)}
        tuple0 = (torch.randn(4), torch.randn(4))
        mykw0 = torch.randn(4)
        pos0 = torch.randn(4)
        myargs = [torch.randn(4), torch.randn(4)]

        expected_argument_names = [
            "pos0",
            "tuple0",
            "myargs_0",
            "myargs_1",
            "mykw0",
            "input0",
            "input1",
        ]
        self._test_export_preserving_original_signature(
            fn_with_kwargs,
            expected_argument_names,
            pos0,
            tuple0,
            *myargs,
            mykw0=mykw0,
            **mykwargs,
        )

    def test_export_with_kwargs_and_empty_args(self):
        def fn_with_kwargs(mykw0=None, **mykwargs):
            out = mykw0
            out *= mykwargs["input0"] * mykwargs["input1"]
            return out

        mykwargs = {"input0": torch.randn(4), "input1": torch.randn(4)}
        mykw0 = torch.randn(4)

        expected_argument_names = ["mykw0"] + list(mykwargs.keys())
        self._test_export_preserving_original_signature(
            fn_with_kwargs, expected_argument_names, mykw0, **mykwargs
        )

    def test_export_with_args_and_empty_kwargs(self):
        def fn_with_kwargs(pos0, tuple0, *myargs):
            out = pos0
            for arg in tuple0:
                out *= arg
            for arg in myargs:
                out *= arg
            return out

        tuple0 = (torch.randn(4), torch.randn(4))
        pos0 = torch.randn(4)
        myargs = [torch.randn(4), torch.randn(4)]

        expected_argument_names = ["pos0", "tuple0", "myargs_0", "myargs_1"]
        self._test_export_preserving_original_signature(
            fn_with_kwargs, expected_argument_names, pos0, tuple0, *myargs
        )

    @common_utils.parametrize(
        "default_value",
        [
            common_utils.subtest(None, name="None"),
            common_utils.subtest(42.0, name="float"),
            common_utils.subtest(
                # FIXME: AssertionError: Dynamo input and output is a strict subset of traced input/output
                torch.randn(4),
                name="tensor",
                decorators=[unittest.expectedFailure],
            ),
            common_utils.subtest(
                # FIXME: AssertionError: Dynamo input and output is a strict subset of traced input/output
                (torch.randn(4),),
                name="tuple",
                decorators=[unittest.expectedFailure],
            ),
        ],
    )
    def test_export_with_args_with_default(self, default_value):
        def fn(pos0, pos1_default=default_value):
            out = pos0
            if pos1_default is None:
                pos1_default = torch.randn(4)
            if isinstance(pos1_default, tuple):
                pos1_default = pos1_default[0]
            out *= pos1_default
            return out

        pos0 = torch.randn(4)
        expected_argument_names = ["pos0"]
        self._test_export_preserving_original_signature(
            fn, expected_argument_names, pos0
        )

    @common_utils.parametrize(
        "default_value",
        [
            common_utils.subtest(None, name="None"),
            common_utils.subtest(42.0, name="float"),
            common_utils.subtest(
                # FIXME: AssertionError: Dynamo input and output is a strict subset of traced input/output
                torch.randn(4),
                name="tensor",
                decorators=[unittest.expectedFailure],
            ),
            common_utils.subtest(
                # FIXME: AssertionError: Dynamo input and output is a strict subset of traced input/output
                (torch.randn(4),),
                name="tuple",
                decorators=[unittest.expectedFailure],
            ),
        ],
    )
    def test_export_with_kwargs_with_default(self, default_value):
        def fn(pos0, *, kw0, kw1_default=default_value, **kwargs):
            out = pos0
            out += kw0
            if kw1_default is None:
                kw1_default = torch.randn(4)
            elif isinstance(kw1_default, tuple):
                kw1_default = kw1_default[0]
            out += kw1_default
            out += kwargs["kw2"]
            return out

        pos0 = torch.randn(4)
        kw0 = torch.randn(4)
        kw2 = torch.randn(4)

        args = (pos0,)
        kwargs = {"kw0": kw0, "kw2": kw2}
        expected_argument_names = ["pos0", "kw0", "kw2"]
        self._test_export_preserving_original_signature(
            fn, expected_argument_names, *args, **kwargs
        )

    def test_export_with_wrapped_fn(self):
        # To ensure dynamo.export is robust to wrapped functions
        # when it cannot use `inspect` to retrieve original signature
        # info.
        def _fn(pos0, pos1=1.0, *args, kw0, kw1=2.0, **kwargs):
            out = pos0
            out += pos1
            out += kw0
            out += kw1
            for arg in args:
                out += arg
            for kwarg in kwargs.values():
                out += kwarg
            return out

        def wrapped_fn(*args, **kwargs):
            return _fn(*args, **kwargs)

        pos0 = torch.randn(4)
        kw0 = torch.randn(4)
        args = (pos0, torch.randn(4), torch.randn(4))
        kwargs = {"kw0": kw0, "kw2": torch.randn(4)}
        expected_argument_names = [f"args_{i}" for i in range(len(args))] + list(
            kwargs.keys()
        )

        self._test_export_preserving_original_signature(
            wrapped_fn, expected_argument_names, *args, **kwargs
        )

    def test_export_with_functools_wrapped_method(self):
        def test_decorator(func):
            @functools.wraps(func)
            def wrapper(*args, **kwargs):
                return func(*args, **kwargs)

            return wrapper

        class MyModule(torch.nn.Module):
            def __init__(self):
                super().__init__()

            def forward(self, x):
                return x

            @test_decorator
            def method_to_test(self, pos0, pos1=1.0, *args, kw0, kw1=2.0, **kwargs):
                out = pos0
                out += pos1
                out += kw0
                out += kw1
                for arg in args:
                    out += arg
                for kwarg in kwargs.values():
                    out += kwarg
                return out

        pos0 = torch.randn(4)
        pos1 = torch.randn(4)
        unnamed_pos = torch.randn(4)
        kw0 = torch.randn(4)
        args = (pos0, pos1, unnamed_pos)
        kwargs = {"kw0": kw0, "kw2": torch.randn(4), "unnamed_kw": torch.randn(4)}
        expected_argument_names = [
            "pos0",
            "pos1",
            "args_0",  # 3rd unnamed positional argument
        ] + list(kwargs.keys())
        m = MyModule()

        self._test_export_preserving_original_signature(
            m.method_to_test, expected_argument_names, *args, **kwargs
        )

    def test_export_with_functools_wrapped_fn(self):
        def test_decorator(func):
            @functools.wraps(func)
            def wrapper(*args, **kwargs):
                return func(*args, **kwargs)

            return wrapper

        @test_decorator
        def _fn(pos0, pos1=1.0, *args, kw0, kw1=2.0, **kwargs):
            out = pos0
            out += pos1
            out += kw0
            out += kw1
            for arg in args:
                out += arg
            for kwarg in kwargs.values():
                out += kwarg
            return out

        def wrapped_fn(*args, **kwargs):
            return _fn(*args, **kwargs)

        pos0 = torch.randn(4)
        kw0 = torch.randn(4)
        args = (pos0, torch.randn(4), torch.randn(4))
        kwargs = {"kw0": kw0, "kw2": torch.randn(4)}
        expected_argument_names = [f"args_{i}" for i in range(len(args))] + list(
            kwargs.keys()
        )

        self._test_export_preserving_original_signature(
            wrapped_fn, expected_argument_names, *args, **kwargs
        )

    def _test_export_preserving_original_signature(
        self, fn, expected_argument_names: Sequence[str], *args, **kwargs
    ):
        torch._dynamo.reset()
        exported = torch._dynamo.export(
            fn,
            *args,
            **kwargs,
            aten_graph=False,
        )

        out_graph = exported[0]
        dynamo_result = out_graph(*args, **kwargs)
        real_result = fn(*args, **kwargs)
        self.assertTrue(torch._dynamo.utils.same(real_result, dynamo_result))

        # Check that the exported graph preserves same argument names.
        self.assertEqual(
            inspect.getfullargspec(out_graph.forward).args[1:], expected_argument_names
        )

    def test_dataclass_input_output(self):
        from dataclasses import dataclass

        @dataclass
        class Tensors:
            x: torch.Tensor
            y: torch.Tensor

        def f(t):
            return t.x + t.y

        with self.assertRaisesRegex(
            UserError,
            "It looks like one of the inputs with type .*Tensors.* "
            "is not supported or pytree-flattenable",
        ):
            torch._dynamo.export(f, aten_graph=False)(
                Tensors(x=torch.randn(10), y=torch.randn(10))
            )

        def f(x, y):
            return Tensors(x=x.sin(), y=y.cos())

        with self.assertRaisesRegex(
            UserError,
            "It looks like one of the outputs with type .*Tensors.* "
            "is not supported or pytree-flattenable",
        ):
            torch._dynamo.export(f, aten_graph=False)(torch.randn(10), torch.randn(10))

    def test_empty(self):
        def f(x):
            return x

        exported = torch._dynamo.export(f)(torch.randn(3, 3))
        out_graph = exported[0]
        inp = torch.randn(3, 3)
        self.assertTrue(torch._dynamo.utils.same(inp, out_graph(inp)))

        class M(torch.nn.Module):
            def __init__(self):
                super().__init__()
                self.a = torch.ones(3, 3)

            def forward(self):
                return self.a

        exported = torch._dynamo.export(M())()
        out_graph = exported[0]
        self.assertTrue(torch._dynamo.utils.same(torch.ones(3, 3), out_graph()))

    @unittest.skipIf(not TEST_CUDA, "No CUDA available.")
    def test_export_with_parameters(self):
        class MyModule(torch.nn.Module):
            def __init__(self):
                super().__init__()
                self.features = torch.nn.Sequential(
                    torch.nn.Conv2d(
                        3, 64, kernel_size=(3, 3), stride=(1, 1), padding=(1, 1)
                    ),
                    torch.nn.ReLU(inplace=True),
                )

            def forward(self, x):
                return self.features(x)

        model = MyModule().eval().cuda()
        random_inputs = (torch.rand([32, 3, 32, 32]).to("cuda"),)
        dim_x = torch.export.Dim("dim_x", min=1, max=32)
        exp_program = torch.export.export(
            model, random_inputs, dynamic_shapes={"x": {0: dim_x}}
        )
        output_buffer = io.BytesIO()
        # Tests if we can restore saved nn.Parameters when we load them again
        torch.export.save(exp_program, output_buffer)
        loaded_model = torch.export.load(output_buffer)
        self.assertTrue(
            isinstance(
                loaded_model.module().get_parameter("features.0.weight"),
                torch.nn.Parameter,
            )
        )

    def test_export_fast_binary_broadcast_check(self):
        # This test looks at the case where we erroneously create a guard
        # when checking the equality of the operands' shape and the output
        # shape during FakeTensor's binary op fast path.

        class MyModel(torch.nn.Module):
            def forward(self, a, b):
                # final shape is (dim0, 4, 8)
                # order matters since a & the output have the same shape
                return b + a

        a = torch.randn(100, 4, 8)
        b = torch.randn(4, 8)
        model = MyModel().eval().cuda()
        batchsize = torch.export.Dim("dim0", min=3, max=1024)
        dynamic_shape_spec = {"a": [batchsize, None, None], "b": [None, None]}

        torch.export.export(model, (a, b), dynamic_shapes=dynamic_shape_spec)

    def test_export_meta(self):
        class MyModule(torch.nn.Module):
            def __init__(self):
                super().__init__()
                self.p = torch.nn.Parameter(torch.ones(2, 3))

            def forward(self, x):
                return self.p + x

        with torch.device("meta"):
            m = MyModule()

        inp = torch.ones(2, 3, device="meta")
        exported = torch._dynamo.export(m)(inp)
        out_graph = exported[0]
        dynamo_result = out_graph(inp)
        self.assertEqual(dynamo_result, m(inp))

    def test_constraint_violation_error_messages(self):
        class Foo(torch.nn.Module):
            def forward(self, x):
                if x.shape[0] == x.shape[1] * 2:
                    return x + 1
                else:
                    return x + 2

        foo = Foo()

        t = torch.zeros([8, 4])
        dim0 = torch.export.Dim("dim0", min=3, max=10)
        dim1 = torch.export.Dim("dim1")
        dynamic_shapes = {"x": (dim0, dim1)}

        with self.assertRaisesRegex(
            torch._dynamo.exc.UserError,
<<<<<<< HEAD
            "Not all values.*valid.*inferred to be equal to(.*\n)*.*"
            "The values of.*must always be related to the values of.*"
            "by dim0 = 2\\*dim1",
=======
            "Constraints violated .*!(.*\n)*.*"
            "by dim0 = 2\\*dim1(.*\n)*.*"
            "Not all values of dim1 .* satisfy the generated guard 2 <= .* and .* <= 5(.*\n)*.*",
>>>>>>> 22ba180e
        ):
            torch.export.export(foo, (t,), dynamic_shapes=dynamic_shapes)

        class Bar(torch.nn.Module):
            def forward(self, x):
                if x.shape[0] == 5:
                    return x + 1
                else:
                    return x + 2

        bar = Bar()

        t = torch.zeros([5])
        dim0 = torch.export.Dim("dim0", min=3, max=8)
        dynamic_shapes = {"x": (dim0,)}
        with self.assertRaisesRegex(
            torch._dynamo.exc.UserError,
            "Not all values.*valid.*inferred to be a constant",
        ):
            torch.export.export(bar, (t,), dynamic_shapes=dynamic_shapes)

        class Qux(torch.nn.Module):
            def forward(self, x):
                if x.shape[0] > 5 and x.shape[0] < 10:
                    return x + 1
                else:
                    return x + 2

        qux = Qux()

        t = torch.zeros([7])
        dim0 = torch.export.Dim("dim0", min=3, max=8)
        dynamic_shapes = {"x": (dim0,)}
        with self.assertRaisesRegex(
            torch._dynamo.exc.UserError,
            "Not all values.*satisfy the generated guard",
        ):
            torch.export.export(qux, (t,), dynamic_shapes=dynamic_shapes)

    def test_untracked_inputs_in_constraints(self):
        from copy import copy

        class Foo(torch.nn.Module):
            def forward(self, x, y):
                return y + 1

        foo = Foo()

        x = torch.randn(2)
        y = torch.randn(5, 4)

        dim0_x, dim0_y = torch.export.dims("dim0_x", "dim0_y")
        dynamic_shapes = {"x": {0: dim0_x}, "y": {0: dim0_y}}

        example_inputs = (copy(x), y)
        ep = torch.export.export(foo, example_inputs, dynamic_shapes=dynamic_shapes)
        ep.module()(torch.randn(3), y)  # no specialization error

    def test_export_raise_guard_full_constraint(self):
        y = torch.randn([3, 3, 3])

        def my_dyn_fn(x):
            if x.shape[0] == 3:
                return x.sin()
            return x.cos()

        torch._dynamo.export(my_dyn_fn)(y)

        with self.assertRaises(ConstraintViolationError):
            torch._dynamo.export(
                my_dyn_fn, dynamic_shapes=({0: torch.export.Dim("dimx")},)
            )(y)

    def test_export_module_specify_constraints_signature(self):
        y = torch.randn([3, 3, 3])

        class Mod(torch.nn.Module):
            def forward(self, x):
                if x.shape[0] == 3:
                    return x.sin()
                return x.cos()

        mod = Mod()
        torch._dynamo.export(mod)(y)

        with self.assertRaisesRegex(ConstraintViolationError, "dimx = None  # 3"):
            torch._dynamo.export(mod, dynamic_shapes=({0: torch.export.Dim("dimx")},))(
                y
            )

    def test_export_raise_guard_partial_constraint(self):
        y = torch.randn([3, 3, 3])

        def my_dyn_fn(x):
            if x.shape[0] > 3:
                return x.sin()
            return x.cos()

        torch._dynamo.export(my_dyn_fn)(y)

        with self.assertRaises(ConstraintViolationError):
            torch._dynamo.export(
                my_dyn_fn, dynamic_shapes=({0: torch.export.Dim("dimx")},)
            )(y)

    def test_export_raise_on_relationship(self):
        y = torch.randn([3, 3, 3])

        def my_dyn_fn(a, b, c):
            if a.shape[0] == b.shape[1] == c.shape[2]:
                return a.sin()

            return a.cos()

        torch._dynamo.export(my_dyn_fn)(y, y, y)
        dim = torch.export.Dim("dim")
        dynamic_shapes = ({0: dim}, {0: dim}, {0: dim})
        with self.assertRaises(ConstraintViolationError):
            torch._dynamo.export(my_dyn_fn, dynamic_shapes=dynamic_shapes)(y, y, y)
        dynamic_shapes = ({0: dim}, {1: dim}, {2: dim})
        torch._dynamo.export(my_dyn_fn, dynamic_shapes=dynamic_shapes)(y, y, y)

    def test_export_no_raise(self):
        y = torch.randn([3, 3, 3])

        def my_dyn_fn(a, b, c):
            if a.shape[1] == 3:
                return a.cos()
            return a * b * c

        torch._dynamo.export(my_dyn_fn)(y, y, y)
        dim = torch.export.Dim("dim")
        dynamic_shapes = ({0: dim}, {0: dim}, {0: dim})
        torch._dynamo.export(my_dyn_fn, dynamic_shapes=dynamic_shapes)(y, y, y)

    def test_export_multi_dynamic_dim_unsafe_relationship(self):
        x = torch.randn([3, 3, 3])
        y = torch.randn([2, 2, 2])
        z = torch.randn([3, 3, 3])

        def my_dyn_fn(a, b, c):
            if a.shape[0] == c.shape[0]:
                return a.cos()
            return a * c, b

        torch._dynamo.export(my_dyn_fn)(x, y, z)
        dimx, dimy, dimz = torch.export.dims("dimx", "dimy", "dimz")
        dynamic_shapes = ({0: dimx}, {0: dimy}, {0: dimz})
        with self.assertRaises(ConstraintViolationError):
            torch._dynamo.export(my_dyn_fn, dynamic_shapes=dynamic_shapes)(x, y, z)
        dimz = dimx
        dynamic_shapes = ({0: dimx}, {0: dimy}, {0: dimz})
        torch._dynamo.export(my_dyn_fn, dynamic_shapes=dynamic_shapes)(x, y, z)

    def test_remove_redundant_dynamic_dim_in_error_message(self):
        class Foo(torch.nn.Module):
            def forward(self, x, y):
                if x.shape[0] == y["k"].shape[0]:
                    return x + 1
                else:
                    return x - 1

        foo = Foo()

        a = torch.randn(3)
        b = torch.randn(3)
        dim0_a, dim0_b = torch.export.dims("dim0_a", "dim0_b")
        with self.assertRaisesRegex(torch._dynamo.exc.UserError, "dim0_b = dim0_a"):
            torch.export.export(
                foo,
                (a, {"k": b}),
                dynamic_shapes={"x": {0: dim0_a}, "y": {"k": {0: dim0_b}}},
            )

    def test_enforce_equalities(self):
        class Bar(torch.nn.Module):
            def forward(self, x, y):
                return torch.matmul(x, y)

        bar = Bar()

        batch, size = torch.export.dims("batch", "size")
        dynamic_shapes = {"x": (batch, size, size), "y": (batch, size, size)}

        x = torch.randn(10, 3, 3)
        y = torch.randn(10, 3, 4)
        with self.assertRaisesRegex(
            torch._dynamo.exc.UserError,
            ".*x.*size.*1.* = 3 is not equal to .*y.*size.*2.* = 4",
        ):
            torch.export.export(
                bar,
                (x, y),
                dynamic_shapes=dynamic_shapes,
            )
        y = torch.randn(10, 3, 3)
        ebar = torch.export.export(
            bar,
            (x, y),
            dynamic_shapes=dynamic_shapes,
        )
        self.assertEqual(
            [
                str(node.meta["val"].shape)
                for node in ebar.graph_module.graph.nodes
                if node.op == "placeholder"
            ],
            ["torch.Size([s0, s1, s1])", "torch.Size([s0, s1, s1])"],
        )

    @config.patch(
        capture_dynamic_output_shape_ops=True,
        specialize_int=True,
        capture_scalar_outputs=True,
    )
    def test_export_preserve_constraints_as_metadata_scalar(self):
        def f(x, y):
            b = x.item()
            torch._constrain_as_size(b)
            return torch.empty((b, y.shape[0]))

        x = torch.tensor([3])
        y = torch.randn([8, 8, 6])
        example_inputs = [x, y]
        dynamic_shapes = (None, {0: torch.export.Dim("dimy", min=6, max=10)})
        gm, _ = torch._dynamo.export(
            f,
            dynamic_shapes=dynamic_shapes,
            aten_graph=True,
            tracing_mode="symbolic",
        )(*example_inputs)

        constraints = torch.export.dynamic_shapes._process_dynamic_shapes(
            f, example_inputs, dynamic_shapes=dynamic_shapes
        )
        self.assertEqual(
            gm.meta["input_shape_constraints"],
            [c.serializable_spec for c in constraints],
        )

    @torch._dynamo.config.patch(
        capture_dynamic_output_shape_ops=True,
        specialize_int=True,
        capture_scalar_outputs=True,
    )
    def test_export_preserve_constraints_as_metadata_tensor(self):
        def f(x):
            b = x.nonzero()
            torch._constrain_as_value(b.shape[0], min=2, max=5)
            return b

        y = torch.tensor([8, 8, 6])
        gm, _ = torch._dynamo.export(
            f,
            aten_graph=True,
            tracing_mode="symbolic",
        )(y)

    @config.patch(
        capture_dynamic_output_shape_ops=True,
        specialize_int=True,
        capture_scalar_outputs=True,
    )
    def test_exported_graph_serialization(self):
        def f(x, y):
            b = x.item()
            torch._constrain_as_size(b)
            return torch.empty((b, y.shape[0]))

        x = torch.tensor([3])
        y = torch.randn([8, 8, 6])
        example_inputs = [x, y]
        dynamic_shapes = (None, {0: torch.export.Dim("dimy", min=6, max=10)})
        gm, _ = torch._dynamo.export(
            f,
            dynamic_shapes=dynamic_shapes,
            aten_graph=True,
            tracing_mode="symbolic",
        )(*example_inputs)

        # Ensure the exported graph module with metadata is serializable,
        # metadata won't be saved in the serialized module
        buffer = io.BytesIO()
        torch.save(gm, buffer)

    def test_export_dynamic_dim_not_1(self):
        x = torch.randn([1, 1, 1])

        def my_dyn_fn(a):
            if a.shape[0] != 1:
                return a.cos()
            return a * a

        torch._dynamo.export(my_dyn_fn)(x)
        with self.assertRaises(ConstraintViolationError):
            torch._dynamo.export(
                my_dyn_fn, dynamic_shapes=({0: torch.export.Dim("dimx")},)
            )(x)

    def test_symbool(self):
        def f(x):
            a = torch.scalar_tensor(x.shape[0] > 4)
            return x.sin().sum() + a.sum()

        gm, _ = torch._dynamo.export(f, aten_graph=True)(torch.ones(6, 4))
        self.assertEqual(gm(torch.ones(3, 4)), f(torch.ones(3, 4)))

    def test_export_multi_dynamic_dim_constraint(self):
        x = torch.randn([3, 3, 3])
        y = torch.randn([2, 2, 2])
        z = torch.randn([3, 3, 3])

        def my_dyn_fn(a, b, c):
            if a.shape[0] == c.shape[0]:
                return a.cos()
            return a * c, b

        torch._dynamo.export(my_dyn_fn)(x, y, z)
        dimx_0, dimx_1, dimx_2 = torch.export.dims("dimx_0", "dimx_1", "dimx_2")
        dynamic_shapes = ({0: dimx_0, 1: dimx_1, 2: dimx_2}, None, None)
        with self.assertRaises(ConstraintViolationError):
            torch._dynamo.export(my_dyn_fn, dynamic_shapes=dynamic_shapes)(x, y, z)
        dynamic_shapes = ({0: dimx_0, 1: dimx_1, 2: dimx_2}, None, {0: dimx_0})
        torch._dynamo.export(my_dyn_fn, dynamic_shapes=dynamic_shapes)(x, y, z)

    def test_export_dynamic_dim_raise_on_compound_range_constraint(self):
        x = torch.ones(6, 4, 4)
        with self.assertRaisesRegex(TypeError, "Cannot determine truth value"):
            4 < dynamic_dim(x, 0) <= 6  # noqa: B015

    def test_export_dynamic_dim_range_constraint(self):
        x = torch.ones(6, 4, 4)
        dynamic_shapes = ({0: torch.export.Dim("dimx", min=5, max=6)},)

        def foo(x):
            if x.shape[0] > 3:  # ok
                return x.sin()
            return x.cos()

        torch._dynamo.export(
            foo,
            dynamic_shapes=dynamic_shapes,
            aten_graph=True,
        )(x)

        def bar(x):
            if x.shape[0] > 5:  # error
                return x.sin()
            return x.cos()

        with self.assertRaises(ConstraintViolationError):
            torch._dynamo.export(
                bar,
                dynamic_shapes=dynamic_shapes,
                aten_graph=True,
            )(x)

    def test_trivial_constraint(self):
        class Foo(torch.nn.Module):
            def forward(self, x):
                # complex divisibility condition
                if (2 * x.shape[0] + 3) % (x.shape[0] - 3) == 0:
                    return x + 1
                else:
                    return x - 1

        foo = Foo()

        class Bar(torch.nn.Module):
            def forward(self, x):
                # trivially true
                if (2 * x.shape[0] + 2) % (x.shape[0] + 1) == 0:
                    return x + 1
                else:
                    return x - 1

        bar = Bar()

        class Qux(torch.nn.Module):
            def forward(self, x):
                # simple divisibility condition (not trivially true)
                if (3 * x.shape[0]) % 2 == 0:
                    return x + 1
                else:
                    return x - 1

        qux = Qux()

        x = torch.randn(12)
        dim0 = torch.export.Dim("dim0", max=100)
        dynamic_shapes = {"x": (dim0,)}
        with self.assertRaisesRegex(
            torch._dynamo.exc.UserError,
            "must be specialized.*guards generated.*too complex",
        ):
            torch.export.export(foo, (x,), dynamic_shapes=dynamic_shapes)

        torch.export.export(bar, (x,), dynamic_shapes=dynamic_shapes)

        with self.assertRaisesRegex(
            torch._dynamo.exc.UserError,
            "Not all values.*satisfy the generated guard",
        ):
            torch.export.export(qux, (x,), dynamic_shapes=dynamic_shapes)

    def test_list_contains(self):
        def func(x):
            assert x.size(-1) in [4, 5, 6], "bad"
            return x + x

        inps = (torch.randn(1, 5),)
        opt_func = torch._dynamo.optimize("eager", nopython=True, dynamic=True)(func)
        real_result = opt_func(*inps)

        torch._dynamo.reset()

        exported = torch._dynamo.export(func, aten_graph=True)(*inps)
        out_graph = exported[0]

        dynamo_result = out_graph(*inps)

        self.assertTrue(torch._dynamo.utils.same(real_result, dynamo_result))

    def test_list_not_contains(self):
        def func(x):
            assert x.size(0) not in [4, 5, 6], "bad1"
            assert "monkey" not in ["cow", "pig"], "bad2"
            return x + x

        inps = (torch.randn(1, 5),)
        opt_func = torch._dynamo.optimize("eager", nopython=True, dynamic=True)(func)
        real_result = opt_func(*inps)

        torch._dynamo.reset()

        exported = torch._dynamo.export(func, aten_graph=True)(*inps)
        out_graph = exported[0]

        dynamo_result = out_graph(*inps)

        self.assertTrue(torch._dynamo.utils.same(real_result, dynamo_result))

    def test_export_identity(self):
        inp = torch.tensor([0.1, 0.1])

        def func(x):
            return x

        torch._dynamo.reset()
        exported, _ = torch._dynamo.export(func)(inp)
        dynamo_result = exported(inp)
        self.assertTrue(torch._dynamo.utils.same(inp, dynamo_result))

    def test_export_specialized_int(self):
        class Foo(torch.nn.Module):
            def __init__(
                self,
                input_dim,
            ):
                super().__init__()
                self.torch_module = torch.nn.LayerNorm(
                    input_dim, eps=1e-5, elementwise_affine=True
                )
                self.int_val = 100

            def forward(self, input):
                return input.cos() * self.int_val * self.torch_module.eps

        mod = Foo(128)
        inp = torch.randn(3, 128)

        # In export, int & float in forward should always be specialized
        gm, _ = torch._dynamo.export(mod, aten_graph=True)(inp)
        count = 0
        for node in gm.graph.nodes:
            if node.op == "placeholder":
                count += 1
        self.assertEqual(count, 1)

    def test_export_with_nonzero_static(self):
        class BasicModule(torch.nn.Module):
            def __init__(self, static_size):
                super().__init__()
                self.static_size = static_size

            def forward(self, x):
                return torch.nonzero_static(x, size=self.static_size)

        input_tensors = torch.tensor([6, 8]), torch.zeros(2, 3)
        static_sizes = 3, 4
        for input_tensor, static_size in zip(input_tensors, static_sizes):
            m = BasicModule(static_size)
            gm, _ = torch._dynamo.export(m, aten_graph=True)(input_tensor)
            res = gm(input_tensor)
            self.assertEqual(res.size(0), static_size)
            self.assertTrue(
                torch._dynamo.utils.same(
                    res, torch.nonzero_static(input_tensor, size=static_size)
                )
            )

    def test_export_pass_arg_by_name(self):
        class BasicModule(torch.nn.Module):
            def __init__(self):
                super().__init__()
                self.my_lin = torch.nn.Linear(3, 4, bias=True)

            def forward(self, x):
                return self.my_lin(x)

        mod, input_tensor = BasicModule(), torch.randn(2, 3)
        gm, guard = torch._dynamo.export(mod, aten_graph=True)(input_tensor)
        ref = mod(x=input_tensor)
        res = gm(x=input_tensor)
        self.assertTrue(torch._dynamo.utils.same(ref, res))

    def test_export_pass_arg_by_name_star_args(self):
        class BasicModule(torch.nn.Module):
            def __init__(self):
                super().__init__()
                self.my_lin = torch.nn.Linear(3, 4, bias=True)

            def forward(self, *args):
                return self.my_lin(args[0]) * self.my_lin(args[1])

        mod, input_tensor, input_tensor2 = (
            BasicModule(),
            torch.randn(2, 3),
            torch.randn(2, 3),
        )
        gm, guard = torch._dynamo.export(mod, aten_graph=True)(
            input_tensor, input_tensor2
        )
        ref = mod(input_tensor, input_tensor2)
        res = gm(input_tensor, input_tensor2)
        self.assertTrue(torch._dynamo.utils.same(ref, res))

    def test_export_mark_dynamic_conflict_dynamic_dim(self):
        y = torch.randn([3, 3, 3])

        def my_dyn_fn(x):
            if x.shape[0] > 3:
                return x.sin()
            return x.cos()

        torch._dynamo.mark_dynamic(y, 0)
        with self.assertRaisesRegex(
            RuntimeError,
            "Constraints violated",
        ):
            torch._dynamo.export(
                my_dyn_fn, dynamic_shapes=({0: torch.export.Dim("dim")},)
            )(y)

    def test_export_dynamic_dim_cleanup(self):
        y = torch.randn([3, 3, 3])

        def my_dyn_fn(x):
            return x.cos()

        torch._dynamo.export(my_dyn_fn, dynamic_shapes=({0: torch.export.Dim("dim")},))(
            y
        )

    @config.patch(capture_dynamic_output_shape_ops=True)
    def test_export_dynamic_control_flow_error(self):
        def f(x):
            if x.nonzero() > 3:
                return x.cos()
            return x.sin()

        with self.assertRaisesRegex(
            torch._dynamo.exc.UserError,
            "Dynamic control flow is not supported at the moment",
        ):
            gm, _ = torch._dynamo.export(f, aten_graph=True)(torch.randn(5, 6))

    @config.patch(assume_static_by_default=False)
    def test_export_persist_assert(self):
        def f(x):
            assert x[0].sum() > 4, "Shape must be more than 4"
            return x.cos() + x.sin()

        gm, guard = torch._dynamo.export(f, aten_graph=True, tracing_mode="symbolic")(
            torch.ones(5, 4, 6)
        )

        def has_aten_op(gm, op):
            for node in gm.graph.nodes:
                if node.target == op:
                    return True
            return False

        self.assertTrue(has_aten_op(gm, torch.ops.aten._assert_async.msg))

        gm.graph.eliminate_dead_code()
        gm.recompile()
        self.assertTrue(has_aten_op(gm, torch.ops.aten._assert_async.msg))

        with self.assertRaisesRegex(RuntimeError, "Shape must be more than 4"):
            gm(torch.zeros(3, 4, 5))

    @common_utils.parametrize(
        "type_fn",
        [
            common_utils.subtest(type, name="builtin"),
            common_utils.subtest(lambda obj: obj.__class__, name="attr"),
        ],
    )
    def test_access_class_method_from_user_class(self, type_fn):
        class A:
            @classmethod
            def func(cls):
                return torch.Tensor([4, 5])

        def f(x):
            a = A()
            return x.sum() + type_fn(a).func().sum()

        gm, _ = torch._dynamo.export(f, aten_graph=True)(torch.ones(6, 4))
        self.assertEqual(f(torch.ones(6, 4)), gm(torch.ones(6, 4)))

    def test_not_functionalize(self):
        class Foo(torch.nn.Module):
            def __init__(self):
                super().__init__()
                self.register_buffer("buffer1", torch.ones(6, 2))

            def forward(self, x):
                x.add_(2)
                return x.sum() + self.buffer1.sum()

        example_inputs = (torch.ones(1, 2, 3),)
        gm, _ = torch._dynamo.export(
            Foo(),
            aten_graph=True,
            tracing_mode="symbolic",
        )(*example_inputs)
        count = 0
        for node in gm.graph.nodes:
            if node.target == torch.ops.aten.add_.Tensor:
                count += 1
        self.assertEqual(count, 1)
        test_inp = (torch.ones(1, 2, 3),)
        test_inp_v2 = (torch.ones(1, 2, 3),)
        self.assertEqual(gm(*test_inp), Foo()(*test_inp_v2))

    def test_round_dynamic_shapes(self):
        def f(x):
            return x[: round(x.shape[0] / 2)]

        gm, _ = torch._dynamo.export(f, aten_graph=True)(torch.ones(6, 4))

        self.assertEqual(f(torch.ones(6, 4)), gm(torch.ones(6, 4)))

    def test_cond_supported_pred_types(self):
        def true_fn(x):
            return x.cos()

        def false_fn(x):
            return x.sin()

        def f_pred_traced_as_symnode_var(x):
            return cond(x.shape[0] > 2, true_fn, false_fn, [x])

        def f_pred_traced_as_tensor_var(x):
            return cond(x.all(), true_fn, false_fn, [x])

        def f_pred_complex_expression_traced_as_symnode_var(x):
            return cond(
                x.dim() > 1 and x.shape[1] > 5 and x.shape[1] <= 10,
                true_fn,
                false_fn,
                [x],
            )

        example_inputs = (torch.rand(5, 8),)
        for f in [
            f_pred_traced_as_symnode_var,
            f_pred_traced_as_tensor_var,
            f_pred_complex_expression_traced_as_symnode_var,
        ]:
            gm, _ = torch._dynamo.export(f, aten_graph=True)(*example_inputs)
            self.assertEqual(gm(*example_inputs), f(*example_inputs))

    def test_mixed_real_and_fake_inputs(self):
        class _TestPattern(torch.nn.Module):
            def __init__(self):
                super().__init__()
                self.conv = torch.nn.Conv2d(1, 1, 1)
                self.bn = torch.nn.BatchNorm2d(1)

            def forward(self, input):
                running_std = torch.sqrt(self.bn.running_var + self.bn.eps)
                scale_factor = self.bn.weight / running_std
                weight_shape = [1] * len(self.conv.weight.shape)
                weight_shape[0] = -1
                bias_shape = [1] * len(self.conv.weight.shape)
                bias_shape[1] = -1
                scaled_weight = self.conv.weight * scale_factor.reshape(weight_shape)
                zero_bias = torch.zeros_like(self.conv.bias, dtype=input.dtype)
                conv = self.conv._conv_forward(input, scaled_weight, zero_bias)
                conv_orig = conv / scale_factor.reshape(bias_shape)
                conv_orig = conv_orig + self.conv.bias.reshape(bias_shape)
                conv = self.bn(conv_orig)
                return conv

        example_inputs = (torch.randn(1, 1, 3, 3),)
        torch._dynamo.export(
            _TestPattern(),
            aten_graph=True,
        )(*example_inputs)

    @config.patch(
        capture_dynamic_output_shape_ops=True,
        capture_scalar_outputs=True,
        assume_static_by_default=False,
    )
    def test_sym_contains(self):
        def f(x, y):
            return x.size(0) in y

        gm, _ = torch._dynamo.export(f, aten_graph=True)(torch.ones(2), torch.ones(3))

        true_inp = (torch.Tensor([6, 4, 5]), torch.ones(6, 4).add_(5))
        false_inp = (torch.Tensor([6, 4, 5]), torch.ones(6, 4).add_(2))
        self.assertEqual(gm(*true_inp), f(*true_inp))
        self.assertEqual(gm(*false_inp), f(*false_inp))

    def test_cond_raise_user_error_on_missing_args(self):
        def true_fn(x):
            return x.cos()

        def false_fn(x):
            return x.sin()

        def f(x):
            return cond(x.shape[0] > 10, true_fn, false_fn)

        example_inputs = (torch.rand(5),)
        with self.assertRaisesRegex(
            TypeError,
            r"cond\(\) missing 1 required positional argument: 'operands'",
        ):
            f(*example_inputs)

    def test_cond_raise_user_error_on_unsupported_pred(self):
        def f_unsupported_pred(x):
            pred = torch.nn.Module()
            return cond(pred, lambda x: x.sin(), lambda x: x.cos(), [x])

        example_inputs = (torch.rand(5),)
        with self.assertRaisesRegex(
            RuntimeError,
            "Expected pred to be bool or tensor, but got Module()",
        ):
            f_unsupported_pred(*example_inputs)

    def test_cond_raise_user_error_on_non_list_operands(self):
        def f_non_list_operands(x):
            return cond(torch.tensor(True), lambda x: x.sin(), lambda x: x.cos(), x)

        example_inputs = (torch.rand(5),)
        with self.assertRaisesRegex(
            RuntimeError,
            r"Expect operands to be a tuple of possibly nested dict/list/tuple",
        ):
            f_non_list_operands(*example_inputs)

    def test_cond_raise_user_error_on_non_tensor_operands(self):
        def f_non_tensor_operands(x):
            a: float = 3.14
            return cond(
                torch.tensor(1234), lambda x, a: x.sin(), lambda x, a: x.cos(), [x, a]
            )

        example_inputs = (torch.rand(5),)
        with self.assertRaisesRegex(
            RuntimeError,
            r"Expect operands to be a tuple of possibly nested dict/list/tuple",
        ):
            f_non_tensor_operands(*example_inputs)

    def test_cond_raise_user_error_on_branch_args_mismatch(self):
        def true_fn(x, y):
            return x.sin()

        def false_fn(x):
            return x.cos()

        def f_branch_args_mismatch(x, y):
            return cond(torch.tensor([[[[True]]]]), true_fn, false_fn, [x, y])

        example_inputs = (torch.rand(5), torch.rand(2))
        with self.assertRaisesRegex(
            torch._dynamo.exc.UncapturedHigherOrderOpError,
            "Cond doesn't work unless it is captured completely with torch.compil",
        ):
            torch._dynamo.export(
                f_branch_args_mismatch,
                aten_graph=True,
            )(
                *example_inputs,
            )

    @config.patch(suppress_errors=True)
    def test_uncaptured_higher_order_op_error_not_suppresed(self):
        def true_fn(x, y):
            return x.sin()

        def false_fn(x):
            return x.cos()

        def f_branch_args_mismatch(x, y):
            return cond(torch.tensor([[[[100]]]]), true_fn, false_fn, [x, y])

        example_inputs = (torch.rand(5), torch.rand(2))
        with self.assertRaisesRegex(
            torch._dynamo.exc.UncapturedHigherOrderOpError,
            "Cond doesn't work unless it is captured completely with torch.compile",
        ):
            torch._dynamo.export(
                f_branch_args_mismatch,
                aten_graph=True,
            )(
                *example_inputs,
            )

    def test_cond_raise_user_error_on_branch_return_non_tensor(self):
        def f_branch_return_non_tensor(x):
            return cond(x.shape[0] <= 5, lambda x: 3.14, lambda x: 3.14, [x])

        example_inputs = (torch.rand(5),)
        with self.assertRaisesRegex(
            torch._dynamo.exc.UncapturedHigherOrderOpError,
            "Cond doesn't work unless it is captured completely with torch.compile",
        ):
            torch._dynamo.export(
                f_branch_return_non_tensor,
                aten_graph=True,
            )(*example_inputs)

    def test_cond_raise_user_error_on_branch_return_multiple_tensors(self):
        def f_branch_return_multiple_tensors(pred, x, y):
            return cond(pred, lambda x: (x, x), lambda x: (x, x), [y])

        example_inputs = (torch.tensor(True), torch.randn(4), torch.randn(2))
        gm, _ = torch._dynamo.export(
            f_branch_return_multiple_tensors,
            aten_graph=True,
        )(*example_inputs)
        self.assertEqual(
            gm(*example_inputs), f_branch_return_multiple_tensors(*example_inputs)
        )

    def test_multiple_outputs_op_with_evaluator(self):
        class TopKModel(torch.nn.Module):
            def forward(self, x):
                values, _ = torch.topk(x, 3)
                return torch.sum(values)

        x = torch.arange(1.0, 6.0, requires_grad=True)
        torch._dynamo.export(TopKModel())(x)

    def test_cond_raise_user_error_on_mismatch_return_length(self):
        def true_fn(x):
            return x

        def false_fn(x):
            return (x, x)

        def f_mismatch_return_length(x):
            return cond(torch.tensor(100), true_fn, false_fn, [x])

        example_inputs = (torch.rand(5),)
        with self.assertRaisesRegex(
            torch._dynamo.exc.UncapturedHigherOrderOpError,
            "Cond doesn't work unless it is captured completely with torch.compile",
        ):
            torch._dynamo.export(
                f_mismatch_return_length,
                aten_graph=True,
            )(*example_inputs)

    def test_cond_raise_user_error_on_mismatch_return_tensor_meta(self):
        def true_fn(x):
            return torch.tensor([[3], [2]])

        def false_fn(x):
            return torch.tensor([3.14])

        def f_return_tensor_mismatch(x):
            return cond(x.shape[0] < 3, true_fn, false_fn, [x])

        example_inputs = (torch.rand(5),)
        with self.assertRaisesRegex(
            torch._dynamo.exc.UncapturedHigherOrderOpError,
            "Cond doesn't work unless it is captured completely with torch.compile",
        ):
            torch._dynamo.export(f_return_tensor_mismatch, aten_graph=True)(
                *example_inputs,
            )

    def test_byte_tensor_does_not_crash(self):
        # See https://github.com/pytorch/pytorch/issues/100455
        def func(text):
            tensor = torch.ByteTensor(list(bytes(text, "utf8")))
            return tensor + tensor

        text = "".join(chr(a % 90 + 40) for a in range(111))
        opt_func = torch._dynamo.optimize("eager", dynamic=True)(func)
        for i in [99, 100]:
            input = text[:i]
            opt_func(input)

    def test_export_defaults_ok(self):
        class DynamicSliceExportMod(torch.nn.Module):
            def forward(self, x):
                results = []
                for i in range(4):
                    results.append(x[: x.size(0) - i, i : x.size(2), i:3])
                return tuple(results)

        gm, _ = torch._dynamo.export(DynamicSliceExportMod(), aten_graph=True)(
            torch.randn(5, 5, 5),
        )

        self.assertExpectedInline(
            gm.code.strip(),
            """\
def forward(self, x):
    arg0, = fx_pytree.tree_flatten_spec(([x], {}), self._in_spec)
    arg0_1 = arg0
    slice_1 = torch.ops.aten.slice.Tensor(arg0_1, 2, 0, 3)
    sym_size_int = torch.ops.aten.sym_size.int(arg0_1, 0)
    sub = sym_size_int - 1
    slice_2 = torch.ops.aten.slice.Tensor(arg0_1, 0, 0, sub);  sub = None
    sym_size_int_1 = torch.ops.aten.sym_size.int(arg0_1, 2)
    slice_3 = torch.ops.aten.slice.Tensor(slice_2, 1, 1, sym_size_int_1);  slice_2 = None
    slice_4 = torch.ops.aten.slice.Tensor(slice_3, 2, 1, 3);  slice_3 = None
    sub_1 = sym_size_int - 2
    slice_5 = torch.ops.aten.slice.Tensor(arg0_1, 0, 0, sub_1);  sub_1 = None
    slice_6 = torch.ops.aten.slice.Tensor(slice_5, 1, 2, sym_size_int_1);  slice_5 = None
    slice_7 = torch.ops.aten.slice.Tensor(slice_6, 2, 2, 3);  slice_6 = None
    sub_2 = sym_size_int - 3;  sym_size_int = None
    slice_8 = torch.ops.aten.slice.Tensor(arg0_1, 0, 0, sub_2);  arg0_1 = sub_2 = None
    slice_9 = torch.ops.aten.slice.Tensor(slice_8, 1, 3, sym_size_int_1);  slice_8 = sym_size_int_1 = None
    slice_10 = torch.ops.aten.slice.Tensor(slice_9, 2, 3, 3);  slice_9 = None
    return pytree.tree_unflatten([slice_1, slice_4, slice_7, slice_10], self._out_spec)""",
        )

    def test_capture_symbolic_tracing_simple_within_fake_mode(self):
        from torch._dynamo.output_graph import config

        def f(x):
            y = torch.randn(3)
            return x + x * y

        with fake_tensor.FakeTensorMode(
            shape_env=ShapeEnv(
                allow_scalar_outputs=config.capture_scalar_outputs,
                allow_dynamic_output_shape_ops=config.capture_dynamic_output_shape_ops,
            ),
        ):
            x = torch.randn(3)

            for aten_graph in [True, False]:
                gm, _ = torch._dynamo.export(f, aten_graph=aten_graph)(x)
                self.assertTrue(
                    isinstance(gm, torch.fx.GraphModule),
                    msg="test_capture_symbolic_tracing_simple_within_fake_mode_aten_graph_"
                    + str(aten_graph),
                )

    def test_export_with_symbool_inputs(self):
        def f(pred: bool, x: torch.Tensor):
            if pred:
                return x.sin()
            else:
                return x.cos()

        x = torch.randn([3, 4])

        def test_symbool_guards(
            f, size_tests, exp_graph, exp_guard_code, exp_shape_env_guards
        ):
            shape_env = ShapeEnv()
            with fake_tensor.FakeTensorMode(
                shape_env=shape_env,
            ) as fake_mode:
                fake_x = fake_mode.from_tensor(
                    x,
                    symbolic_context=StatelessSymbolicContext(
                        dynamic_sizes=[DimDynamic.DYNAMIC for _ in range(x.dim())],
                    ),
                )
                for i, size in enumerate(size_tests):
                    pred = fake_x.size(0) == size
                    gm, guards = torch._dynamo.export(f)(pred, x)
                    actual = normalize_gm(gm.print_readable(print_output=False))
                    self.assertExpectedInline(actual, exp_graph[i])
                    dynamo_shape_env_guards = [
                        guard
                        for guard in guards
                        if guard.guard_types is not None
                        and "SHAPE_ENV" in guard.guard_types
                    ]
                    self.assertEqual(len(dynamo_shape_env_guards), 1)
                    guard_code_on_predicate = [
                        code
                        for code in dynamo_shape_env_guards[0].code_list
                        if "L['pred']" in code
                    ]
                    self.assertEqual(guard_code_on_predicate, exp_guard_code[i])
                    outter_shape_env_guards = [
                        str(guard.expr) for guard in shape_env.guards
                    ]
                    self.assertEqual(outter_shape_env_guards, exp_shape_env_guards[i])

        true_graph = """\
class GraphModule(torch.nn.Module):
    def forward(self, pred, x):
        arg1: "f32[s1, s2]";

        arg0, arg1, = fx_pytree.tree_flatten_spec(([pred, x], {}), self._in_spec)
        l_x_ = arg1

        sin = l_x_.sin();  l_x_ = None
        return pytree.tree_unflatten([sin], self._out_spec)
"""
        false_graph = """\
class GraphModule(torch.nn.Module):
    def forward(self, pred, x):
        arg1: "f32[s1, s2]";

        arg0, arg1, = fx_pytree.tree_flatten_spec(([pred, x], {}), self._in_spec)
        l_x_ = arg1

        cos = l_x_.cos();  l_x_ = None
        return pytree.tree_unflatten([cos], self._out_spec)
"""
        true_guard_code = [
            "cast_symbool_to_symint_guardless(L['pred']) == 1",
        ]
        false_guard_code = [
            "Ne(cast_symbool_to_symint_guardless(L['pred']), 1)",
            "-9223372036854775808 <= cast_symbool_to_symint_guardless(L['pred'])",
        ]
        test_symbool_guards(
            f,
            [3, 3, 4, 5],
            [true_graph, true_graph, false_graph, false_graph],
            [true_guard_code, true_guard_code, false_guard_code, false_guard_code],
            # Outter shape env should have no guards in it because we never specialize on the outter symbool.
            [[], [], [], []],
        )

    def test_invalid_input_global(self) -> None:
        global bulbous_bouffant
        bulbous_bouffant = torch.randn(3)

        def f(y):
            return bulbous_bouffant + y

        self.assertExpectedInlineMunged(
            UserError,
            lambda: torch._dynamo.export(f)(torch.randn(3)),
            """\
G['bulbous_bouffant'], accessed at:
  File "test_export.py", line N, in f
    return bulbous_bouffant + y
""",
        )

    def test_invalid_input_global_multiple_access(self) -> None:
        global macademia
        macademia = torch.randn(3)

        def g(y):
            global macademia
            y = macademia + y
            return y

        def f(y):
            global macademia
            y = g(y)
            return macademia + y

        # NB: This doesn't actually work (it only reports the first usage),
        # but I'm leaving the test here in case we fix it later
        self.assertExpectedInlineMunged(
            UserError,
            lambda: torch._dynamo.export(f)(torch.randn(3)),
            """\
G['macademia'], accessed at:
  File "test_export.py", line N, in f
    y = g(y)
  File "test_export.py", line N, in g
    y = macademia + y
""",
        )

    def test_invalid_input_nonlocal(self) -> None:
        arglebargle = torch.randn(3)

        def f(y):
            return arglebargle + y

        self.assertExpectedInlineMunged(
            UserError,
            lambda: torch._dynamo.export(f)(torch.randn(3)),
            """L['arglebargle'], a closed over free variable""",
        )

    def test_invalid_input_unused_nonlocal_ok(self) -> None:
        arglebargle = torch.randn(3)

        def f(y):
            x = arglebargle
            return y

        torch._dynamo.export(f)(torch.randn(3))

    def test_symbolic_tracing_within_fake_mode_with_constraints(self):
        from torch._subclasses import fake_tensor

        fake_mode = fake_tensor.FakeTensorMode()

        class DynamicShapeSimpleModel(torch.nn.Module):
            def __init__(self):
                super().__init__()

            def forward(self, a, b, c) -> torch.Tensor:
                d = (torch.matmul(a, b) + c) / 2
                d_s0 = d.shape[0]
                d_s1 = d.shape[1]
                d_s3 = d_s0 * d_s1
                e = d.view(d_s3)
                return torch.cat([e, e])

        with fake_mode:
            model = DynamicShapeSimpleModel()
            inputs = (torch.randn(2, 4), torch.randn(4, 7), torch.randn(2, 7))
            dim = torch.export.Dim("dim")
            dynamic_shapes = ({0: dim}, None, {0: dim})
            for aten_graph in [True, False]:
                gm = torch._dynamo.export(
                    model,
                    dynamic_shapes=dynamic_shapes,
                    aten_graph=aten_graph,
                )(*inputs).graph_module

        # Since there are no parameters we can do this
        inputs = (torch.randn(2, 4), torch.randn(4, 7), torch.randn(2, 7))
        self.assertEqual(model(*inputs), gm(*inputs))

    def test_symbolic_tracing_within_fake_mode_with_constraints_with_parameters(self):
        from torch._subclasses import fake_tensor

        fake_mode = fake_tensor.FakeTensorMode()

        # TODO: Seems to choke if you don't make a fresh model and
        # just try to export Linear directly...
        class Model(torch.nn.Module):
            def __init__(self) -> None:
                super().__init__()
                self.linear = torch.nn.Linear(2, 2)

            def forward(self, x):
                out = self.linear(x)
                return out

        with fake_mode:
            model = Model()
            inputs = (torch.randn(10, 2, 2),)
            dynamic_shapes = ({0: torch.export.Dim("dim")},)
            for aten_graph in [True, False]:
                gm = torch._dynamo.export(
                    model,
                    dynamic_shapes=dynamic_shapes,
                    aten_graph=aten_graph,
                )(*inputs).graph_module

    def test_capture_symbolic_tracing_within_fake_mode(self):
        from torch._dynamo.output_graph import config
        from torch._subclasses import fake_tensor
        from torch.fx.experimental.symbolic_shapes import ShapeEnv

        class Model(torch.nn.Module):
            def __init__(self) -> None:
                super().__init__()
                self.linear = torch.nn.Linear(2, 2)
                self.linear2 = torch.nn.Linear(2, 2)

            def forward(self, x):
                out = self.linear(x)
                out = self.linear2(out)
                return out

        # User-instantiated FakeTensorMode
        fake_mode = fake_tensor.FakeTensorMode(
            allow_non_fake_inputs=False,
            allow_fallback_kernels=True,
            shape_env=ShapeEnv(
                allow_scalar_outputs=config.capture_scalar_outputs,
                allow_dynamic_output_shape_ops=config.capture_dynamic_output_shape_ops,
            ),
        )
        # Fakefy input+model before exporting it
        with fake_mode:
            x = torch.rand(5, 2, 2)
            model = Model()

            # Export the model with fake inputs and parameters
            for aten_graph in [True, False]:
                graph_module, _ = torch._dynamo.export(model, aten_graph=aten_graph)(x)
                self.assertTrue(
                    isinstance(graph_module, torch.fx.GraphModule),
                    msg="test_capture_symbolic_tracing_within_fake_mode_aten_graph_"
                    + str(aten_graph),
                )

    def test_cond_op_param_buffer_lifted(self):
        class A(torch.nn.Module):
            def __init__(self):
                super().__init__()
                self.register_buffer("buffer1", torch.zeros(6, 4))

            def forward(self):
                return self.buffer1.sum()

        class B(torch.nn.Module):
            def __init__(self):
                super().__init__()
                self.register_buffer("buffer2", torch.ones(6, 4))

            def forward(self):
                return self.buffer2.sum()

        class M(torch.nn.Module):
            def __init__(self):
                super().__init__()
                self.a = A()
                self.b = B()

            def forward(self, x):
                def true_fn(x):
                    return x.cos() + self.a()

                def false_fn(x):
                    return x.sin() + self.b()

                return (cond(x.shape[0] > 4, true_fn, false_fn, [x]),)

        gm, _ = torch._dynamo.export(M(), aten_graph=False)(torch.ones(6, 4))
        self.assertEqual(gm(torch.ones(6, 4)), M()(torch.ones(6, 4)))
        self.assertEqual(gm(torch.ones(3, 4)), M()(torch.ones(3, 4)))

    def test_nested_cond_op_param_buffer_lifted(self):
        class A(torch.nn.Module):
            def __init__(self):
                super().__init__()
                self.register_buffer("buffer1", torch.zeros(6, 4))

            def forward(self):
                return self.buffer1.sum()

        class B(torch.nn.Module):
            def __init__(self):
                super().__init__()
                self.register_buffer("buffer2", torch.ones(6, 4))

            def forward(self):
                return self.buffer2.sum()

        class M(torch.nn.Module):
            def __init__(self):
                super().__init__()
                self.a = A()
                self.b = B()

            def forward(self, x):
                def true_true_fn(x):
                    return x.cos() + self.a()

                def true_false_fn(x):
                    return x.cos() + self.a() + 1

                def true_fn(x):
                    return cond(x.shape[0] > 5, true_true_fn, true_false_fn, [x])

                def false_fn(x):
                    return x.sin() + self.b()

                return (cond(x.shape[0] > 4, true_fn, false_fn, [x]),)

        gm, _ = torch._dynamo.export(M(), aten_graph=False)(torch.ones(6, 4))
        self.assertEqual(gm(torch.ones(6, 4)), M()(torch.ones(6, 4)))
        self.assertEqual(gm(torch.ones(5, 4)), M()(torch.ones(5, 4)))
        self.assertEqual(gm(torch.ones(3, 4)), M()(torch.ones(3, 4)))

    def test_map_cond_param_buffer_lifted(self):
        from functorch.experimental.control_flow import cond, map

        class A(torch.nn.Module):
            def __init__(self):
                super().__init__()
                self.register_buffer("buffer1", torch.zeros(6, 4))

            def forward(self):
                return self.buffer1.sum()

        class B(torch.nn.Module):
            def __init__(self):
                super().__init__()
                self.register_buffer("buffer2", torch.ones(6, 4))

            def forward(self):
                return self.buffer2.sum()

        class Module(torch.nn.Module):
            def __init__(self):
                super().__init__()
                self.a = A()
                self.b = B()

            def inner(self, x, pred):
                def true_fn(x):
                    return x + x + self.a()

                def false_fn(x):
                    return x * x + self.b()

                return cond(pred, true_fn, false_fn, [x])

            def forward(self, pred, xs):
                def body(x, pred):
                    return self.inner(x, pred) + self.b()

                return map(body, xs, pred)

        mod = Module()
        x = torch.randn(3, 2, 1)
        pred_x = torch.tensor(True)

        y = torch.randn(4, 3, 2)
        pred_y = torch.tensor(False)
        real_result = mod(pred_y, y)

        out_graph, _ = torch._dynamo.export(mod)(pred_x, x)
        self.assertEqual(real_result, out_graph(pred_y, y))

    def test_cond_free_variables_overlapping(self):
        from functorch.experimental.control_flow import cond

        class Module(torch.nn.Module):
            def __init__(self):
                super().__init__()

            def forward(self, pred, x):
                a = torch.ones(6, 4)
                b = torch.ones(6, 4)
                c = torch.ones(6, 4)
                d = torch.ones(6, 4)

                def true_fn(x):
                    return x + x + a.cos() + b.cos() + d.cos()

                def false_fn(x):
                    return x * x + a.sin() + b.sin() + c.sin()

                return cond(pred, true_fn, false_fn, [x])

        mod = Module()
        x = torch.ones(6, 4)
        pred_x = torch.tensor(True)

        out_graph, _ = torch._dynamo.export(mod)(pred_x, x)
        self.assertExpectedInline(
            out_graph.code.strip(),
            """\
def forward(self, pred, x):
    arg0, arg1, = fx_pytree.tree_flatten_spec(([pred, x], {}), self._in_spec)
    l_pred_ = arg0
    l_x_ = arg1
    a = torch.ones(6, 4)
    b = torch.ones(6, 4)
    c = torch.ones(6, 4)
    d = torch.ones(6, 4)
    cond_true_0 = self.cond_true_0
    cond_false_0 = self.cond_false_0
    cond = torch.ops.higher_order.cond(l_pred_, cond_true_0, cond_false_0, [a, b, l_x_, d, c]);  l_pred_ = cond_true_0 = cond_false_0 = a = b = l_x_ = d = c = None
    getitem = cond[0];  cond = None
    return pytree.tree_unflatten([getitem], self._out_spec)""",  # noqa: B950,E122
        )

        self.assertExpectedInline(
            out_graph.cond_true_0.code.strip(),
            """\
def forward(self, a, b, l_x_, d_true_branch, c_false_branch):
    a_1 = a
    b_1 = b
    l_x__1 = l_x_
    add = l_x__1 + l_x__1;  l_x__1 = None
    cos = a_1.cos();  a_1 = None
    add_1 = add + cos;  add = cos = None
    cos_1 = b_1.cos();  b_1 = None
    add_2 = add_1 + cos_1;  add_1 = cos_1 = None
    cos_2 = d_true_branch.cos();  d_true_branch = None
    add_3 = add_2 + cos_2;  add_2 = cos_2 = None
    return (add_3,)""",
        )

        self.assertExpectedInline(
            out_graph.cond_false_0.code.strip(),
            """\
def forward(self, a, b, l_x_, d_true_branch, c_false_branch):
    a_1 = a
    b_1 = b
    l_x__1 = l_x_
    mul = l_x__1 * l_x__1;  l_x__1 = None
    sin = a_1.sin();  a_1 = None
    add = mul + sin;  mul = sin = None
    sin_1 = b_1.sin();  b_1 = None
    add_1 = add + sin_1;  add = sin_1 = None
    sin_2 = c_false_branch.sin();  c_false_branch = None
    add_2 = add_1 + sin_2;  add_1 = sin_2 = None
    return (add_2,)""",
        )

    @unittest.skipIf(
        common_utils.TEST_WITH_ASAN,
        "Times out with ASAN, see https://github.com/pytorch/pytorch/issues/110416",
    )
    def test_retracibility(self):
        class MyLinear(torch.nn.Module):
            def __init__(self):
                super().__init__()
                self.weight = torch.randn(20, 98)
                self.bias = torch.randn(20)

            def forward(self, x):
                return torch.nn.functional.linear(x, self.weight, self.bias)

        class Foo(torch.nn.Module):
            def __init__(self):
                super().__init__()
                self.conv = torch.nn.Conv2d(16, 33, 3)
                self.linear = MyLinear()

            def forward(self, x):
                a, b = x
                a_conv = self.conv(a)
                a_linear = self.linear(a_conv)
                b_conv = self.conv(b)
                b_linear = self.linear(b_conv)
                return (
                    a_linear.cos() + b_linear.sin(),
                    a_linear.sin() + b_linear.cos(),
                )

        inp_container = (torch.randn(20, 16, 50, 100), torch.randn(20, 16, 50, 100))

        gm, _ = torch._dynamo.export(Foo(), inp_container, aten_graph=True)
        gm2, _ = torch._dynamo.export(gm, inp_container, aten_graph=True)

        inp_test = (torch.randn(20, 16, 50, 100), torch.randn(20, 16, 50, 100))

        self.assertTrue(torch.allclose(gm(inp_test)[0], gm2(inp_test)[0]))
        self.assertTrue(torch.allclose(gm(inp_test)[1], gm2(inp_test)[1]))

    def test_retracibility_dict_container_inp_out(self):
        class MyLinear(torch.nn.Module):
            def __init__(self):
                super().__init__()
                self.weight = torch.randn(20, 98)
                self.bias = torch.randn(20)

            def forward(self, x):
                return torch.nn.functional.linear(x, self.weight, self.bias)

        class Foo(torch.nn.Module):
            def __init__(self):
                super().__init__()
                self.conv = torch.nn.Conv2d(16, 33, 3)
                self.linear = MyLinear()

            def forward(self, x):
                a1, a2 = x["a"]
                b = x["b"]
                a1_conv = self.conv(a1)
                a1_linear = self.linear(a1_conv)
                a2_conv = self.conv(a2)
                a2_linear = self.linear(a2_conv)
                b_conv = self.conv(b)
                b_linear = self.linear(b_conv)
                return {
                    "a": [
                        a1_linear.cos() + b_linear.sin(),
                        a1_linear.cos() + b_linear.sin(),
                    ],
                    "b": a2_linear.sin() + b_linear.cos(),
                }

        inp_container = {
            "a": (torch.randn(20, 16, 50, 100), torch.randn(20, 16, 50, 100)),
            "b": torch.randn(20, 16, 50, 100),
        }

        gm, _ = torch._dynamo.export(Foo(), inp_container, aten_graph=True)
        gm2, _ = torch._dynamo.export(gm, inp_container, aten_graph=True)

        inp_test = {
            "a": (torch.randn(20, 16, 50, 100), torch.randn(20, 16, 50, 100)),
            "b": torch.randn(20, 16, 50, 100),
        }

        self.assertTrue(torch.allclose(gm(inp_test)["a"][0], gm2(inp_test)["a"][0]))
        self.assertTrue(torch.allclose(gm(inp_test)["a"][1], gm2(inp_test)["a"][1]))
        self.assertTrue(torch.allclose(gm(inp_test)["b"], gm2(inp_test)["b"]))

    def test_retracibility_nested_list_out(self):
        class MyLinear(torch.nn.Module):
            def __init__(self):
                super().__init__()
                self.weight = torch.randn(20, 98)
                self.bias = torch.randn(20)

            def forward(self, x):
                return torch.nn.functional.linear(x, self.weight, self.bias)

        class Foo(torch.nn.Module):
            def __init__(self):
                super().__init__()
                self.conv = torch.nn.Conv2d(16, 33, 3)
                self.linear = MyLinear()

            def forward(self, x):
                a1, a2 = x["a"]
                b = x["b"]
                a1_conv = self.conv(a1)
                a1_linear = self.linear(a1_conv)
                a2_conv = self.conv(a2)
                a2_linear = self.linear(a2_conv)
                b_conv = self.conv(b)
                b_linear = self.linear(b_conv)
                return [
                    [
                        a1_linear.cos() + b_linear.sin(),
                        a1_linear.cos() + b_linear.sin(),
                    ],
                    [
                        a2_linear.sin() + b_linear.cos(),
                        a2_linear.sin() + b_linear.cos(),
                    ],
                ]

        inp_container = {
            "a": (torch.randn(20, 16, 50, 100), torch.randn(20, 16, 50, 100)),
            "b": torch.randn(20, 16, 50, 100),
        }

        gm, _ = torch._dynamo.export(Foo(), inp_container, aten_graph=True)
        gm2, _ = torch._dynamo.export(gm, inp_container, aten_graph=True)

        inp_test = {
            "a": (torch.randn(20, 16, 50, 100), torch.randn(20, 16, 50, 100)),
            "b": torch.randn(20, 16, 50, 100),
        }

        self.assertTrue(torch.allclose(gm(inp_test)[0][0], gm2(inp_test)[0][0]))
        self.assertTrue(torch.allclose(gm(inp_test)[0][1], gm2(inp_test)[0][1]))
        self.assertTrue(torch.allclose(gm(inp_test)[1][0], gm2(inp_test)[1][0]))
        self.assertTrue(torch.allclose(gm(inp_test)[1][1], gm2(inp_test)[1][1]))

    def test_fx_pytree(self):
        def foo(args):
            flat_args, spec = torch.utils._pytree.tree_flatten(args)
            flat_args_fx = torch.fx._pytree.tree_flatten_spec(args, spec)
            return flat_args_fx[0] + flat_args[0]

        inp_container = (torch.randn(20, 16, 50, 100), torch.randn(20, 16, 50, 100))

        gm, _ = torch._dynamo.export(foo, inp_container, aten_graph=True)

        self.assertTrue(torch.allclose(foo(inp_container), gm(inp_container)))

    @config.patch(suppress_errors=True)
    @config.patch(verbose=True)
    def test_export_with_map_zero_sized_tensor_suppress_errors(self):
        from functorch.experimental.control_flow import map

        class Module(torch.nn.Module):
            def forward(self, xs):
                def body(x):
                    return x + 1

                return map(body, xs)

        mod = Module()
        xs = torch.randn(0, 2)
        with self.assertRaises(
            torch._dynamo.exc.Unsupported,
        ):
            out_graph, _ = torch._dynamo.export(mod, xs)

    def test_param_buffer_safe_from_mutation_simple(self):
        class Module(torch.nn.Module):
            def __init__(self):
                super().__init__()
                self.register_buffer("buffer1", torch.zeros(5, 5))

            def forward(self, x):
                self.buffer1.add_(1)
                return x + self.buffer1

        gm, _ = torch._dynamo.export(Module(), torch.ones(5, 5), aten_graph=False)
        buffers = list(gm.named_buffers())
        self.assertEqual(len(buffers), 1)

        name, buffer = buffers[0]
        self.assertEqual(name, "L__self___buffer1")

        self.assertTrue(torch.allclose(buffer, torch.zeros(5)))

    def test_param_buffer_safe_from_mutation_recurse(self):
        class Child(torch.nn.Module):
            def __init__(self):
                super().__init__()
                self.register_buffer("buffer2", torch.zeros(5))

            def forward(self, x):
                return x.sum() + self.buffer2.sum()

        class Module(torch.nn.Module):
            def __init__(self):
                super().__init__()
                self.register_buffer("buffer1", torch.zeros(5))
                self.child = Child()

            def forward(self, x):
                self.buffer1.add_(1)
                self.child.buffer2.add_(2)
                return x.sum() + self.buffer1.sum() + self.child(x)

        gm, _ = torch._dynamo.export(Module(), torch.ones(5), aten_graph=False)
        for name, buffer in gm.named_buffers():
            self.assertTrue(torch.allclose(buffer, torch.zeros(5)))

    def test_predispatch_with_higher_order(self):
        def f(x):
            return cond(x.shape[0] > 4, lambda x: x + 5, lambda x: x - 3, [x])

        gm, _ = torch._dynamo.export(f, aten_graph=True, pre_dispatch=True)(
            torch.randn(4, 4)
        )
        inp1 = torch.randn(4, 4)
        inp2 = torch.randn(6, 4)
        self.assertTrue(torch.allclose(f(inp1), gm(inp1)))
        self.assertTrue(torch.allclose(f(inp2), gm(inp2)))

    def test_predispatch_with_higher_order_nested(self):
        def f(x):
            def true_fn(x):
                return cond(x.shape[0] > 6, lambda x: x + 10, lambda x: x - 10, [x])

            return cond(x.shape[0] > 4, true_fn, lambda x: x - 3, [x])

        gm, _ = torch._dynamo.export(f, aten_graph=True, pre_dispatch=True)(
            torch.randn(4, 4)
        )
        inp1 = torch.randn(4, 4)
        inp2 = torch.randn(6, 4)
        inp3 = torch.randn(8, 4)
        self.assertTrue(torch.allclose(f(inp1), gm(inp1)))
        self.assertTrue(torch.allclose(f(inp2), gm(inp2)))
        self.assertTrue(torch.allclose(f(inp3), gm(inp3)))

    def test_predispatch_with_for_out_dtype(self):
        class M(torch.nn.Module):
            def __init__(self, weight):
                super().__init__()
                self.weight = weight

            def forward(self, x):
                return out_dtype(torch.ops.aten.mm.default, torch.int32, x, self.weight)

        weight = torch.randint(-128, 127, (5, 5), dtype=torch.int8)
        m = M(weight)
        x = torch.randint(-128, 127, (5, 5), dtype=torch.int8)
        gm, _ = torch._dynamo.export(m, x, aten_graph=True, pre_dispatch=True)

        self.assertTrue(torch.allclose(m(x), gm(x)))

    def test_predispatch_with_for_out_dtype_nested(self):
        class M(torch.nn.Module):
            def __init__(self, weight):
                super().__init__()
                self.weight = weight

            def true_fn(self, x):
                return out_dtype(
                    torch.ops.aten.mm.default, torch.int32, x, self.weight
                ).sum()

            def false_fn(self, x):
                return out_dtype(
                    torch.ops.aten.mul.Tensor, torch.int32, x, self.weight
                ).sum()

            def forward(self, x):
                return cond(x.sum() != 0, self.true_fn, self.false_fn, [x])

        weight = torch.randint(-128, 127, (5, 5), dtype=torch.int8)
        m = M(weight)
        x = torch.ones((5, 5), dtype=torch.int8)
        gm, _ = torch._dynamo.export(m, x, aten_graph=True, pre_dispatch=True)

        self.assertTrue(torch.allclose(m(x), gm(x)))
        y = torch.zeros((5, 5), dtype=torch.int8)
        self.assertTrue(torch.allclose(m(y), gm(y)))

        self.assertExpectedInline(
            gm.true_graph_0.code.strip(),
            """\
def forward(self, arg0_1, arg1_1):
    out_dtype = torch.ops.higher_order.out_dtype(torch.ops.aten.mm.default, torch.int32, arg1_1, arg0_1);  arg1_1 = arg0_1 = None
    sum_1 = torch.ops.aten.sum.default(out_dtype);  out_dtype = None
    return (sum_1,)""",
        )

        self.assertExpectedInline(
            gm.false_graph_0.code.strip(),
            """\
def forward(self, arg0_1, arg1_1):
    out_dtype = torch.ops.higher_order.out_dtype(torch.ops.aten.mul.Tensor, torch.int32, arg1_1, arg0_1);  arg1_1 = arg0_1 = None
    sum_1 = torch.ops.aten.sum.default(out_dtype);  out_dtype = None
    return (sum_1,)""",
        )

    def test_export_nn_module_stack_patched_module(self):
        def forward(self, x, y):
            return x * y

        class Toplevel(torch.nn.Module):
            def __init__(self, m):
                super().__init__()
                self.m = m

            def forward(self, x, y):
                return self.m(x, y)

        class M(torch.nn.Module):
            def forward(self, x, y):
                return x + y

        t = Toplevel(M())
        t.m.forward = forward.__get__(t.m, M)
        x, y = torch.rand(3), torch.rand(3)
        gm, _ = torch._dynamo.export(t, x, y)

        self.assertTrue(torch.allclose(forward(None, x, y), gm(x, y)))
        for node in gm.graph.nodes:
            if node.op == "call_function":
                self.assertIn("nn_module_stack", node.meta)

    def test_preserve_fx_node_metadata(self):
        class Module1(torch.nn.Module):
            def forward(self, x):
                return torch.sin(x)

        class Module2(torch.nn.Module):
            def __init__(self):
                super().__init__()
                self.mod1 = Module1()

            def forward(self, x):
                x = torch.cos(x)
                x = self.mod1(x)
                x = torch.relu(x)
                return x

        def fn(x):
            return torch.abs(x)

        mod = Module2()
        inp = torch.randn(3, 3)

        gm, _ = torch._dynamo.export(mod)(inp)

        # replace relu with fn
        gm_edit = copy.deepcopy(gm)
        for nd in gm_edit.graph.nodes:
            if nd.target == torch.relu:
                nd.target = fn
                nd.meta.clear()
                break
        gm_edit.recompile()

        gm2, _ = torch._dynamo.export(gm_edit)(inp)

        self.assertExpectedInline(
            gm.code.strip(),
            """\
def forward(self, x):
    arg0, = fx_pytree.tree_flatten_spec(([x], {}), self._in_spec)
    l_x_ = arg0
    x = torch.cos(l_x_);  l_x_ = None
    x_1 = torch.sin(x);  x = None
    x_2 = torch.relu(x_1);  x_1 = None
    return pytree.tree_unflatten([x_2], self._out_spec)""",
        )

        def _constais_op(gm, target):
            for nd in gm.graph.nodes:
                if nd.target == target:
                    return True
            return False

        self.assertTrue(_constais_op(gm_edit, torch.cos))
        self.assertTrue(_constais_op(gm_edit, torch.sin))
        self.assertTrue(not _constais_op(gm_edit, torch.relu))

        self.assertExpectedInline(
            gm2.code.strip(),
            """\
def forward(self, x):
    arg0, = fx_pytree.tree_flatten_spec(([x], {}), self._in_spec)
    l_x_ = arg0
    x = torch.cos(l_x_);  l_x_ = None
    x_1 = torch.sin(x);  x = None
    x_2 = torch.abs(x_1);  x_1 = None
    return pytree.tree_unflatten([x_2], self._out_spec)""",
        )

        # check for other metadata
        for op in (torch.sin, torch.cos):
            nd1 = next(filter(lambda nd: nd.target == op, gm.graph.nodes))
            nd2 = next(filter(lambda nd: nd.target == op, gm2.graph.nodes))
            self.assertTrue(
                ("nn_module_stack" in nd1.meta) == ("nn_module_stack" in nd2.meta)
            )
            if "nn_module_stack" in nd1.meta:
                self.assertEqual(
                    nd1.meta["nn_module_stack"], nd2.meta["nn_module_stack"]
                )
            self.assertEqual(nd1.meta["stack_trace"], nd2.meta["stack_trace"])

    def test_preserve_fx_node_metadata_recompile(self):
        def fn(x):
            return torch.sin(x)

        gm, _ = torch._dynamo.export(fn)(torch.randn(3, 3))
        do_export = torch._dynamo.export(gm)
        torch._dynamo.optimize("eager")(fn)(torch.randn(3, 3))
        gm1, _ = do_export(torch.randn(3, 3))
        gm2, _ = do_export(torch.randn(5, 3))

        self.assertExpectedInline(
            gm1.code.strip(),
            """\
def forward(self, x):
    arg0, = fx_pytree.tree_flatten_spec(([x], {}), self._in_spec)
    l_x_ = arg0
    sin = torch.sin(l_x_);  l_x_ = None
    return pytree.tree_unflatten([sin], self._out_spec)""",
        )
        self.assertExpectedInline(
            gm2.code.strip(),
            """\
def forward(self, x):
    arg0, = fx_pytree.tree_flatten_spec(([x], {}), self._in_spec)
    l_x_ = arg0
    sin = torch.sin(l_x_);  l_x_ = None
    return pytree.tree_unflatten([sin], self._out_spec)""",
        )

    def test_preserve_fx_node_metadata_inline(self):
        def f1(x):
            return torch.sin(x)

        gm, _ = torch._dynamo.export(f1)(torch.randn(3, 3))

        def f2(x):
            x = torch.cos(x)
            return gm(x)

        gm2, _ = torch._dynamo.export(f2)(torch.randn(3, 3))

        self.assertExpectedInline(
            gm2.code.strip(),
            """\
def forward(self, x):
    arg0, = fx_pytree.tree_flatten_spec(([x], {}), self._in_spec)
    l_x_ = arg0
    x = torch.cos(l_x_);  l_x_ = None
    sin = torch.sin(x);  x = None
    return pytree.tree_unflatten([sin], self._out_spec)""",
        )

    def test_preserve_fx_node_metadata_graph_break(self):
        def fn(x):
            x = torch.sin(x)
            x = torch.abs(x)
            return torch.cos(x)

        def bad_fn(x):
            torch._dynamo.graph_break()
            return x

        gm, _ = torch._dynamo.export(fn)(torch.randn(3, 3))

        # replace abs with graph break
        gm_edit = copy.deepcopy(gm)
        for nd in gm_edit.graph.nodes:
            if nd.target == torch.abs:
                nd.target = bad_fn
                nd.meta.clear()
                break
        gm_edit.recompile()

        expected = [
            "x = torch.sin(l_x_)",
            "cos = torch.cos(l_stack0_)",
        ]

        def test_backend(gm: torch.fx.GraphModule, example_inputs):
            self.assertTrue(expected)
            self.assertIn(expected[0], gm.print_readable(print_output=False))
            expected.pop(0)
            return gm.forward

        torch._dynamo.reset()
        opt_gm_edit = torch.compile(gm_edit, backend=test_backend)
        opt_gm_edit(torch.randn(3, 3))

    def test_torch_inference_mode_ctx(self):
        @torch.inference_mode()
        def fn(x):
            return x + 1

        gm, _ = torch._dynamo.export(fn, torch.rand(2, 2))

        inp = torch.randn(2, 2)
        out = gm(inp)
        self.assertExpectedInline(
            gm.code.strip(),
            """\
def forward(self, x):
    arg0, = fx_pytree.tree_flatten_spec(([x], {}), self._in_spec)
    l_args_0_ = arg0
    _enter_inference_mode = torch.autograd.grad_mode._enter_inference_mode(True)
    add = l_args_0_ + 1;  l_args_0_ = None
    _exit_inference_mode = torch.autograd.grad_mode._exit_inference_mode(_enter_inference_mode);  _enter_inference_mode = None
    return pytree.tree_unflatten([add], self._out_spec)""",
        )
        self.assertEqual(out.requires_grad, False)
        with self.assertRaisesRegex(
            RuntimeError,
            "Setting requires_grad=True on inference tensor outside InferenceMode is not allowed.",
        ):
            out.requires_grad = True

        @torch.inference_mode(False)
        def fn_no_inference(x):
            return x + 1

        gm_no_inference, _ = torch._dynamo.export(fn_no_inference, torch.rand(2, 2))
        self.assertExpectedInline(
            gm_no_inference.code.strip(),
            """\
def forward(self, x):
    arg0, = fx_pytree.tree_flatten_spec(([x], {}), self._in_spec)
    l_args_0_ = arg0
    _enter_inference_mode = torch.autograd.grad_mode._enter_inference_mode(False)
    add = l_args_0_ + 1;  l_args_0_ = None
    _exit_inference_mode = torch.autograd.grad_mode._exit_inference_mode(_enter_inference_mode);  _enter_inference_mode = None
    return pytree.tree_unflatten([add], self._out_spec)""",
        )

        inp = torch.randn(2, 2)
        out = gm_no_inference(inp)
        self.assertEqual(out.requires_grad, False)
        out.requires_grad = True

        def fn(x):
            with torch.inference_mode():
                return x + 1

        gm, _ = torch._dynamo.export(fn)(torch.rand(2, 2))
        self.assertExpectedInline(
            gm.code.strip(),
            """\
def forward(self, x):
    arg0, = fx_pytree.tree_flatten_spec(([x], {}), self._in_spec)
    l_x_ = arg0
    _enter_inference_mode = torch.autograd.grad_mode._enter_inference_mode(True)
    add = l_x_ + 1;  l_x_ = None
    _exit_inference_mode = torch.autograd.grad_mode._exit_inference_mode(_enter_inference_mode);  _enter_inference_mode = None
    return pytree.tree_unflatten([add], self._out_spec)""",
        )
        inp = torch.randn(2, 2, requires_grad=True)
        out = gm(inp)
        self.assertEqual(out.requires_grad, False)

    def test_export_masking_with_no_grad(self):
        def fn(x, b, y):
            x = x.clone()
            x[b] = y
            return x

        def fn_no_grad(x, b, y):
            with torch.no_grad():
                return fn(x, b, y)

        def fn_inference_mode(x, b, y):
            with torch.inference_mode():
                return fn(x, b, y)

        x = torch.randn(4, requires_grad=True)
        b = torch.tensor([True, False, True, False])
        y = torch.randn(2, requires_grad=True)

        gm, _ = torch._dynamo.export(fn_no_grad)(x, b, y)
        self.assertExpectedInline(
            gm.code.strip(),
            """\
def forward(self, x, b, y):
    arg0, arg1, arg2, = fx_pytree.tree_flatten_spec(([x, b, y], {}), self._in_spec)
    l_x_ = arg0
    l_b_ = arg1
    l_y_ = arg2
    _set_grad_enabled = torch._C._set_grad_enabled(False)
    x = l_x_.clone();  l_x_ = None
    x[l_b_] = l_y_;  setitem = x;  l_b_ = l_y_ = None
    _set_grad_enabled_1 = torch._C._set_grad_enabled(True)
    return pytree.tree_unflatten([x], self._out_spec)""",
        )

        gm, _ = torch._dynamo.export(fn_inference_mode)(x, b, y)
        self.assertExpectedInline(
            gm.code.strip(),
            """\
def forward(self, x, b, y):
    arg0, arg1, arg2, = fx_pytree.tree_flatten_spec(([x, b, y], {}), self._in_spec)
    l_x_ = arg0
    l_b_ = arg1
    l_y_ = arg2
    _enter_inference_mode = torch.autograd.grad_mode._enter_inference_mode(True)
    x = l_x_.clone();  l_x_ = None
    x[l_b_] = l_y_;  setitem = x;  l_b_ = l_y_ = None
    _exit_inference_mode = torch.autograd.grad_mode._exit_inference_mode(_enter_inference_mode);  _enter_inference_mode = None
    return pytree.tree_unflatten([x], self._out_spec)""",
        )

        with self.assertRaisesRegex(
            torch._dynamo.exc.Unsupported, "boolean masking setitem backwards"
        ):
            gm, _ = torch._dynamo.export(fn)(x, b, y)

    def test_dynamo_list_index(self):
        def fn(x, in_list):
            return x + in_list.index(2)

        inputs = (torch.ones(2, 2), [1, 2])
        graph, _ = torch._dynamo.export(fn)(*inputs)
        out = graph(*inputs)
        self.assertEqual(out, torch.ones(2, 2) + 1)


common_utils.instantiate_parametrized_tests(ExportTests)

if __name__ == "__main__":
    from torch._dynamo.test_case import run_tests

    run_tests()<|MERGE_RESOLUTION|>--- conflicted
+++ resolved
@@ -2383,15 +2383,9 @@
 
         with self.assertRaisesRegex(
             torch._dynamo.exc.UserError,
-<<<<<<< HEAD
-            "Not all values.*valid.*inferred to be equal to(.*\n)*.*"
-            "The values of.*must always be related to the values of.*"
-            "by dim0 = 2\\*dim1",
-=======
             "Constraints violated .*!(.*\n)*.*"
             "by dim0 = 2\\*dim1(.*\n)*.*"
             "Not all values of dim1 .* satisfy the generated guard 2 <= .* and .* <= 5(.*\n)*.*",
->>>>>>> 22ba180e
         ):
             torch.export.export(foo, (t,), dynamic_shapes=dynamic_shapes)
 
