--- conflicted
+++ resolved
@@ -220,11 +220,7 @@
 
         x_clone = x.clone().detach().requires_grad_(True)
         y_clone = y.clone().detach().requires_grad_(True)
-<<<<<<< HEAD
-        res = torch.compile(fn, backend="inductor")(x_clone, y_clone)
-=======
-        res = torch.compile(fn, backend="eager", fullgraph=True)(x_clone, y_clone)
->>>>>>> 957d29b1
+        res = torch.compile(fn, backend="inductor", fullgraph=True)(x_clone, y_clone)
 
         # Run backward
         ref.sum().backward()
