--- conflicted
+++ resolved
@@ -161,19 +161,17 @@
         with self.assertRaisesRegex(RuntimeError, "This function was deprecated since version 1.9 and is now removed"):
             a.eig()
 
-<<<<<<< HEAD
     def test_chain_matmul_removed_error(self, device):
         a = make_tensor(5, 5, device=device, dtype=torch.float32)
         with self.assertRaisesRegex(RuntimeError, "This function was deprecated since version 1.9 and is now removed"):
             torch.chain_matmul(a, a)
-=======
+
     def test_lstsq_removed_error(self, device):
         a = make_tensor(5, 5, device=device, dtype=torch.float32)
         with self.assertRaisesRegex(RuntimeError, "This function was deprecated since version 1.9 and is now removed"):
             torch.lstsq(a, a)
         with self.assertRaisesRegex(RuntimeError, "This function was deprecated since version 1.9 and is now removed"):
             a.lstsq(a)
->>>>>>> 52669534
 
     @skipCUDAIfNoMagma
     @skipCPUIfNoLapack
