# Owner(s): ["module: c10d"]

import torch
import torch.distributed as dist
from torch._C._autograd import DeviceType
from torch._C._distributed_c10d import _SymmetricMemory
from torch.distributed._functional_collectives import all_gather_tensor
from torch.distributed._symmetric_memory import (
    _fused_all_gather_matmul_fallback,
    _fused_all_gather_scaled_matmul_fallback,
    _fused_matmul_reduce_scatter_fallback,
    _fused_scaled_matmul_reduce_scatter_fallback,
    enable_symm_mem_for_group,
    restride_A_for_fused_matmul_reduce_scatter,
    restride_A_shard_for_fused_all_gather_matmul,
)
from torch.testing._internal.common_distributed import (
    MultiProcessTestCase,
    skip_if_lt_x_gpu,
)
from torch.testing._internal.common_utils import (
    instantiate_parametrized_tests,
    parametrize,
    run_tests,
    skip_but_pass_in_sandcastle_if,
    skipIfRocm,
)


def requires_cuda_p2p_access():
    cuda_p2p_access_available = (
        torch.cuda.is_available()
        and torch.cuda.get_device_capability() >= (8, 0)
        and torch.cuda.device_count() >= 2
    )
    num_devices = torch.cuda.device_count()
    for i in range(num_devices - 1):
        for j in range(i + 1, num_devices):
            if not torch.cuda.can_device_access_peer(i, j):
                cuda_p2p_access_available = False
                break
        if not cuda_p2p_access_available:
            break

    return skip_but_pass_in_sandcastle_if(
        not cuda_p2p_access_available,
        "cuda p2p access is not available",
    )


def requires_multicast_support():
    has_multicast_support = (
        torch.cuda.is_available()
        and _SymmetricMemory.has_multicast_support(DeviceType.CUDA, 0)
    )
    return skip_but_pass_in_sandcastle_if(
        not has_multicast_support,
        "multicast support is not available",
    )


@instantiate_parametrized_tests
@requires_cuda_p2p_access()
class SymmetricMemoryTest(MultiProcessTestCase):
    def setUp(self) -> None:
        super().setUp()
        self._spawn_processes()

    @property
    def world_size(self) -> int:
        return 2

    @property
    def device(self) -> torch.device:
        return torch.device(f"cuda:{self.rank}")

    def _init_process(self):
        torch.cuda.set_device(self.device)
        store = dist.FileStore(self.file_name, self.world_size)
        dist.init_process_group(
            backend="nccl",
            world_size=self.world_size,
            rank=self.rank,
            store=store,
        )
        enable_symm_mem_for_group(dist.group.WORLD.group_name)
        torch.manual_seed(42 + self.rank)

    def _verify_symmetric_memory(self, symm_mem):
        self.assertEqual(symm_mem.world_size, 2)

        buf = symm_mem.get_buffer(0, (64, 64), torch.float32)
        if symm_mem.rank == 0:
            symm_mem.wait_signal(src_rank=1)
            self.assertTrue(buf.eq(42).all())
        else:
            buf.fill_(42)
            symm_mem.put_signal(dst_rank=0)

        symm_mem.barrier()

        if symm_mem.rank == 0:
            symm_mem.barrier()
            self.assertTrue(buf.eq(43).all())
        else:
            buf.fill_(43)
            symm_mem.barrier()

        symm_mem.barrier()

    @skipIfRocm
    @skip_if_lt_x_gpu(2)
    def test_cuda_nvlink_connectivity_detection(self) -> None:
        from torch._C._distributed_c10d import _detect_dma_connectivity

        connectivity = _detect_dma_connectivity(DeviceType.CUDA, "nvlink")
        self.assertEqual(connectivity.device_type, DeviceType.CUDA)
        self.assertEqual(connectivity.connection_type, "nvlink")
        self.assertEqual(len(connectivity.matrix), torch.cuda.device_count())
        for row in connectivity.matrix:
            self.assertEqual(len(row), torch.cuda.device_count())

    @skipIfRocm
    @skip_if_lt_x_gpu(2)
    def test_empty_strided_p2p(self) -> None:
        self._init_process()

        shape = (64, 64)
        stride = (64, 1)
        dtype = torch.float32
        device = self.device
        group_name = "0"
        alloc_args = (shape, stride, dtype, device, group_name)

        t = torch.empty(shape, dtype=dtype, device=device)
        self.assertIsNone(_SymmetricMemory.rendezvous(t))

        t = _SymmetricMemory.empty_strided_p2p(*alloc_args)
        symm_mem = _SymmetricMemory.rendezvous(t)

        del t
        self._verify_symmetric_memory(symm_mem)
        dist.destroy_process_group()

    @skipIfRocm
    @skip_if_lt_x_gpu(2)
    def test_empty_strided_p2p_persistent(self) -> None:
        self._init_process()

        shape = (64, 64)
        stride = (64, 1)
        dtype = torch.float32
        device = self.device
        alloc_id = 42  # Persistent allocation
        group_name = "0"
        alloc_args = (shape, stride, dtype, device, group_name, alloc_id)

        t = _SymmetricMemory.empty_strided_p2p(*alloc_args)
        data_ptr = t.data_ptr()

        # Verify that persistent allocation would fail if there's an active
        # allocation with the same alloc_id.
        with self.assertRaises(RuntimeError):
            _SymmetricMemory.empty_strided_p2p(*alloc_args)

        # Verify that persistent allocation would succeed in lieu of activate
        # allocations with the same alloc_id, and the returned tensor would
        # have the same data pointer.
        del t
        t = _SymmetricMemory.empty_strided_p2p(*alloc_args)
        self.assertEqual(t.data_ptr(), data_ptr)

        # Verify that get_symmetric_memory would fail if called before
        # rendezvous.
        with self.assertRaises(RuntimeError):
            _SymmetricMemory.get_symmetric_memory(t)

        symm_mem_0 = _SymmetricMemory.rendezvous(t)
        symm_mem_1 = _SymmetricMemory.get_symmetric_memory(t)
        self.assertEqual(id(symm_mem_0), id(symm_mem_1))

        self._verify_symmetric_memory(symm_mem_0)
        dist.destroy_process_group()

    @skipIfRocm
    @skip_if_lt_x_gpu(2)
    @parametrize("gather_dim", [0, 1])
    def test_fused_all_gather_matmul(self, gather_dim: int) -> None:
        self._init_process()

        BATCH = 8
        M = 64
        N = 16
        K = 32
        group = dist.group.WORLD
        rank = self.rank
        world_size = self.world_size

        torch.manual_seed(42 + rank)
        A_shard = torch.rand(BATCH, M // self.world_size, K, device="cuda")
        Bs = [torch.rand(K, N, device="cuda") for _ in range(3)]

        ag_output_0, mm_outputs_0 = _fused_all_gather_matmul_fallback(
            A_shard, Bs, gather_dim=gather_dim, group_name=group.group_name
        )
        ag_output_1, mm_outputs_1 = torch.ops.symm_mem.fused_all_gather_matmul(
            A_shard, Bs, gather_dim=gather_dim, group_name=group.group_name
        )

        assert torch.allclose(ag_output_0, ag_output_1)
        assert ag_output_0.stride() == ag_output_1.stride()
        for mm_output_0, mm_output_1 in zip(mm_outputs_0, mm_outputs_1):
            assert torch.allclose(mm_output_0, mm_output_1)
            assert mm_output_0.stride(), mm_output_1.stride()

        dist.destroy_process_group()

    @skipIfRocm
    @skip_if_lt_x_gpu(2)
    @parametrize("gather_dim", [0, 1])
    def test_fused_all_gather_scaled_matmul(self, gather_dim: int) -> None:
        self._init_process()

        BATCH = 8
        M = 64
        N = 16
        K = 32
        group = dist.group.WORLD
        rank = self.rank
        world_size = self.world_size

        torch.manual_seed(42 + rank)
        A_shard = torch.rand(BATCH, M // self.world_size, K, device="cuda").to(
            torch.float8_e4m3fn
        )
        A_scale = torch.tensor(0.1, device="cuda")
        Bs = [
            torch.rand(N, K, device="cuda").to(torch.float8_e4m3fn).T for _ in range(3)
        ]
        B_scales = [torch.tensor(0.1, device="cuda") for _ in range(3)]
        out_dtypes = [None, torch.bfloat16, torch.float32]

        ag_output_0, mm_outputs_0 = _fused_all_gather_scaled_matmul_fallback(
            A_shard,
            Bs,
            A_scale,
            B_scales,
            gather_dim=gather_dim,
            group_name=group.group_name,
            biases=[None] * len(Bs),
            result_scales=[None] * len(Bs),
            out_dtypes=out_dtypes,
            use_fast_accum=[None] * len(Bs),
        )
        ag_output_1, mm_outputs_1 = torch.ops.symm_mem.fused_all_gather_scaled_matmul(
            A_shard,
            Bs,
            A_scale,
            B_scales,
            gather_dim=gather_dim,
            group_name=group.group_name,
            biases=[None] * len(Bs),
            result_scales=[None] * len(Bs),
            out_dtypes=out_dtypes,
            use_fast_accum=[None] * len(Bs),
        )

        self.assertTrue(
            torch.allclose(
                ag_output_0.to(torch.float32),
                ag_output_1.to(torch.float32),
            )
        )
        self.assertEqual(ag_output_0.stride(), ag_output_1.stride())
        for mm_output_0, mm_output_1 in zip(mm_outputs_0, mm_outputs_1):
            self.assertTrue(
                torch.allclose(
                    mm_output_0.to(torch.float32), mm_output_1.to(torch.float32)
                )
            )
            self.assertEqual(mm_output_0.stride(), mm_output_1.stride())
            self.assertEqual(mm_output_0.dtype, mm_output_1.dtype)

        dist.destroy_process_group()

    @skipIfRocm
    @skip_if_lt_x_gpu(2)
    @parametrize("scatter_dim", [0, 1])
    def test_fused_matmul_reduce_scatter(self, scatter_dim: int) -> None:
        self._init_process()

        BATCH = 8
        M = 64
        N = 16
        K = 32
        group = dist.group.WORLD
        rank = self.rank
        world_size = self.world_size

        torch.manual_seed(42 + rank)
        A = torch.rand(BATCH, M, K, device="cuda")
        B = torch.rand(K, N, device="cuda")

        output_0 = _fused_matmul_reduce_scatter_fallback(
            A, B, "avg", scatter_dim=scatter_dim, group_name=group.group_name
        )
        output_1 = torch.ops.symm_mem.fused_matmul_reduce_scatter(
            A, B, "avg", scatter_dim=scatter_dim, group_name=group.group_name
        )

        assert torch.allclose(output_0, output_1)
        assert output_0.stride() == output_1.stride()

        dist.destroy_process_group()

    @skipIfRocm
    @skip_if_lt_x_gpu(2)
    @parametrize("scatter_dim", [0, 1])
    def test_fused_scaled_matmul_reduce_scatter(self, scatter_dim: int) -> None:
        self._init_process()

        BATCH = 8
        M = 64
        N = 16
        K = 32
        group = dist.group.WORLD
        rank = self.rank
        world_size = self.world_size

        torch.manual_seed(42 + rank)
        A = torch.rand(BATCH, M, K, device="cuda").to(torch.float8_e4m3fn)
        A_scale = torch.tensor(0.1, device="cuda")
        B = torch.rand(N, K, device="cuda").to(torch.float8_e4m3fn).T
        B_scale = torch.tensor(0.1, device="cuda")

        output_0 = _fused_scaled_matmul_reduce_scatter_fallback(
            A,
            B,
            A_scale,
            B_scale,
            "avg",
            scatter_dim,
            group.group_name,
            out_dtype=torch.bfloat16,
        )
        output_1 = torch.ops.symm_mem.fused_scaled_matmul_reduce_scatter(
            A,
            B,
            A_scale,
            B_scale,
            "avg",
            scatter_dim,
            group.group_name,
            out_dtype=torch.bfloat16,
        )

        assert torch.allclose(output_0, output_1)
        assert output_0.stride() == output_1.stride()

        dist.destroy_process_group()

    @skipIfRocm
    @parametrize("dim", [0, 1, 2])
    def test_optimal_layout(self, dim: int) -> None:
        t = torch.rand(8, 64, 32, 16)

        x = restride_A_shard_for_fused_all_gather_matmul(t, dim)
        self.assertTrue(x.movedim(dim, 0).is_contiguous())
        self.assertTrue(torch.allclose(x, t))

        x = restride_A_for_fused_matmul_reduce_scatter(t, dim)
        self.assertTrue(x.movedim(dim, 0).is_contiguous())
        self.assertTrue(torch.allclose(x, t))

    @skipIfRocm
    @skip_if_lt_x_gpu(2)
    @parametrize("symm_mem_input", [True, False])
    def test_low_contention_all_gather(self, symm_mem_input: bool) -> None:
        self._init_process()

        if symm_mem_input:
            t = _SymmetricMemory.empty_strided_p2p(
                size=(64, 64),
                stride=(64, 1),
                dtype=torch.float32,
                device=self.device,
                group_name="0",
            ).fill_(self.rank)
        else:
            t = torch.full((64, 64), self.rank, dtype=torch.float32, device=self.device)

        res = torch.ops.symm_mem._low_contention_all_gather(t, "0")
        res = torch.ops._c10d_functional.wait_tensor(res)
        self.assertEqual(res.shape, (64 * self.world_size, 64))

        chunks = res.chunk(self.world_size)
        for r in range(self.world_size):
            self.assertTrue(chunks[r].eq(r).all())

        dist.destroy_process_group()

    @skipIfRocm
    @skip_if_lt_x_gpu(2)
    @parametrize("reduce_op", ["sum", "avg"])
    @parametrize("symm_mem_input", [True, False])
    def test_low_contention_reduce_scatter(
        self, reduce_op: str, symm_mem_input: bool
    ) -> None:
        self._init_process()

        if symm_mem_input:
            t = _SymmetricMemory.empty_strided_p2p(
                size=(64, 64),
                stride=(64, 1),
                dtype=torch.float32,
                device=self.device,
                group_name="0",
            )
        else:
            t = torch.empty((64, 64), dtype=torch.float32, device=self.device)

        chunks = t.chunk(self.world_size)
        for r in range(self.world_size):
            chunks[r].fill_(r)

        res = torch.ops.symm_mem._low_contention_reduce_scatter(t, reduce_op, "0")
        res = torch.ops._c10d_functional.wait_tensor(res)
        self.assertEqual(res.shape, (64 // self.world_size, 64))

        if reduce_op == "sum":
            expect = self.rank * self.world_size
        elif reduce_op == "avg":
            expect = self.rank
        else:
            raise AssertionError(f"Unexpected reduce_op: {reduce_op}")
        self.assertTrue(res.eq(expect).all())

        dist.destroy_process_group()

    @skipIfRocm
    @skip_if_lt_x_gpu(2)
    def test_stream_write_value(self):
        self._init_process()
        group_name = dist.group.WORLD.group_name

        t = _SymmetricMemory.empty_strided_p2p(
            size=(64,),
            stride=(1,),
            dtype=torch.float32,
            device=self.device,
            group_name=group_name,
        ).fill_(self.rank + 42)
        symm_mem = _SymmetricMemory.rendezvous(t)

        tensor = torch.zeros(4, dtype=torch.uint32, device=self.device)
        expect = torch.tril(torch.ones(4, 4, device=self.device)).to(torch.uint32)

        for i in range(4):
            symm_mem.stream_write_value32(
                int(tensor.data_ptr()) + i * tensor.element_size(), 1
            )
            torch.testing.assert_close(tensor, expect[i])


@instantiate_parametrized_tests
@requires_cuda_p2p_access()
class SymmMemAllReduceTest(MultiProcessTestCase):
    def setUp(self) -> None:
        super().setUp()
        self._spawn_processes()

    @property
    def world_size(self) -> int:
        # world_size > 2 is needed to verify accumulation order
        return 4

    @property
    def device(self) -> torch.device:
        return torch.device(f"cuda:{self.rank}")

    def _init_process(self):
        torch.cuda.set_device(self.device)
        store = dist.FileStore(self.file_name, self.world_size)
        dist.init_process_group(
            backend="nccl",
            world_size=self.world_size,
            rank=self.rank,
            store=store,
        )
        enable_symm_mem_for_group(dist.group.WORLD.group_name)
        torch.manual_seed(42 + self.rank)

    @skip_if_lt_x_gpu(4)
    @requires_multicast_support()
    @parametrize("dtype", [torch.float, torch.bfloat16])
    @parametrize("align_bytes", [4, 8, 16])
    @parametrize("size_bytes", [4, 8192, 8196])
    def test_multimem_all_reduce(
        self, dtype: torch.dtype, size_bytes: int, align_bytes: int
    ) -> None:
        self._init_process()
        group_name = dist.group.WORLD.group_name

        t = _SymmetricMemory.empty_strided_p2p(
            size=(16384,),
            stride=(1,),
            dtype=dtype,
            device=self.device,
            group_name=group_name,
        ).fill_(0)

        self.assertTrue(t.data_ptr() % 16 == 0)
        self.assertTrue(align_bytes % t.element_size() == 0)
        self.assertTrue(size_bytes % t.element_size() == 0)

        shift = align_bytes // t.element_size()
        numel = size_bytes // t.element_size()
        res = t[shift : shift + numel]
        res.normal_()
        inp = res.clone()

        torch.ops.symm_mem.multimem_all_reduce_(res, "sum", group_name)

        # Head and tail should not be written
        self.assertTrue(t[:shift].eq(0).all().item())
        self.assertTrue(t[shift + numel :].eq(0).all().item())
        self._verify_all_reduce_result(inp, res)

        dist.destroy_process_group()

    @skip_if_lt_x_gpu(4)
    @requires_multicast_support()
    @parametrize("dtype", [torch.float, torch.bfloat16])
    @parametrize("align_bytes", [4, 8, 16])
    @parametrize("size_bytes", [4, 8192, 8196])
    def test_multimem_one_shot_all_reduce(
        self, dtype: torch.dtype, size_bytes: int, align_bytes: int
    ) -> None:
        self._init_process()
        group_name = dist.group.WORLD.group_name

        inp = _SymmetricMemory.empty_strided_p2p(
            size=(size_bytes,),
            stride=(1,),
            dtype=dtype,
            device=self.device,
            group_name=group_name,
        ).normal_()

        res = torch.ops.symm_mem.multimem_one_shot_all_reduce(inp, "sum", group_name)

        gathered_inps = all_gather_tensor(inp, 0, "0").view(self.world_size, -1)
        # Only verify that the results are close to the sum of inputs across
        # ranks (see Note [multimem_one_shot_all_reduce]).
        torch.testing.assert_close(
            gathered_inps.sum(dim=0), res, rtol=1e-03, atol=1e-05
        )

        dist.destroy_process_group()

    @skip_if_lt_x_gpu(4)
    @parametrize("dtype", [torch.float, torch.bfloat16])
    @parametrize("align_bytes", [4, 8, 16])
    @parametrize("size_bytes", [4, 8192, 8196])
    def test_one_shot_all_reduce(
        self, dtype: torch.dtype, size_bytes: int, align_bytes: int
    ) -> None:
        self._init_process()
        group_name = dist.group.WORLD.group_name

        inp = _SymmetricMemory.empty_strided_p2p(
            size=(size_bytes,),
            stride=(1,),
            dtype=dtype,
            device=self.device,
            group_name=group_name,
        ).normal_()

        res = torch.ops.symm_mem.one_shot_all_reduce(inp, "sum", group_name)
        self._verify_all_reduce_result(inp, res)

        dist.destroy_process_group()

    @skip_if_lt_x_gpu(4)
    @parametrize("dtype", [torch.float, torch.bfloat16])
    @parametrize("align_bytes", [4, 8, 16])
    @parametrize("size_bytes", [4, 8192, 8196])
    def test_two_shot_all_reduce(
        self, dtype: torch.dtype, size_bytes: int, align_bytes: int
    ) -> None:
        self._init_process()
        group_name = dist.group.WORLD.group_name

        t = _SymmetricMemory.empty_strided_p2p(
            size=(16384,),
            stride=(1,),
            dtype=dtype,
            device=self.device,
            group_name=group_name,
        ).fill_(0)

        self.assertTrue(t.data_ptr() % 16 == 0)
        self.assertTrue(align_bytes % t.element_size() == 0)
        self.assertTrue(size_bytes % t.element_size() == 0)

        shift = align_bytes // t.element_size()
        numel = size_bytes // t.element_size()
        res = t[shift : shift + numel]
        res.normal_()
        inp = res.clone()

        torch.ops.symm_mem.two_shot_all_reduce_(res, "sum", group_name)

<<<<<<< HEAD
=======
        # Head and tail should not be written
        self.assertTrue(t[:shift].eq(0).all().item())
        self.assertTrue(t[shift + numel :].eq(0).all().item())
        self._verify_all_reduce_result(inp, res)

        dist.destroy_process_group()

    def _verify_all_reduce_result(self, inp, res):
        gathered_res = all_gather_tensor(res, 0, "0").view(self.world_size, -1)
        # Verify that the results across ranks are identical
        self.assertEqual(
            (gathered_res == gathered_res[0, :]).all(dim=0).sum(), inp.numel()
        )

        # Verify that the result are close to the sum of inputs across ranks
        gathered_inps = all_gather_tensor(inp, 0, "0").view(self.world_size, -1)
        torch.testing.assert_close(
            gathered_inps.sum(dim=0), res, rtol=1e-01, atol=1e-01
        )

>>>>>>> 47a515d2

if __name__ == "__main__":
    run_tests()<|MERGE_RESOLUTION|>--- conflicted
+++ resolved
@@ -611,8 +611,6 @@
 
         torch.ops.symm_mem.two_shot_all_reduce_(res, "sum", group_name)
 
-<<<<<<< HEAD
-=======
         # Head and tail should not be written
         self.assertTrue(t[:shift].eq(0).all().item())
         self.assertTrue(t[shift + numel :].eq(0).all().item())
@@ -633,7 +631,6 @@
             gathered_inps.sum(dim=0), res, rtol=1e-01, atol=1e-01
         )
 
->>>>>>> 47a515d2
 
 if __name__ == "__main__":
     run_tests()