--- conflicted
+++ resolved
@@ -62,12 +62,9 @@
 
 def expectedFailureSerDerPreDispatch(fn):
     fn._expected_failure_serdes_pre_dispatch = True
-<<<<<<< HEAD
-=======
     return fn
 
 
 def expectedFailurePreDispatchRunDecomp(fn):
     fn._expected_failure_pre_dispatch = True
->>>>>>> f34905f6
     return fn