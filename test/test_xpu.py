--- conflicted
+++ resolved
@@ -185,8 +185,6 @@
         torch.xpu.set_rng_state(g_state0)
         self.assertEqual(2024, torch.xpu.initial_seed())
 
-<<<<<<< HEAD
-=======
     @onlyXPU
     @suppress_warnings
     @ops(_xpu_computation_ops, dtypes=any_common_cpu_xpu_one)
@@ -303,7 +301,6 @@
         event.synchronize()
         self.mock.assert_called_once_with(event._as_parameter_.value)
 
->>>>>>> 22ba180e
 
 if __name__ == "__main__":
     run_tests()