--- conflicted
+++ resolved
@@ -1115,16 +1115,6 @@
         stage_index_to_group_rank: Optional[Dict[int, int]] = None,
         use_full_backward: bool = True,
     ):
-<<<<<<< HEAD
-        # TODO(whc) can we just delete this assert? It is convenient to do a unit test with a single stage, and
-        # eventually I wonder if we should delete all the PipelineScheduleSingle classes and unify to IR-based schedules
-        # using the 'Runtime' class which happens to derive from Multi.
-        # if len(stages) <= 1:
-        #     raise ValueError(
-        #         f"Multi-stage schedule expects at least two stages but got {len(stages)}"
-        #     )
-=======
->>>>>>> da2e64e3
         # Init parent
         super().__init__(
             n_microbatches=n_microbatches,
