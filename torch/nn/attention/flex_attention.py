# mypy: allow-untyped-decorators
# mypy: allow-untyped-defs
# flake8: noqa C101
"""This module implements the user facing API for flex_attention in PyTorch."""
import functools
import inspect
import itertools
import math
import operator
from contextlib import nullcontext
from enum import Enum
from typing import Any, Callable, Dict, List, Optional, Tuple, Union

import torch
from torch import Tensor
from torch._dynamo._trace_wrapped_higher_order_op import TransformGetItemToIndex
from torch._higher_order_ops.flex_attention import flex_attention as flex_attention_hop
from torch._higher_order_ops.utils import _set_compilation_env
from torch.fx.experimental.proxy_tensor import (
    _temp_remove_metadata_torch_function_mode,
    _temp_remove_pre_dispatch_torch_function_mode,
)
from torch.nn.attention._utils import _supported_head_dim, _validate_sdpa_input
from torch.utils._pytree import tree_map_only


__all__ = [
    "BlockMask",
    "flex_attention",
    "create_block_mask",
    "create_mask",
    "or_masks",
    "and_masks",
    "noop_mask",
]

_score_mod_signature = Callable[[Tensor, Tensor, Tensor, Tensor, Tensor], Tensor]
_mask_mod_signature = Callable[[Tensor, Tensor, Tensor, Tensor], Tensor]


class _ModificationType(Enum):
    """Enum for the type of modification function.
    - SCORE_MOD: score_mod function which accepts a score as the first argument
    - mask_mod: mask function which does not accept a score and is only used for generating
    block mask
    """

    SCORE_MOD = 1
    MASK_MOD = 2
    UNKNOWN = 3


def _get_mod_type(fn: Callable) -> _ModificationType:
    """Get the type of modification function.
    This function inspects the number of positional arguments of the function to determine
    the type of modification function. If the function has 5 positional arguments, it is
    considered as a score_mod function. If the function has 4 positional arguments, it is
    considered as a mask function.
    """
    num_positional_args = sum(
        1
        for param in inspect.signature(fn).parameters.values()
        if param.default == inspect.Parameter.empty
    )
    assert num_positional_args == 5 or num_positional_args == 4
    if num_positional_args == 5:
        return _ModificationType.SCORE_MOD
    elif num_positional_args == 4:
        return _ModificationType.MASK_MOD
    else:
        return _ModificationType.UNKNOWN


# Need to define it here so that Dynamo doesn't skip it
def _vmap_for_bhqkv(
    fn: Callable,
    prefix: Tuple[Optional[int], ...],
    suffix: Tuple[Optional[int], ...] = (),
    out_dims: Union[int, List[Optional[int]]] = 0,
    group_dim: bool = False,
):
    """Used to vmap both score_mods and mask_mods over 4-dimensional/5-dimension inputs.
    Mapping over the [b, hq, q_idx, kv_idx] or [b, hkv, g, q_idx, kv_idx] dimensions.

    Args:
        fn (callable): The function to vmap.
        prefix (tuple): The prefix of the vmap. For score mod functions,
                        this should be set to (0,). For mask_mods = ()
        suffix (tuple): We need to add (0,) if gradOut is being mapped over,
                        and (None,) * len(other_buffers).
        out_dims (tuple): For forward cases, keep this as the default 0 since
                          we are only returning 1 output. For backwards, the joint
                          graph returns grads for B, H, Q_idx, KV_idx and other_buffers,
                          so we set this to (0, None, None, None, None) + (None,) * len(other_buffers).

    Returns:
        callable: The vmapped function.
    """
    # We vamp a function 4 times, broadcasting the [b, h, q_idx, kv_idx] dimensions
    dimensions: List[Tuple[None | int, None | int, None | int, None | int]] = []
    dimensions = [
        (None, None, None, 0),
        (None, None, 0, None),
        (None, 0, None, None),
    ]

    if group_dim:
        dimensions += [
            (None, 0, None, None),
        ]

    dimensions += [
        (0, None, None, None),
    ]

    for dims in dimensions:
        fn = torch.vmap(fn, in_dims=prefix + dims + suffix, out_dims=out_dims)
    return fn


def _identity(
    score: Tensor,
    batch: Tensor,
    head: Tensor,
    token_q: Tensor,
    token_kv: Tensor,
) -> Tensor:
    return score


def noop_mask(
    batch: Tensor,
    head: Tensor,
    token_q: Tensor,
    token_kv: Tensor,
) -> Tensor:
    """Returns a noop mask_mod"""
    return batch.new_ones(size=(), dtype=torch.bool, device=batch.device)


_DEFAULT_SPARSE_BLOCK_SIZE = 128
_LARGE_SPARSE_BLOCK_SIZE = 1 << 30


def _ordered_to_dense(num_blocks_in_row: Tensor, col_indices: Tensor):
    num_rows = col_indices.shape[-2]
    num_cols = col_indices.shape[-1]
    batch_dims = num_blocks_in_row.shape[:-1]
    device = num_blocks_in_row.device

    def create_dense_one(kv_num_blocks, kv_indices):
        dense_mask = kv_indices.new_zeros(num_rows, num_cols + 1, dtype=torch.int32)

        row_indices = torch.arange(num_rows, dtype=torch.int, device=device).unsqueeze(
            -1
        )
        col_range = torch.arange(num_cols, dtype=torch.int, device=device)
        index_mask = col_range < kv_num_blocks.unsqueeze(-1)

        # We write to one spot "out of bounds"
        valid_indices = torch.where(index_mask, kv_indices, num_cols)

        # set the values in 'a' to 1 where the indices are valid
        dense_mask[row_indices, valid_indices] = 1
        return dense_mask[:, :num_cols].contiguous()

    create_dense_batched = create_dense_one
    for _ in range(len(batch_dims)):
        create_dense_batched = torch.vmap(create_dense_batched, in_dims=(0, 0))

    out = create_dense_batched(num_blocks_in_row, col_indices)
    return out


def _dense_to_ordered(dense_mask) -> Tuple:
    dense_mask = dense_mask.to(dtype=torch.int32)
    num_blocks_in_row = dense_mask.sum(dim=-1)
    col_indices = torch.argsort(dense_mask, dim=-1, descending=True, stable=True)
    return (
        num_blocks_in_row.to(torch.int32).contiguous(),
        col_indices.to(torch.int32).contiguous(),
    )


def _transpose_ordered(num_blocks_in_row: Tensor, col_indices: Tensor):
    dense = _ordered_to_dense(num_blocks_in_row, col_indices)
    return _dense_to_ordered(dense.transpose(-2, -1))


def _adjust_num_blocks_and_indices(
    num_blocks: Tensor,
    indices: Tensor,
    new_num_rows: int,
    new_num_cols: int,
):
    num_rows = indices.shape[-2]
    num_columns = indices.shape[-1]
    indices = indices[:, :, :new_num_rows, :new_num_cols]
    num_blocks = num_blocks[:, :, :new_num_rows]
    num_blocks = torch.where(num_blocks < new_num_cols, num_blocks, new_num_cols)
    num_blocks = torch.sum(indices < num_blocks[:, :, :, None], dim=-1).to(torch.int32)
    return num_blocks, indices


class BlockMask:
    r"""
    BlockMask is our format for representing a block-sparse attention mask.
    It is somewhat of a cross in-between BCSR and a non-sparse format.

    Basics
    ------
    A block-sparse mask means that instead of representing the sparsity of
    individual elements in the mask, a KV_BLOCK_SIZE x Q_BLOCK_SIZE block is
    considered sparse only if every element within that block is sparse.
    This aligns well with hardware, which generally expects to perform
    contiguous loads and computation.

    This format is primarily optimized for 1. simplicity, and 2. kernel
    efficiency. Notably, it is *not* optimized for size, as this mask is always
    reduced by a factor of KV_BLOCK_SIZE * Q_BLOCK_SIZE. If the size is a
    concern, the tensors can be reduced in size by increasing the block size.

    The essentials of our format are:

    num_blocks_in_row: Tensor[ROWS]:
    Describes the number of blocks present in each row.

    col_indices: Tensor[ROWS, MAX_BLOCKS_IN_COL]:
    `col_indices[i]` is the sequence of block positions for row i. The values of
    this row after `col_indices[i][num_blocks_in_row[i]]` are undefined.

    For example, to reconstruct the original tensor from this format:

    .. code-block:: python

        dense_mask = torch.zeros(ROWS, COLS)
        for row in range(ROWS):
            for block_idx in range(num_blocks_in_row[row]):
                dense_mask[row, col_indices[row, block_idx]] = 1

    Notably, this format makes it easier to implement a reduction along the
    *rows* of the mask.

    Details
    -------
    The basics of our format require only kv_num_blocks and kv_indices. But, we
    have up to 8 tensors on this object. This represents 4 pairs:

    1. (kv_num_blocks, kv_indices): Used for the forwards pass of attention, as
    we reduce along the KV dimension.

    2. [OPTIONAL] (full_kv_num_blocks, full_kv_indices): This is optional and
    purely an optimization. As it turns out, applying masking to every block
    is quite expensive! If we specifically know which blocks are "full" and
    don't require masking at all, then we can skip applying mask_mod to these
    blocks. This requires the user to split out a separate mask_mod from the
    score_mod. For causal masks, this is about a 15% speedup.

    3. [GENERATED] (q_num_blocks, q_indices): Required for the backwards pass,
    as computing dKV requires iterating along the mask along the Q dimension. These are autogenerated from 1.

    4. [GENERATED] (full_q_num_blocks, full_q_indices): Same as above, but for
    the backwards pass. These are autogenerated from 2.
    """
    kv_num_blocks: Tensor
    kv_indices: Tensor
    full_kv_num_blocks: Optional[Tensor]
    full_kv_indices: Optional[Tensor]
    q_num_blocks: Optional[Tensor]
    q_indices: Optional[Tensor]
    full_q_num_blocks: Optional[Tensor]
    full_q_indices: Optional[Tensor]
    BLOCK_SIZE: Tuple[int, int]
    mask_mod: _mask_mod_signature

    def __init__(
        self,
        kv_num_blocks: Tensor,
        kv_indices: Tensor,
        full_kv_num_blocks: Optional[Tensor],
        full_kv_indices: Optional[Tensor],
        q_num_blocks: Optional[Tensor],
        q_indices: Optional[Tensor],
        full_q_num_blocks: Optional[Tensor],
        full_q_indices: Optional[Tensor],
        BLOCK_SIZE: Tuple[int, int],
        mask_mod: _mask_mod_signature,
    ):
        if kv_indices.dim() < 2:
            raise RuntimeError("BlockMask must have at least 2 dimensions")
        assert kv_num_blocks is not None, "kv_num_blocks must be provided"
        assert kv_indices is not None, "kv_indices must be provided"
        assert q_num_blocks is not None, "q_num_blocks must be provided"
        assert q_indices is not None, "q_indices must be provided"
        assert (full_kv_num_blocks is None) == (
            full_kv_indices is None
        ), "full_kv_num_blocks and full_kv_indices must be both provided or omitted"
        assert (full_q_num_blocks is None) == (
            full_q_indices is None
        ), "full_q_num_blocks and full_q_indices must be both provided or omitted"

        self.kv_num_blocks = kv_num_blocks
        self.kv_indices = kv_indices
        self.full_kv_num_blocks = full_kv_num_blocks
        self.full_kv_indices = full_kv_indices
        self.q_num_blocks = q_num_blocks
        self.q_indices = q_indices
        self.full_q_num_blocks = full_q_num_blocks
        self.full_q_indices = full_q_indices
        self.BLOCK_SIZE = BLOCK_SIZE
        self.mask_mod = mask_mod

    @classmethod
    def from_kv_blocks(
        cls,
        kv_num_blocks: Tensor,
        kv_indices: Tensor,
        full_kv_num_blocks: Optional[Tensor] = None,
        full_kv_indices: Optional[Tensor] = None,
        BLOCK_SIZE: Union[int, Tuple[int, int]] = _DEFAULT_SPARSE_BLOCK_SIZE,
        mask_mod: Optional[_mask_mod_signature] = None,
    ):
        """
        Creates a BlockMask instance from key-value block information.

        Args:
            kv_num_blocks (Tensor): Number of kv_blocks in each Q_BLOCK_SIZE row tile.
            kv_indices (Tensor): Indices of key-value blocks in each Q_BLOCK_SIZE row tile.
            full_kv_num_blocks (Optional[Tensor]): Number of full kv_blocks in each Q_BLOCK_SIZE row tile.
            full_kv_indices (Optional[Tensor]): Indices of full key-value blocks in each Q_BLOCK_SIZE row tile.
            BLOCK_SIZE (Union[int, Tuple[int, int]]): Size of KV_BLOCK_SIZE x Q_BLOCK_SIZE tiles.
            mask_mod (Optional[Callable]): Function to modify the mask.

        Returns:
            BlockMask: Instance with full Q information generated via _transposed_ordered

        Raises:
            RuntimeError: If kv_indices has < 2 dimensions.
            AssertionError: If only one of full_kv_* args is provided.
        """
        if kv_indices.dim() < 2:
            raise RuntimeError("BlockMask must have at least 2 dimensions")

        assert (full_kv_num_blocks is None) == (
            full_kv_indices is None
        ), "full_kv_num_blocks and full_kv_indices must be both provided or omitted"

        # Generate q_num_blocks and q_indices
        q_num_blocks, q_indices = _transpose_ordered(kv_num_blocks, kv_indices)
        if full_kv_num_blocks is not None:
            assert full_kv_indices is not None
            full_q_num_blocks, full_q_indices = _transpose_ordered(
                full_kv_num_blocks, full_kv_indices
            )
        else:
            full_q_num_blocks, full_q_indices = None, None

        if isinstance(BLOCK_SIZE, int):
            BLOCK_SIZE = (BLOCK_SIZE, BLOCK_SIZE)

        mask_mod = mask_mod if mask_mod is not None else noop_mask

        return cls(
            kv_num_blocks=kv_num_blocks,
            kv_indices=kv_indices,
            full_kv_num_blocks=full_kv_num_blocks,
            full_kv_indices=full_kv_indices,
            q_num_blocks=q_num_blocks,
            q_indices=q_indices,
            full_q_num_blocks=full_q_num_blocks,
            full_q_indices=full_q_indices,
            BLOCK_SIZE=BLOCK_SIZE,
            mask_mod=mask_mod,
        )

    def as_tuple(self, flatten: bool = True):
        """
        Returns a tuple of the attributes of the BlockMask.

        Args:
            flatten (bool): If True, it will flatten the tuple of (KV_BLOCK_SIZE, Q_BLOCK_SIZE)
        """
        block_size = (
            (self.BLOCK_SIZE[0], self.BLOCK_SIZE[1]) if flatten else (self.BLOCK_SIZE,)
        )

        return (
            self.kv_num_blocks,
            self.kv_indices,
            self.full_kv_num_blocks,
            self.full_kv_indices,
            self.q_num_blocks,
            self.q_indices,
            self.full_q_num_blocks,
            self.full_q_indices,
            *block_size,
            self.mask_mod,
        )

    def __str__(self):
        s = f"BlockMask(shape={self.shape}, sparsity={self.sparsity():.2f}%, \n"
        mask_str = self.to_string().strip()
        s += mask_str
        s += "\n)"
        return s

    def __getitem__(self, index) -> "BlockMask":
        """
        Returns a new BlockMask instance by getting the mask for the given index position.

        Args:
            index: Index to apply to all attributes.

        Example Usage:
            .. code-block:: python

                def causal_mask(b, h, q_idx, kv_idx):
                    return q_idx >= kv_idx

                block_mask = create_block_mask(causal_mask, 4, 2, 512, 512, device="cuda")
                assert block_mask.kv_num_blocks.shape == (4,2,4)
                assert block_mask.kv_indices.shape == (4,2,4,4)

                # Index on batch dimension
                new_block_mask = block_mask[0]
                assert new_block_mask.kv_num_blocks.shape == (2,4)
                assert new_block_mask.kv_indices.shape == (2,4,4)

                # Index on batch and head dimension
                new_block_mask = block_mask[0, 1]
                assert new_block_mask.kv_num_blocks.shape == (4,)
                assert new_block_mask.kv_indices.shape == (4,4)

                # slicing on batch and head dimension
                new_block_mask = block_mask[0:2, 1:2]
                assert new_block_mask.kv_num_blocks.shape == (2,1,4)
                assert new_block_mask.kv_indices.shape == (2,1,4,4)

                # slicing on batch, head, and query dimension
                new_block_mask = block_mask[0:2, 1:2, torch.tensor([1], dtype=torch.int32)]
                assert new_block_mask.kv_num_blocks.shape == (2,1,1)
                assert new_block_mask.kv_indices.shape == (2,1,1,4)
        """
        new_kv_num_blocks = self.kv_num_blocks[index]
        new_kv_indices = self.kv_indices[index]
        if self.full_kv_num_blocks is not None:
            assert self.full_kv_indices is not None
            new_full_kv_num_blocks = self.full_kv_num_blocks[index]
            new_full_kv_indices = self.full_kv_indices[index]
        else:
            new_full_kv_num_blocks = None
            new_full_kv_indices = None
        return BlockMask.from_kv_blocks(
            new_kv_num_blocks,
            new_kv_indices,
            new_full_kv_num_blocks,
            new_full_kv_indices,
            BLOCK_SIZE=self.BLOCK_SIZE,
            mask_mod=None,
        )

    def __repr__(self):
        def shape_or_none(x: Optional[torch.Tensor]):
            return x.shape if x is not None else None

        return (
            f"BlockMask(\n"
            f"    kv_num_blocks={self.kv_num_blocks.shape},\n"
            f"    kv_indices={self.kv_indices.shape},\n"
            f"    full_kv_num_blocks={shape_or_none(self.full_kv_num_blocks )},\n"
            f"    full_kv_indices={shape_or_none(self.full_kv_indices)},\n"
            f"    q_num_blocks={shape_or_none(self.q_num_blocks)},\n"
            f"    q_indices={shape_or_none(self.q_indices)},\n"
            f"    full_q_num_blocks={shape_or_none(self.full_q_num_blocks)},\n"
            f"    full_q_indices={shape_or_none(self.full_q_indices)},\n"
            f"    BLOCK_SIZE={self.BLOCK_SIZE},\n"
            f"    shape={self.shape},\n"
            f"    sparsity={self.sparsity():.2f}%,\n"
            f"    mask_mod={self.mask_mod.__name__ if hasattr(self.mask_mod, '__name__') else self.mask_mod}\n"
            f")"
        )

    def _adjust(self, new_q_len: int, new_kv_len: int):
        new_num_rows = new_q_len // self.BLOCK_SIZE[0]
        new_num_cols = new_kv_len // self.BLOCK_SIZE[1]
        new_kv_num_blocks, new_kv_indices = _adjust_num_blocks_and_indices(
            self.kv_num_blocks, self.kv_indices, new_num_rows, new_num_cols
        )
        if self.full_kv_num_blocks is not None:
            assert self.full_kv_indices is not None
            (
                new_full_kv_num_blocks,
                new_full_kv_indices,
            ) = _adjust_num_blocks_and_indices(
                self.full_kv_num_blocks,
                self.full_kv_indices,
                new_num_rows,
                new_num_cols,
            )
        else:
            new_full_kv_num_blocks = None
            new_full_kv_indices = None
        return self.from_kv_blocks(
            new_kv_num_blocks,
            new_kv_indices,
            new_full_kv_num_blocks,
            new_full_kv_indices,
            self.BLOCK_SIZE,
            self.mask_mod,
        )

    @property
    def shape(self):
        """Returns the shape of the mask."""
        *batch_dims, q_length, _ = self.kv_indices.shape
        q_length = self.kv_indices.shape[-2] * self.BLOCK_SIZE[0]
        kv_length = self.kv_indices.shape[-1] * self.BLOCK_SIZE[1]
        return tuple(batch_dims + [q_length, kv_length])

    def numel(self):
        """Returns the number of elements (not accounting for sparsity) in the mask."""
        shape = self.shape

        def _prod(xs):
            return functools.reduce(operator.mul, xs, 1)

        return _prod(shape)

    def sparsity(self) -> float:
        """Computes the percentage of blocks that are sparse (i.e. not computed)"""
        total_size = self.numel()
        computed_blocks = self.kv_num_blocks.sum()
        if self.full_kv_num_blocks is not None:
            computed_blocks += self.full_kv_num_blocks.sum()

        computed_size = computed_blocks.item() * self.BLOCK_SIZE[0] * self.BLOCK_SIZE[1]
        dense_ratio = computed_size / total_size
        return 100 * (1 - dense_ratio)

    def to_dense(self) -> Tensor:
        """Returns a dense block that is equivalent to the block mask."""
        partial_dense = _ordered_to_dense(self.kv_num_blocks, self.kv_indices)
        if self.full_kv_num_blocks is not None:
            assert self.full_kv_indices is not None
            return partial_dense | _ordered_to_dense(
                self.full_kv_num_blocks, self.full_kv_indices
            )
        return partial_dense

    def to_string(self, grid_size=(20, 20), limit=4):
        """Returns a string representation of the block mask. Quite nifty.

        If grid_size is None, prints out an uncompressed version. Warning, it can be quite big!
        """
        dense_mask = self.to_dense()
        *batch_dims, num_rows, num_cols = dense_mask.shape
        if isinstance(grid_size, int):
            max_rows = grid_size
            max_cols = grid_size
        elif grid_size == -1:
            max_rows = num_rows
            max_cols = num_cols
        else:
            max_rows, max_cols = grid_size

        def create_block_vis(*batch_idx):
            descriptors = []

            descriptors.append(f"{batch_idx}")

            vis = ", ".join(reversed(descriptors)) + "\n"

            def summarize_section(section):
                percentage = section.float().mean().item()
                if percentage == 1:
                    return "█"
                elif percentage == 0:
                    return " "
                else:
                    return "░"

            def cdiv(a, b):
                return (a + (b - 1)) // b

            row_step = max(1, cdiv(num_rows, max_rows))
            col_step = max(1, cdiv(num_cols, max_cols))

            for r in range(0, num_rows, row_step):
                for c in range(0, num_cols, col_step):
                    cur_mask = dense_mask
                    for idx in batch_idx:
                        cur_mask = cur_mask[idx]
                    char = summarize_section(
                        cur_mask[r : r + row_step, c : c + col_step]
                    )
                    vis += char * 2
                vis += "\n"
            return vis

        total_vis = []
        for idx, batch_idx in enumerate(
            itertools.product(*[range(i) for i in batch_dims])
        ):
            if idx == limit:
                total_vis.append("...")
                total_vis.append("To print out more, set BlockMask.to_string(limit=N)")
                total_vis.append(
                    "You can also index (BlockMask[batch, head]) to choose a specific batch or head"
                )
                break
            block_vis = create_block_vis(*batch_idx)
            total_vis.append(block_vis)

        return "\n".join(total_vis)

    def to(self, device: Union[torch.device, str]) -> "BlockMask":
        """Moves the BlockMask to the specified device.

        Args:
            device (torch.device or str): The target device to move the BlockMask to.
                Can be a torch.device object or a string (e.g., 'cpu', 'cuda:0').

        Returns:
            BlockMask: A new BlockMask instance with all tensor components moved
            to the specified device.

        Note:
            This method does not modify the original BlockMask in-place.
            Instead, it returns a new BlockMask instance where invidual tensor attributes
            may or may not be moved to the specified device, depending on their
            current device placement.
        """
        mapped_attributes = tree_map_only(
            torch.Tensor,
            lambda x: x.to(device),
            self.as_tuple(flatten=False),
        )
        return BlockMask(*mapped_attributes)


def _broadcast_to_dim(x, dim):
    while x.dim() < dim:
        x = x.unsqueeze(0)
    return x


def _round_up_to_multiple(x, multiple):
    return (x + multiple - 1) // multiple * multiple


def _convert_mask_to_block_mask(
    mask: Tensor,
    Q_BLOCK_SIZE=_DEFAULT_SPARSE_BLOCK_SIZE,
    KV_BLOCK_SIZE=_DEFAULT_SPARSE_BLOCK_SIZE,
    separate_full_blocks: bool = False,
) -> Tuple[Tensor, Optional[Tensor]]:
    assert mask.dtype == torch.bool
    mask = _broadcast_to_dim(mask, 4)
    B, H, Q, KV = mask.shape
    assert Q % Q_BLOCK_SIZE == 0
    assert KV % KV_BLOCK_SIZE == 0
    mask = mask.view(
        B, H, Q // Q_BLOCK_SIZE, Q_BLOCK_SIZE, KV // KV_BLOCK_SIZE, KV_BLOCK_SIZE
    )  # [B, H, Q//Q_BLOCK_SIZE, Q_BLOCK_SIZE, KV//KV_BLOCK_SIZE, KV_BLOCK_SIZE]
    mask = mask.permute(
        0, 1, 2, 4, 3, 5
    )  # [B, H, Q//Q_BLOCK_SIZE, KV//KV_BLOCK_SIZE, Q_BLOCK_SIZE, KV_BLOCK_SIZE]
    mask_block_sum = mask.sum(
        dim=[-2, -1]
    )  # [B, H, Q//Q_BLOCK_SIZE, KV//KV_BLOCK_SIZE]
    if separate_full_blocks:
        full_block_sum = Q_BLOCK_SIZE * KV_BLOCK_SIZE
        full_blocks = mask_block_sum == full_block_sum
        partial_blocks = (mask_block_sum > 0) & (mask_block_sum < full_block_sum)
        partial_blocks = partial_blocks.to(dtype=torch.int8)
        full_blocks = full_blocks.to(dtype=torch.int8)
        return partial_blocks, full_blocks
    else:
        partial_blocks = mask_block_sum > 0
        partial_blocks = partial_blocks.to(dtype=torch.int8)
        return partial_blocks, None


def or_masks(*mask_mods: _mask_mod_signature) -> _mask_mod_signature:
    """Returns a mask_mod that's the union of provided mask_mods"""
    if not all(callable(arg) for arg in mask_mods):
        raise RuntimeError(f"All inputs should be callable mask_mods: {mask_mods}")

    def or_mask(b, h, q_idx, kv_idx):
        result = b.new_zeros((), dtype=torch.bool)
        for mask in mask_mods:
            result = result | mask(b, h, q_idx, kv_idx)
        return result

    return or_mask


def and_masks(*mask_mods: _mask_mod_signature) -> _mask_mod_signature:
    """Returns a mask_mod that's the intersection of provided mask_mods"""
    if not all(callable(arg) for arg in mask_mods):
        raise RuntimeError(f"All inputs should be callable mask_mods: {mask_mods}")

    def and_mask(b, h, q_idx, kv_idx):
        result = b.new_ones((), dtype=torch.bool)
        for mask in mask_mods:
            result = result & mask(b, h, q_idx, kv_idx)
        return result

    return and_mask


def _convert_block_mask_to_mask(
    block_mask,
    KV_BLOCK_SIZE=_DEFAULT_SPARSE_BLOCK_SIZE,
    Q_BLOCK_SIZE=_DEFAULT_SPARSE_BLOCK_SIZE,
) -> Tensor:
    assert block_mask.dim() == 4
    B, H, Q, KV = block_mask.shape
    block_mask = block_mask.expand(Q_BLOCK_SIZE, KV_BLOCK_SIZE, *block_mask.shape)
    block_mask = block_mask.permute(2, 3, 4, 0, 5, 1).reshape(
        B, H, Q * Q_BLOCK_SIZE, KV * KV_BLOCK_SIZE
    )
    return block_mask


def _create_sparse_block_from_block_mask(
    block_mask: Tuple[Tensor, Optional[Tensor]],
    mask_mod: Optional[Callable],
    Q_BLOCK_SIZE: int = _DEFAULT_SPARSE_BLOCK_SIZE,
    KV_BLOCK_SIZE: int = _DEFAULT_SPARSE_BLOCK_SIZE,
) -> BlockMask:
    partial_blocks, full_blocks = block_mask

    partial_bm = _dense_to_ordered(partial_blocks)
    if full_blocks is not None:
        full_bm = _dense_to_ordered(full_blocks)
    else:
        full_bm = (None, None)

    return BlockMask.from_kv_blocks(
        partial_bm[0],
        partial_bm[1],
        full_bm[0],
        full_bm[1],
        BLOCK_SIZE=(Q_BLOCK_SIZE, KV_BLOCK_SIZE),
        mask_mod=mask_mod,
    )


def create_mask(
    mod_fn: Union[_score_mod_signature, _mask_mod_signature],
    B: Optional[int],
    H: Optional[int],
    Q_LEN: int,
    KV_LEN: int,
    device: str = "cuda",
    _compile: bool = False,
) -> Tensor:
    r"""This function creates a mask tensor from a mod_fn function.

    Args:
        mod_fn (Union[_score_mod_signature, _mask_mod_signature]): Function to modify attention scores.
        B (int): Batch size.
        H (int): Number of query heads.
        Q_LEN (int): Sequence length of query.
        KV_LEN (int): Sequence length of key/value.
        device (str): Device to run the mask creation on.

    Returns:
        mask (Tensor): A mask tensor with shape (B, H, M, N).
    """
    if B is None:
        B = 1
    if H is None:
        H = 1
    b = torch.arange(0, B, device=device)
    h = torch.arange(0, H, device=device)
    m = torch.arange(0, Q_LEN, device=device)
    n = torch.arange(0, KV_LEN, device=device)
    # TODO: fix this
    # Lack instantiation support for __torch_function__ mode support under compile
    if _compile:
        ctx = nullcontext()
    else:
        ctx = TransformGetItemToIndex()  # type: ignore[assignment]
    mod_type = _get_mod_type(mod_fn)

    with ctx:
        if mod_type == _ModificationType.SCORE_MOD:
            score_mod = mod_fn
            score_mod = _vmap_for_bhqkv(score_mod, prefix=(0,))  # first input is score
            out = score_mod(torch.zeros(B, H, Q_LEN, KV_LEN, device=device), b, h, m, n)
            mask = torch.where(torch.isneginf(out), False, True)
            return mask
        elif mod_type == _ModificationType.MASK_MOD:
            mask_mod = mod_fn
            mask_mod = _vmap_for_bhqkv(mask_mod, prefix=())
            mask = mask_mod(b, h, m, n)
            return mask
        else:
            raise AssertionError


def _create_block_mask_inner(
    mask_mod: Callable,
    B: int,
    H: int,
    Q_LEN: int,
    KV_LEN: int,
    device: str,
    Q_BLOCK_SIZE: int,
    KV_BLOCK_SIZE: int,
):
    r"""Work around for being unable to instantiate __torch_function__ mode under compile.
    `create_block_mask` will compile this inner function and wrap the call to this
    with the __torch_function__ mode.
    """
    mask_tensor = create_mask(mask_mod, B, H, Q_LEN, KV_LEN, device, _compile=True)
    partial_block_mask, full_block_mask = _convert_mask_to_block_mask(
        mask_tensor,
        Q_BLOCK_SIZE=Q_BLOCK_SIZE,
        KV_BLOCK_SIZE=KV_BLOCK_SIZE,
        separate_full_blocks=True,
    )
    return partial_block_mask, full_block_mask


def create_block_mask(
    mask_mod: _mask_mod_signature,
    B: Optional[int],
    H: Optional[int],
    Q_LEN: int,
    KV_LEN: int,
    device: str = "cuda",
    BLOCK_SIZE: Union[int, Tuple[int, int]] = _DEFAULT_SPARSE_BLOCK_SIZE,
    _compile=False,
) -> BlockMask:
    r"""This function creates a block mask tuple from a mask_mod function.

    Args:
        mask_mod (Callable): mask_mod function. This is a callable that defines the
            masking pattern for the attention mechanism. It takes four arguments:
            b (batch size), h (number of heads), q_idx (query index), and kv_idx (key/value index).
            It should return a boolean tensor indicating which attention connections are allowed (True)
            or masked out (False).
        B (int): Batch size.
        H (int): Number of query heads.
        Q_LEN (int): Sequence length of query.
        KV_LEN (int): Sequence length of key/value.
        device (str): Device to run the mask creation on.
        BLOCK_SIZE (int or Tuple[int, int]): Block size for the block mask. If a single int is provided it is used for both query and key/value.
        _compile (bool): Whether to compile the mask_mod function. Default is False.

    Returns:
        BlockMask:  A BlockMask object that contains the block mask information.

    Example Usage:
        .. code-block:: python

            def causal_mask(b, h, q_idx, kv_idx):
                return q_idx >= kv_idx

            block_mask = create_block_mask(causal_mask, 1, 1, 8192, 8192, device="cuda")
            query = torch.randn(1, 1, 8192, 64, device="cuda", dtype=torch.float16)
            key = torch.randn(1, 1, 8192, 64, device="cuda", dtype=torch.float16)
            value = torch.randn(1, 1, 8192, 64, device="cuda", dtype=torch.float16)
            output = flex_attention(query, key, value, block_mask=block_mask)
    """
    mod_type = _get_mod_type(mask_mod)
    assert (
        mod_type == _ModificationType.MASK_MOD
    ), f"create-block_mask requires a mask_mod function! Got {mask_mod}"
    inner_func = _create_block_mask_inner
    if B is None:
        B = 1
    if H is None:
        H = 1
    if isinstance(BLOCK_SIZE, int):
        Q_BLOCK_SIZE = BLOCK_SIZE
        KV_BLOCK_SIZE = BLOCK_SIZE
    else:
        Q_BLOCK_SIZE, KV_BLOCK_SIZE = BLOCK_SIZE

    if Q_LEN < 128:
        Q_BLOCK_SIZE = Q_LEN
    else:
        Q_LEN = _round_up_to_multiple(Q_LEN, Q_BLOCK_SIZE)
    KV_LEN = _round_up_to_multiple(KV_LEN, KV_BLOCK_SIZE)
    if _compile:
        inner_func = torch.compile(inner_func, fullgraph=True)
    with TransformGetItemToIndex():
        partial_block_mask, full_block_mask = inner_func(
<<<<<<< HEAD
            mask_mod, B, H, Q_LEN, KV_LEN, device, KV_BLOCK_SIZE, Q_BLOCK_SIZE
=======
            mask_mod, B, H, Q_LEN, KV_LEN, device, Q_BLOCK_SIZE, KV_BLOCK_SIZE
        )
        block_mask = _create_sparse_block_from_block_mask(
            (partial_block_mask, full_block_mask), mask_mod, Q_BLOCK_SIZE, KV_BLOCK_SIZE
>>>>>>> 9b2e453e
        )
        block_mask = _create_sparse_block_from_block_mask(
            (partial_block_mask, full_block_mask), mask_mod
        )
    return block_mask


def _create_empty_block_mask(query: Tensor, key: Tensor) -> BlockMask:
    r"""Default block mask for flex attention.
    If users don't specify any block sparse mask info, we create this
    empty block sparse mask. Which creates a BlockMask with 1 block that is the full length
    of the query and key tensors.
    """
    device = query.device
    return BlockMask.from_kv_blocks(
        kv_num_blocks=torch.ones([1, 1, 1], dtype=torch.int32, device=device),
        kv_indices=torch.zeros([1, 1, 1, 1], dtype=torch.int32, device=device),
        BLOCK_SIZE=_LARGE_SPARSE_BLOCK_SIZE,
    )


def _apply_kernel_options(
    query: Tensor, key: Tensor, value: Tensor, return_lse: bool, kernel_options
):
    kernel_options = {} if kernel_options is None else dict(kernel_options)

    kernel_options.setdefault("ROWS_GUARANTEED_SAFE", False)
    kernel_options.setdefault("PRESCALE_QK", False)

    # If foward kernel needs to return logsumexp is decided by this rule internally.
    assert "OUTPUT_LOGSUMEXP" not in kernel_options
    kernel_options["OUTPUT_LOGSUMEXP"] = True
    if not return_lse:
        any_inputs_require_grad = (
            query.requires_grad or key.requires_grad or value.requires_grad
        )
        output_logsumexp = any_inputs_require_grad and torch.is_grad_enabled()
        kernel_options["OUTPUT_LOGSUMEXP"] = output_logsumexp

    return kernel_options


def _validate_embed_dim(query: Tensor, key: Tensor, value: Tensor):
    if query.size(-1) != key.size(-1):
        raise ValueError(
            f"Expect query and key/value to have the same embedding dimension "
            f"but got E={query.size(-1)} and E={key.size(-1)}."
        )
    # TODO this config segfaults with Triton without:
    # https://github.com/triton-lang/triton/pull/4540
    if not (
        _supported_head_dim(query.size(-1)) and _supported_head_dim(value.size(-1))
    ):
        raise ValueError(
            f"NYI: Currently non power of 2 embedding dimension are not supported. "
            f"Got E={query.size(-1)} and Ev={value.size(-1)}."
        )
<<<<<<< HEAD
    if value.size(-1) > query.size(-1):
        raise ValueError(
            f"NYI: Currently value embedding dimension must be less than or equal to query embedding dimension. "
            f"Got Ev={value.size(-1)} and E={query.size(-1)}."
=======


def _validate_device(query: Tensor, key: Tensor, value: Tensor):
    """TODO: Remove once non cuda device support is added
    We only need to check query since we have already that q,k,v are on the same device
    """
    if query.device.type != "cuda":
        raise ValueError(
            "FlexAttention is only supported on CUDA devices. "
            f"Found input tensors on {query.device.type} device."
>>>>>>> 9b2e453e
        )


def flex_attention(
    query: Tensor,
    key: Tensor,
    value: Tensor,
    score_mod: Optional[_score_mod_signature] = None,
    block_mask: Optional[BlockMask] = None,
    scale: Optional[float] = None,
    enable_gqa: bool = False,
    return_lse: bool = False,
    kernel_options: Optional[Dict[str, Any]] = None,
) -> Union[Tensor, Tuple[Tensor, Tensor]]:
    r"""This function implements scaled dot product attention with an arbitrary attention score modification function.

    This function computes the scaled dot product attention between query, key, and value tensors with a user-defined
    attention score modification function. The attention score modification function will be applied after the attention
    scores have been calculated between the query and key tensors. The attention scores are calculated as follows:

    The ``score_mod`` function should have the following signature:

    .. code-block:: python

        def score_mod(
            score: Tensor,
            batch: Tensor,
            head: Tensor,
            q_idx: Tensor,
            k_idx: Tensor
        ) -> Tensor:

    Where:
        - ``score``: A scalar tensor representing the attention score,
          with the same data type and device as the query, key, and value tensors.
        - ``batch``, ``head``, ``q_idx``, ``k_idx``: Scalar tensors indicating
          the batch index, query head index, query index, and key/value index, respectively.
          These should have the ``torch.int`` data type and be located on the same device as the score tensor.

    Args:
        query (Tensor): Query tensor; shape :math:`(B, Hq, L, E)`.
        key (Tensor): Key tensor; shape :math:`(B, Hkv, S, E)`.
        value (Tensor): Value tensor; shape :math:`(B, Hkv, S, Ev)`.
        score_mod (Optional[Callable]): Function to modify attention scores. By default no score_mod is applied.
        block_mask (Optional[BlockMask]): BlockMask object that controls the blocksparsity pattern of the attention.
        scale (Optional[float]): Scaling factor applied prior to softmax. If none, the default value is set to :math:`\frac{1}{\sqrt{E}}`.
        enable_gqa (bool): If set to True, enables Grouped Query Attention (GQA) and broadcasts key/value heads to query heads.
        return_lse (bool): Whether to return the logsumexp of the attention scores. Default is False.
        kernel_options (Optional[Dict[str, Any]]): Options to pass into the Triton kernels.

    Returns:
        output (Tensor): Attention output; shape :math:`(B, Hq, L, Ev)`.

    Shape legend:
        - :math:`N: \text{Batch size} ... : \text{Any number of other batch dimensions (optional)}`
        - :math:`S: \text{Source sequence length}`
        - :math:`L: \text{Target sequence length}`
        - :math:`E: \text{Embedding dimension of the query and key}`
        - :math:`Ev: \text{Embedding dimension of the value}`

    .. warning::
        `torch.nn.attention.flex_attention` is a prototype feature in PyTorch.
        Please look forward to a more stable implementation in a future version of PyTorch.
        Read more about feature classification at: https://pytorch.org/blog/pytorch-feature-classification-changes/#prototype

    """
    # Some basic input validation
    _validate_sdpa_input(query, key, value)
    _validate_embed_dim(query, key, value)
<<<<<<< HEAD
=======
    _validate_device(query, key, value)
>>>>>>> 9b2e453e
    if query.dim() != 4 or key.dim() != 4 or value.dim() != 4:
        raise NotImplementedError("NYI: query, key, and value must be 4D tensors")
    if (not enable_gqa) and query.size(-3) != key.size(-3):
        raise ValueError(
            f"Expect query and key/value to have the same number of heads "
            f"but got Hq={query.size(-3)} and Hkv={key.size(-3)}. "
            f"Try setting enable_gqa=True for GQA."
        )
    if enable_gqa:
        Hq = query.size(1)
        Hkv = key.size(1)
        if Hq % Hkv != 0:
            raise ValueError(
                f"Expect number of query heads to be a multiple of kv heads for GQA "
                f"but got Hq={Hq} and Hkv={Hkv}."
            )

    if score_mod is None:
        score_mod = _identity
    if block_mask is None:
        block_mask = _create_empty_block_mask(query, key)
    elif (
        query.size(-2) < block_mask.kv_num_blocks.size(-1) * block_mask.BLOCK_SIZE[0]
        or key.size(-2) < block_mask.kv_indices.size(-1) * block_mask.BLOCK_SIZE[1]
    ):
        new_q_len = _round_up_to_multiple(query.size(-2), block_mask.BLOCK_SIZE[0])
        new_kv_len = _round_up_to_multiple(key.size(-2), block_mask.BLOCK_SIZE[1])
        block_mask = block_mask._adjust(new_q_len, new_kv_len)
    if scale is None:
        scale = 1.0 / math.sqrt(query.size(-1))

<<<<<<< HEAD
    if query.device != block_mask.kv_num_blocks.device:
        raise RuntimeError(
            f"Expect q/k/v and block_mask to be on the same device "
            f"but got {query.device} and {block_mask.kv_num_blocks.device}."
=======
    if query.device != block_mask.kv_num_blocks.device:  # type: ignore[union-attr]
        raise RuntimeError(
            f"Expect q/k/v and block_mask to be on the same device "
            f"but got {query.device} and {block_mask.kv_num_blocks.device}."  # type: ignore[union-attr]
>>>>>>> 9b2e453e
        )

    kernel_options = _apply_kernel_options(
        query,
        key,
        value,
        return_lse,
        kernel_options,
    )

    if torch.compiler.is_dynamo_compiling():
        # mark head_dim and number of heads to be static
        for x in [query, key, value]:
            torch._dynamo.mark_static(x, -3)
            torch._dynamo.mark_static(x, -1)
        out, lse = flex_attention_hop(
            query, key, value, score_mod, block_mask.as_tuple(), scale, kernel_options  # type: ignore[union-attr]
        )
        if return_lse:
            return out, lse * math.log(2)
        else:
            return out

    if not torch._dynamo.is_dynamo_supported():
        raise RuntimeError("flex_attention requires dynamo support")

    from torch._dynamo.backends.debugging import (
        make_eager_backend_with_torch_function_mode,
    )

    # Dynamo is expecting a callable with "__code__" attribute.
    # We cannot directly pass hop to it. So we wrap it in a dummy function.
    def _flex_attention_hop_wrapper(*args, **kwargs):
        return flex_attention_hop(*args, **kwargs)

    with _set_compilation_env():
        with torch._dynamo.utils.disable_cache_limit():
            with _temp_remove_pre_dispatch_torch_function_mode():
                with _temp_remove_metadata_torch_function_mode() as metadata_mode:
                    if metadata_mode:
                        backend = make_eager_backend_with_torch_function_mode(
                            metadata_mode
                        )
                    else:
                        backend = "eager"
                    out, lse = torch.compile(
                        _flex_attention_hop_wrapper, backend=backend, fullgraph=True
                    )(
                        query,
                        key,
                        value,
                        score_mod,
<<<<<<< HEAD
                        block_mask.as_tuple(),
=======
                        block_mask.as_tuple(),  # type: ignore[union-attr]
>>>>>>> 9b2e453e
                        scale,
                        kernel_options,
                    )
                    if return_lse:
                        return out, lse * math.log(2)
                    else:
                        return out<|MERGE_RESOLUTION|>--- conflicted
+++ resolved
@@ -890,17 +890,10 @@
         inner_func = torch.compile(inner_func, fullgraph=True)
     with TransformGetItemToIndex():
         partial_block_mask, full_block_mask = inner_func(
-<<<<<<< HEAD
-            mask_mod, B, H, Q_LEN, KV_LEN, device, KV_BLOCK_SIZE, Q_BLOCK_SIZE
-=======
             mask_mod, B, H, Q_LEN, KV_LEN, device, Q_BLOCK_SIZE, KV_BLOCK_SIZE
         )
         block_mask = _create_sparse_block_from_block_mask(
             (partial_block_mask, full_block_mask), mask_mod, Q_BLOCK_SIZE, KV_BLOCK_SIZE
->>>>>>> 9b2e453e
-        )
-        block_mask = _create_sparse_block_from_block_mask(
-            (partial_block_mask, full_block_mask), mask_mod
         )
     return block_mask
 
@@ -955,12 +948,6 @@
             f"NYI: Currently non power of 2 embedding dimension are not supported. "
             f"Got E={query.size(-1)} and Ev={value.size(-1)}."
         )
-<<<<<<< HEAD
-    if value.size(-1) > query.size(-1):
-        raise ValueError(
-            f"NYI: Currently value embedding dimension must be less than or equal to query embedding dimension. "
-            f"Got Ev={value.size(-1)} and E={query.size(-1)}."
-=======
 
 
 def _validate_device(query: Tensor, key: Tensor, value: Tensor):
@@ -971,7 +958,6 @@
         raise ValueError(
             "FlexAttention is only supported on CUDA devices. "
             f"Found input tensors on {query.device.type} device."
->>>>>>> 9b2e453e
         )
 
 
@@ -1041,10 +1027,7 @@
     # Some basic input validation
     _validate_sdpa_input(query, key, value)
     _validate_embed_dim(query, key, value)
-<<<<<<< HEAD
-=======
     _validate_device(query, key, value)
->>>>>>> 9b2e453e
     if query.dim() != 4 or key.dim() != 4 or value.dim() != 4:
         raise NotImplementedError("NYI: query, key, and value must be 4D tensors")
     if (not enable_gqa) and query.size(-3) != key.size(-3):
@@ -1076,17 +1059,10 @@
     if scale is None:
         scale = 1.0 / math.sqrt(query.size(-1))
 
-<<<<<<< HEAD
-    if query.device != block_mask.kv_num_blocks.device:
-        raise RuntimeError(
-            f"Expect q/k/v and block_mask to be on the same device "
-            f"but got {query.device} and {block_mask.kv_num_blocks.device}."
-=======
     if query.device != block_mask.kv_num_blocks.device:  # type: ignore[union-attr]
         raise RuntimeError(
             f"Expect q/k/v and block_mask to be on the same device "
             f"but got {query.device} and {block_mask.kv_num_blocks.device}."  # type: ignore[union-attr]
->>>>>>> 9b2e453e
         )
 
     kernel_options = _apply_kernel_options(
@@ -1139,11 +1115,7 @@
                         key,
                         value,
                         score_mod,
-<<<<<<< HEAD
-                        block_mask.as_tuple(),
-=======
                         block_mask.as_tuple(),  # type: ignore[union-attr]
->>>>>>> 9b2e453e
                         scale,
                         kernel_options,
                     )
