--- conflicted
+++ resolved
@@ -1262,15 +1262,13 @@
     "compile_threads",
 ]
 
-<<<<<<< HEAD
+# External callable for matmul tuning candidates
+external_matmul: List[Callable[[torch.Tensor, torch.Tensor, torch.Tensor], None]] = []
+
 
 class test_configs:
     force_extern_kernel_in_multi_template = False
 
-=======
-# External callable for matmul tuning candidates
-external_matmul: List[Callable[[torch.Tensor, torch.Tensor, torch.Tensor], None]] = []
->>>>>>> b5f34b7d
 
 if TYPE_CHECKING:
     from torch.utils._config_typing import *  # noqa: F401, F403
