--- conflicted
+++ resolved
@@ -1639,10 +1639,7 @@
             name,
             call_args,
             gpu=False,  # grid/stream is handled internally in halide
-<<<<<<< HEAD
-=======
             triton=False,
->>>>>>> 9b2e453e
         )
 
     def generate_assert(self, check):
