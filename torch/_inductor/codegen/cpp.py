# mypy: allow-untyped-defs
import contextlib
import dataclasses
import functools
import itertools
import math
import re
import sys
import warnings
from copy import copy, deepcopy
from enum import Enum
from typing import cast, Dict, List, Optional, Sequence, Set, Tuple, Union

import sympy

import torch
import torch.fx
from torch._inductor import dependencies
from torch._prims_common import is_float_dtype, is_integer_dtype
from torch.utils._sympy.functions import CeilDiv, FloorDiv, ModularIndexing
from torch.utils._sympy.symbol import free_symbol_is_type, symbol_is_type, SymT

from ..._dynamo.utils import counters
from .. import codecache, config, cpp_builder, cpu_vec_isa, ir, metrics
from ..loop_body import LoopBody
from ..scheduler import (
    BaseSchedulerNode,
    BaseScheduling,
    ForeachKernelSchedulerNode,
    FusedSchedulerNode,
    Scheduler,
    SchedulerNode,
)
from ..utils import (
    cache_on_self,
    get_bounds_index_expr,
    get_fused_kernel_name,
    has_free_symbols,
    is_welford_reduction,
    parallel_num_threads,
    Placeholder,
    sympy_index_symbol,
    sympy_index_symbol_with_prefix,
    sympy_product,
    sympy_subs,
)
from ..virtualized import NullKernelHandler, ops, OpsValue, V
from .common import (
    BackendFeature,
    BracesBuffer,
    CppWrapperKernelArgs,
    CSE,
    CSEVariable,
    DataTypePropagation,
    DeferredLine,
    DTYPE_TO_COMPUTATION_DTYPE,
    IndentedBuffer,
    Kernel,
    KernelArgs,
    OpOverrides,
    OptimizationContext,
)
from .cpp_utils import (
    _get_dtype_from_loopbodies,
    _get_loop_body,
    cexpr,
    cexpr_index,
    codegen_rand,
    CppCSEVariable,
    DTYPE_TO_CPP,
    INDEX_TYPE,
    LocalBufferContext,
    promote_args,
    template_fusion_with_epilogues_supported,
    unify_mask_base_type,
    value_to_cpp,
)


_IS_WINDOWS = sys.platform == "win32"


def get_export_declaration():
    return "__declspec(dllexport)" if _IS_WINDOWS else ""


schedule_log = torch._logging.getArtifactLogger(__name__, "schedule")

NATIVE_OMP_RTYPES = {"+", "*", "^", "||", "min", "max"}
RTYPE_TO_CPP = {
    "sum": "+",
    "prod": "*",
    "xor_sum": "^",
    "min": "min",
    "max": "max",
    "argmin": "argmin",
    "argmax": "argmax",
    "any": "||",
    "welford_reduce": "welford",
    "welford_combine": "welford",
}
VECTORIZABLE_RTYPES = {
    "max",
    "min",
    "sum",
    "prod",
    "xor_sum",
    "welford_reduce",
    "welford_combine",
    "argmin",
    "argmax",
    "any",
}

PYTHON_TO_CPP = {
    "Tensor": "at::Tensor",
    "int": "long",
    "float": "double",
    "bool": "bool",
    "str": "std::string",
    "ScalarType": "c10::ScalarType",
    "MemoryFormat": "at::MemoryFormat",
    "Layout": "at::Layout",
    "Device": "at::Device",
    "number": "at::Scalar",
}

CONTAINER_PYTHON_TO_CPP = {
    "List": "std::vector",
    "Optional": "std::optional",
}

DTYPE_LOWP_FP = [
    torch.bfloat16,
    torch.float16,
]

VECTORIZABLE_DTYPES: List[torch.dtype] = [
    torch.float64,
    torch.float,
    torch.bfloat16,
    torch.float16,
    torch.bool,
    torch.uint8,
    torch.int8,
    torch.int32,
    torch.int64,
]

MASKED_VECTORIZABLE_DTYPES: List[torch.dtype] = [
    torch.float,
    torch.bfloat16,
    torch.float16,
    torch.uint8,
    torch.int8,
]


def reduction_init(reduction_type, dtype):
    if dtype in DTYPE_LOWP_FP:
        # Since load promotes all half-precision inputs to float, the initial
        # constant for reduction must be promoted as well
        dtype = torch.float32
    if reduction_type in ("xor_sum", "sum", "any"):
        return 0
    if reduction_type == "prod":
        return 1
    if reduction_type in ("max", "argmax", "min", "argmin"):
        cdtype = DTYPE_TO_CPP[dtype]
        min_var = (
            f"-std::numeric_limits<{cdtype}>::infinity()"
            if is_float_dtype(dtype)
            else f"std::numeric_limits<{cdtype}>::min()"
        )
        max_var = (
            f"std::numeric_limits<{cdtype}>::infinity()"
            if is_float_dtype(dtype)
            else f"std::numeric_limits<{cdtype}>::max()"
        )
        init_var = min_var if reduction_type in ("max", "argmax") else max_var
        return (
            init_var
            if reduction_type in ("max", "min")
            else f"IndexValue<{cdtype}>{{0, {init_var}}}"
        )
    if is_welford_reduction(reduction_type):
        return f"Welford<{DTYPE_TO_CPP[dtype]}>()"
    raise AssertionError(reduction_type)


def reduction_acc_type(reduction_type, dtype):
    scalar_type = DTYPE_TO_CPP[DTYPE_TO_COMPUTATION_DTYPE[dtype]]
    if is_welford_reduction(reduction_type):
        return f"Welford<{scalar_type}>"
    if reduction_type in {"argmin", "argmax"}:
        return f"IndexValue<{scalar_type}>"
    return scalar_type


def reduction_combine(
    reduction_type,
    var,
    next_value,
    index: Optional[sympy.Symbol] = None,
    src_dtype=None,
):
    is_bool = src_dtype == torch.bool
    if reduction_type == "sum":
        conjunction = "|" if is_bool else "+"
        return f"{var} {conjunction} {next_value}"
    if reduction_type == "prod":
        return f"{var} * {next_value}"
    if reduction_type == "xor_sum":
        return f"{var} ^ {next_value}"
    if reduction_type == "any":
        return f"{var} || {next_value}"
    if reduction_type in ("min", "max"):
        return f"{reduction_type}_propagate_nan({var}, {next_value})"
    if reduction_type == "welford_reduce":
        return f"welford_combine({var}, {next_value})"
    if reduction_type == "welford_combine":
        if isinstance(next_value, tuple):
            mean, m2, weight = next_value
        else:
            mean, m2, weight = reduction_project(reduction_type, next_value)
        return f"welford_combine({var}, {{{mean}, {m2}, {weight}}})"
    if reduction_type in ("argmin", "argmax"):
        if index is not None:
            return f"{reduction_type}_combine({var}, {next_value}, {index})"
        else:
            return f"{reduction_type}_combine({var}, {next_value})"
    raise AssertionError(reduction_type)


def reduction_project(reduction_type, acc):
    if is_welford_reduction(reduction_type):
        return f"{acc}.mean", f"{acc}.m2", f"{acc}.weight"
    elif reduction_type in {"argmin", "argmax"}:
        return f"{acc}.index"
    return acc


@functools.lru_cache
def stride_at(index: sympy.Expr, var: sympy.Symbol):
    if not index.has(var):
        # see test_torchinductor_dynamic_shapes.py::test_full_boolean_dynamic_shapes_cpu
        # which has tmp0 = ops.index_expr(s0 >= 1024, torch.bool) and fails below calculation.
        # in this case, there is no dependencies between index and var.
        return sympy.Integer(0)
    replacement = {var: var + 1}
    new_index = sympy_subs(index, replacement)  # type: ignore[arg-type]
    return sympy.simplify(new_index - index)


@functools.lru_cache
def simplify_index_in_vec_range(index: sympy.Expr, var: sympy.Expr, vec_length: int):
    """
    Simplifies the index expression within the range of a vectorized loop.
    Given a vectorized loop variable `var` in the range of a loop with `vec_length`,
    this function transforms the `index` into an equivalent form. It handles
    simplifications for cases where `var` can be expressed as `vec_length * a + b`,
    where `b` ranges from 0 to `vec_length - 1`. The function reduces occurrences
    of `FloorDiv` and `ModularIndexing` in the `index` with best-effort optimizations.

    NOTE:
    The simplified index expression is intended for analysis purposes only, not
    for code generation. It replaces `FloorDiv` and `ModularIndexing` with free variables
    which are not dependent on the loop variable `var` in the vectorized range. Check
    https://github.com/pytorch/pytorch/pull/117221#discussion_r1449746217 for more details.

    Examples:
    1. If `var` is `x3` and `vec_length` is 16, and `x3 = 16*a + b`, then
       `FloorDiv(x3, div)` or `ModularIndexing(x3, div, mod)` becomes a free variable
       when `div` is divisible by 16.
    2. `ModularIndexing(x3, 1, mod)` can be simplified to `x3 + c` where `c` is a free
       variable when `mod` is divisible by 16.
    """

    div_freevar_id = 0
    mod_freevar_id = 0

    def visit_indexing_div(divisor):
        nonlocal div_freevar_id
        result = FloorDiv(var, divisor)
        if sympy.gcd(divisor, vec_length) == vec_length:
            result = sympy.Symbol(f"{var}_div_c{div_freevar_id}")
            div_freevar_id += 1
        return result

    def visit_modular_indexing(divisor, modulus):
        nonlocal mod_freevar_id
        result = ModularIndexing(var, divisor, modulus)
        if sympy.gcd(divisor, vec_length) == vec_length:
            result = sympy.Symbol(f"{var}_mod_c{mod_freevar_id}")
            mod_freevar_id += 1
        elif divisor == 1 and sympy.gcd(modulus, vec_length) == vec_length:
            result = var + sympy.Symbol(f"{var}_mod_c{mod_freevar_id}")
            mod_freevar_id += 1
        return result

    original_index = index

    div = sympy.Wild("divisor", integer=True)
    if index.has(FloorDiv):
        index = index.replace(FloorDiv(var, div), visit_indexing_div)

    mod = sympy.Wild("modulus", integer=True)
    if index.has(ModularIndexing):
        index = index.replace(ModularIndexing(var, div, mod), visit_modular_indexing)

    index = sympy.simplify(index)
    if index != original_index:
        return simplify_index_in_vec_range(index, var, vec_length)

    return index


@functools.lru_cache
def stride_at_vec_range(
    index: sympy.Expr, var: sympy.Symbol, vec_length: Optional[int] = None
):
    if vec_length:
        index = simplify_index_in_vec_range(index, var, vec_length)
    return stride_at(index, var)


class OuterLoopFusedSchedulerNode(FusedSchedulerNode):
    @classmethod
    def fuse(  # type: ignore[override]
        cls, node1: BaseSchedulerNode, node2: BaseSchedulerNode, outer_loop_fusion_depth
    ):
        assert node1.scheduler is node2.scheduler
        assert all(
            type(node)
            in (
                OuterLoopFusedSchedulerNode,
                SchedulerNode,
                FusedSchedulerNode,
            )
            for node in (node1, node2)
        )
        if any(type(node) is OuterLoopFusedSchedulerNode for node in (node1, node2)):
            return cls(
                node1.scheduler,
                (
                    list(node1.get_outer_nodes())
                    if type(node1) is OuterLoopFusedSchedulerNode
                    else [
                        node1,
                    ]
                )
                + (
                    list(node2.get_outer_nodes())
                    if type(node2) is OuterLoopFusedSchedulerNode
                    else [
                        node2,
                    ]
                ),
                outer_loop_fusion_depth,
            )
        else:
            return cls(node1.scheduler, [node1, node2], outer_loop_fusion_depth)  # type: ignore[list-item]

    def __init__(
        self,
        scheduler: "Scheduler",
        outer_fused_nodes: List[Union[FusedSchedulerNode, SchedulerNode]],
        outer_loop_fusion_depth,
    ):
        self.outer_fused_nodes: List[
            Union[FusedSchedulerNode, SchedulerNode]
        ] = outer_fused_nodes
        self.outer_loop_fusion_depth = outer_loop_fusion_depth
        flatten_snodes = []
        for _node in self.outer_fused_nodes:
            assert isinstance(_node, (SchedulerNode, FusedSchedulerNode))
            flatten_snodes.extend(list(_node.get_nodes()))
        super().__init__(scheduler, flatten_snodes)  # type: ignore[arg-type]

    def get_outer_nodes(self):
        return self.outer_fused_nodes

    def check_outer_fusion_loop_level_attr(
        self, cpp_kernel_proxy_list, outer_loop_fusion_depth
    ):
        # This function ensures that the same tiling split is applied at each loop level within the outer loop fusion depth.
        # In the fusion stage, we only examine nodes with same vars and reduce.
        # However, for nodes with same vars and reduce, the loops may still have different tile splits.
        # For example (test_expr_vec_non_contiguous in test_cpu_repro.py):
        #   * buf0 tiling along the 2nd loop level, buf1 tiling along the 3rd loop level.
        # If the check failed, we should fall back to standard loop codegen.
        def _inner(
            left_loop_level: LoopLevel,
            right_loop_level: LoopLevel,
            loop_fusion_depth: int,
        ) -> bool:
            # Check if same loop level attr
            outer_loops_attr_compare_list = [
                "var",
                "size",
                "offset",
                "steps",
            ]
            if not (
                all(
                    getattr(left_loop_level, attr_compare)
                    == getattr(right_loop_level, attr_compare)
                    for attr_compare in outer_loops_attr_compare_list
                )
            ):
                return False

            assert loop_fusion_depth >= 1
            if (loop_fusion_depth := loop_fusion_depth - 1) > 0:
                # If the next loop level is expected to undergo outer loop fusion,
                # there should be no kernel present at the current loop level.
                assert (
                    left_loop_level.kernel is None and right_loop_level.kernel is None
                )
                # Check next loop level attr
                if any(
                    # Assume no main/tail loop split at any outer loop fusion depth
                    # Given no clear performance benefit for this complex case
                    len(loop_level.inner) != 1
                    for loop_level in [left_loop_level, right_loop_level]
                ) or not _inner(
                    left_loop_level.inner[0],
                    right_loop_level.inner[0],
                    loop_fusion_depth,
                ):
                    return False

            return True

        for idx in range(len(cpp_kernel_proxy_list) - 1):
            left_loop_nest = cpp_kernel_proxy_list[idx].loop_nest
            right_loop_nest = cpp_kernel_proxy_list[idx + 1].loop_nest
            if any(
                # Assume no main/tail loop split at any outer loop fusion depth
                len(loop_nest.root) != 1
                for loop_nest in [left_loop_nest, right_loop_nest]
            ) or not _inner(
                left_loop_nest.root[0], right_loop_nest.root[0], outer_loop_fusion_depth
            ):
                return False

        return True

    def merge_outer_fusion_kernels(
        self,
        cpp_kernel_proxy_list,
    ):
        loop_nest_list: List[LoopNestWithSplit] = [
            kernel.loop_nest for kernel in cpp_kernel_proxy_list
        ]
        kernel_group = cpp_kernel_proxy_list[0].kernel_group

        def _merge_outer_fusion_loop_levels(
            loop_level_nested_list: List[List["LoopLevel"]],
            outer_loop_fusion_depth,
        ):
            assert outer_loop_fusion_depth >= 1
            # Assume no main/tail loop split at any outer loop fusion depth
            assert all(
                len(loop_level_list) == 1 for loop_level_list in loop_level_nested_list
            )
            if (outer_loop_fusion_depth := outer_loop_fusion_depth - 1) >= 1:
                # Further merge the next loop level
                next_loop_level_nested_list = [
                    loop_level_list[0].inner
                    for loop_level_list in loop_level_nested_list
                ]
                _merge_outer_fusion_loop_levels(
                    next_loop_level_nested_list,
                    outer_loop_fusion_depth,
                )
            else:
                outer_loop_fused_kernel = OuterLoopFusedKernel(kernel_group)
                loop_level_of_first_kernel = loop_level_nested_list[0][0]
                for kernel_idx in range(len(loop_level_nested_list)):
                    outer_loop_fused_kernel.inner.append(
                        deepcopy(loop_level_nested_list[kernel_idx][0]),
                    )
                loop_level_of_first_kernel.inner = []
                loop_level_of_first_kernel.kernel = outer_loop_fused_kernel

        # Merge the List[LoopNestWithSplit] from cpp_kernel_proxy_list
        # into cpp_kernel_proxy_list[0].loop_nest
        _merge_outer_fusion_loop_levels(
            [_loop_nest.root for _loop_nest in loop_nest_list],  # type: ignore[misc]
            self.outer_loop_fusion_depth,
        )
        return cpp_kernel_proxy_list[0]


class RecordOptimizationContext:
    def __init__(self, func_name: str = ""):
        self.func_name = func_name
        self.current_node: Optional[torch.fx.Node] = None
        self.opt_ctx: Optional[OptimizationContext] = None

    def __enter__(self):
        assert V.interpreter
        assert V.interpreter.current_node

        self.current_node = V.interpreter.current_node
        assert self.current_node is not None
        if OptimizationContext.key in self.current_node.meta:
            self.opt_ctx = self.current_node.meta[OptimizationContext.key]
        else:
            self.opt_ctx = OptimizationContext()
        assert self.opt_ctx is not None
        self.opt_ctx.ops_name = self.func_name
        return self

    def __exit__(self, exc_type, exc_val, exc_tb):
        assert self.current_node
        assert self.opt_ctx
        self.current_node.meta[OptimizationContext.key] = self.opt_ctx

    def get_opt_ctx(self):
        return self.opt_ctx

    def get_fx_node(self):
        assert self.current_node
        return self.current_node


class CppOverrides(OpOverrides):
    """Map element-wise ops to C++"""

    @staticmethod
    def add(a, b):
        return f"decltype({a})({a} + {b})"

    @staticmethod
    def sub(a, b):
        return f"decltype({a})({a} - {b})"

    @staticmethod
    def mul(a, b):
        return f"decltype({a})({a} * {b})"

    @staticmethod
    def to_dtype(x, dtype, src_dtype=None, use_compute_types=True):
        assert isinstance(x, CppCSEVariable)
        if src_dtype is None:
            src_dtype = x.dtype
        expr = V.kernel.get_to_dtype_expr(x, dtype, src_dtype)
        csevar = V.kernel.cse.generate(V.kernel.compute, expr)
        csevar.update_on_args("to_dtype", (x, dtype), {"src_dtype": src_dtype})
        if dtype in [torch.bfloat16, torch.float16] and src_dtype == torch.float:
            """
            https://github.com/pytorch/pytorch/issues/115260
            For FusedSchedulerNode[node1, node2], the node2 loads what node1 stores and the buffer is
            in low-precision floating point data type. When the output of node1 also serves as the output of the
            kernel, the result of nodes would be different from the case when output of node1 is not the output
            of the kernel (where we don't need to insert `to_dtype` for legalization). To address the problem, on
            storing the lowp node1 output, we also add the inverse dtype conversion to high precision data type
            to the cse cache.

            Example (pseudo code):
                node1_output = ...
                node1_output_lowp = to_dtype(node1_output, dtype=torch.bfloat16)
                store(buf, node1_output_lowp)
                node2_input_lowp = load(buf)
                node2_input = to_dtype(node2_input_lowp, dtype=torch.float)

            Without cse cache trick:
                node1_output = ...
                node1_output_lowp = to_dtype(node1_output, dtype=torch.bfloat16)
                store(buf, node1_output_lowp)
                node2_input_lowp = node_output_lowp # hit store cache
                node2_input = to_dtype(node2_input_lowp, dtype=torch.float)

            With cse cache trick:
                node1_output = ...
                node1_output_lowp = to_dtype(node1_output, dtype=torch.bfloat16)
                # also add `to_dtype(node1_input_lowp, dtype=torch.float)` -> `node1_output` to cse cache
                store(buf, node1_output_lowp)
                node2_input_lowp = node_output_lowp # hit store cache
                node2_input = node1_output # hit cse cache
            """
            V.kernel.cache_dtype_convert(x, src_dtype, csevar, dtype)
        return csevar

    @staticmethod
    def to_dtype_bitcast(x, dtype, src_dtype):
        assert dtype in DTYPE_TO_CPP, f"{dtype} missing from {__name__}.DTYPE_TO_CPP"
        if src_dtype in (torch.float16, torch.bfloat16):
            # c10::bit_cast requires the source and target have the bitwidth.
            # Because the input tensor's dtype could be promoted, e.g. from float16 to
            # float, we have to cast the tensor to its original source dtype before
            # invoking bit_cast. We also need to convert the bit-casted tensor
            # back to float to make sure we keep using higher precision values
            # for the rest of the computation.
            cast_x = f"c10::convert<{DTYPE_TO_CPP[src_dtype]}>({x})"
            cast_x = f"c10::bit_cast<{DTYPE_TO_CPP[dtype]}>({cast_x})"
            return f"c10::convert<{DTYPE_TO_CPP[torch.float32]}>({cast_x})"
        else:
            return f"c10::bit_cast<{DTYPE_TO_CPP[dtype]}>({x})"

    @staticmethod
    def abs(x):
        return f"std::abs({x})"

    @staticmethod
    def sin(x):
        return f"std::sin({x})"

    @staticmethod
    def cos(x):
        return f"std::cos({x})"

    @staticmethod
    def neg(x):
        return f"decltype({x})(-{x})"

    @staticmethod
    def exp(x):
        # return f"Sleef_expf_u10({x})"
        return f"std::exp({x})"

    @staticmethod
    def exp2(x):
        return f"std::exp2({x})"

    @staticmethod
    def expm1(x):
        return f"std::expm1({x})"

    @staticmethod
    def erf(x):
        return f"std::erf({x})"

    @staticmethod
    def erfc(x):
        return f"std::erfc({x})"

    @staticmethod
    def erfinv(x):
        return f"calc_erfinv({x})"

    @staticmethod
    def sqrt(x):
        return f"std::sqrt({x})"

    @staticmethod
    def rsqrt(x):
        return f"1 / std::sqrt({x})"

    @staticmethod
    def log1p(x):
        bug = config.cpp.inject_log1p_bug_TESTING_ONLY
        if bug == "accuracy":
            return f"{x} + decltype({x})(1)"
        elif bug is None:
            return f"std::log1p({x})"
        else:
            raise AssertionError(
                f"unrecognized config cpp.inject_log1p_bug_TESTING_ONLY = {bug!r}"
            )

    @staticmethod
    def tan(x):
        return f"std::tan({x})"

    @staticmethod
    def tanh(x):
        return f"std::tanh({x})"

    @staticmethod
    def signbit(x):
        """
        On windows std::signbit only support float type.
        Ref: https://learn.microsoft.com/en-us/cpp/c-runtime-library/reference/signbit?view=msvc-170
        """
        return (
            f"std::signbit(static_cast<float>({x}))"
            if _IS_WINDOWS
            else f"std::signbit({x})"
        )

    @staticmethod
    def pow(a, b):
        return f"std::pow({a}, {b})"

    @staticmethod
    def log(x):
        return f"std::log({x})"

    @staticmethod
    def round(x):
        return f"std::nearbyint({x})"

    @staticmethod
    def floor(x):
        return f"std::floor({x})"

    @staticmethod
    def floordiv(a, b):
        # a and b are integer type
        quot = f"{a} / {b}"
        rem = f"{a} % {b}"
        return f"(({a} < 0) != ({b} < 0) ? ({rem} != 0 ? {quot} - 1 : {quot}) : {quot})"

    @staticmethod
    def ceil(x):
        return f"std::ceil({x})"

    @staticmethod
    def trunc(x):
        return f"std::trunc({x})"

    @staticmethod
    def truncdiv(a, b):
        # a and b are integer type
        return f"{a} / {b}"

    @staticmethod
    def fmod(a, b):
        return f"std::fmod({a}, {b})"

    @staticmethod
    def isinf(x):
        return f"std::isinf({x})"

    @staticmethod
    def isnan(x):
        return f"std::isnan({x})"

    @staticmethod
    def lgamma(x):
        return f"std::lgamma({x})"

    @staticmethod
    def acos(x):
        return f"std::acos({x})"

    @staticmethod
    def acosh(x):
        return f"std::acosh({x})"

    @staticmethod
    def cosh(x):
        return f"std::cosh({x})"

    @staticmethod
    def sinh(x):
        return f"std::sinh({x})"

    @staticmethod
    def asin(x):
        return f"std::asin({x})"

    @staticmethod
    def asinh(x):
        return f"std::asinh({x})"

    @staticmethod
    def atan2(x, y):
        return f"std::atan2({x}, {y})"

    @staticmethod
    def atan(x):
        return f"std::atan({x})"

    @staticmethod
    def atanh(x):
        return f"std::atanh({x})"

    @staticmethod
    def copysign(x, y):
        return f"std::copysign({x}, {y})"

    @staticmethod
    def frexp(x):
        cache_keys = f"frexp({x})[0]", f"frexp({x})[1]"
        if all(cache_key in V.kernel.cse.cache for cache_key in cache_keys):
            return tuple(V.kernel.cse.cache[cache_key] for cache_key in cache_keys)

        code = BracesBuffer()
        exponent = V.kernel.cse.newvar()
        mantissa = V.kernel.cse.newvar()
        code.writeline(f"int32_t {exponent};")
        code.writeline(f"auto {mantissa} = std::frexp({x}, &{exponent});")
        V.kernel.compute.splice(code)
        cse_vars = (mantissa, exponent)
        for cache_key, cse_var in zip(cache_keys, cse_vars):
            V.kernel.cse.cache[cache_key] = cse_var
        return mantissa, exponent

    @staticmethod
    def hypot(x, y):
        return f"std::hypot({x}, {y})"

    @staticmethod
    def log10(x):
        return f"std::log10({x})"

    @staticmethod
    def log2(x):
        return f"std::log2({x})"

    @staticmethod
    def nextafter(x, y):
        return f"std::nextafter({x}, {y})"

    @staticmethod
    def relu(x):
        bug = config.cpp.inject_relu_bug_TESTING_ONLY
        if bug == "compile_error":
            return "compile error!"
        elif bug == "runtime_error":
            return f"{x}; throw 1"
        elif bug == "accuracy":
            return f"{x} + decltype({x})(1)"
        elif bug is None:
            return f"std::max({x}, decltype({x})(0))"
        else:
            raise AssertionError(
                f"unrecognized config cpp.inject_relu_bug_TESTING_ONLY = {bug!r}"
            )

    @staticmethod
    def minimum(a, b):
        return f"min_propagate_nan({a}, {b})"

    @staticmethod
    def maximum(a, b):
        return f"max_propagate_nan({a}, {b})"

    @staticmethod
    def where(a, b, c):
        return f"{a} ? {b} : {c}"

    @staticmethod
    def mod(a, b):
        return f"mod({a}, {b})"

    @staticmethod
    def constant(val, dtype):
        if dtype in DTYPE_LOWP_FP:
            # Since load promotes all half-precision inputs to float, constants
            # must be promoted as well
            dtype = torch.float32
        return value_to_cpp(val, DTYPE_TO_CPP[dtype])

    @staticmethod
    def index_expr(expr, dtype):
        idx_str = cexpr(V.kernel.rename_indexing(expr))
        var = V.kernel.cse.generate(
            V.kernel.compute, idx_str, bounds=get_bounds_index_expr(expr)
        )
        return ops.to_dtype(var, dtype)

    @staticmethod
    def masked(mask, body, other):
        code = BracesBuffer()

        # Write masked operation into a lambda
        body_var = V.kernel.cse.newvar()
        code.writeline(f"auto {body_var} = [&]")
        with V.kernel.swap_buffers(code), code.indent():
            result = body()
            code.writeline(f"return {result};")
        code.writeline(";")
        V.kernel.compute.splice(code)

        # Use the lambda's return type as the type of other
        other_code = value_to_cpp(other, f"decltype({body_var}())")
        return f"{mask} ? {body_var}() : {other_code}"

    @staticmethod
    def logical_and(a, b):
        return f"{a} && {b}"

    @staticmethod
    def logical_not(a):
        return f"!{a}"

    @staticmethod
    def logical_or(a, b):
        return f"{a} || {b}"

    @staticmethod
    def logical_xor(a, b):
        return f"{a} != {b}"

    @staticmethod
    def bitwise_and(a, b):
        return f"decltype({a})({a} & {b})"

    @staticmethod
    def bitwise_not(a):
        return f"decltype({a})(~{a})"

    @staticmethod
    def bitwise_or(a, b):
        return f"decltype({a})({a} | {b})"

    @staticmethod
    def bitwise_xor(a, b):
        return f"decltype({a})({a} ^ {b})"

    @staticmethod
    def bitwise_left_shift(a, b):
        return f"decltype({a})({a} << {b})"

    @staticmethod
    def bitwise_right_shift(a, b):
        return f"decltype({a})({a} >> {b})"

    @staticmethod
    def rand(seed: sympy.Expr, offset: sympy.Expr):
        return f"normalized_rand_cpu({seed}, {offset})"

    @staticmethod
    def randn(seed: sympy.Expr, offset: sympy.Expr):
        return f"randn_cpu({seed}, {offset})"

    @staticmethod
    def randint64(seed: sympy.Expr, offset: sympy.Expr, low, high):
        return f"randint64_cpu({seed}, {offset}, {low}, {high})"

    @staticmethod
    def sigmoid(x):
        return f"decltype({x})(1) / (decltype({x})(1) + std::exp(-{x}))"

    @staticmethod
    def sign(x):
        code = BracesBuffer()
        scalar_zero = f"decltype({x})(0)"
        scalar_one = f"decltype({x})(1)"
        code.writeline("[&]()")
        with code.indent():
            code.writeline(f"auto left = {x} > 0 ? {scalar_one} : {scalar_zero};")
            code.writeline(f"auto right = {x} < 0 ? {scalar_one} : {scalar_zero};")
            code.writeline("return left - right;")
        code.writeline("()")
        return code


CppOverrides._initialize_pointwise_overrides("cpp")


class CppVecOverrides(CppOverrides):
    """Map element-wise ops to aten vectorization C++"""

    def __new__(cls, *args, **kargs):
        self = super().__new__(cls)

        def wrap(func):
            # `CppVecKernel` generates both scalar ops and vector ops according to
            # whether the inputs are scalars or vectors while all ops in `CppVecOverrides`
            # (except for some ops explained below) assume the inputs are vectors. We wrap the ops in
            # `CppVecOverrides` to broadcast scalar inputs to vectors if needed or fallback to
            # `CppOverrides` when all inputs are scalars.
            #
            # Notes on ops handled separately in their own functions:
            # `ops.masked`:
            #     needs recursive handling of masked body.
            # `ops.index_expr`:
            #     needs to further analyze the dependency of the index expression on
            #     the tiling itervar.
            def wrapper(*args, **kwargs):
                scalars = [
                    arg
                    for arg in args
                    if isinstance(arg, (int, sympy.Expr))
                    or (isinstance(arg, CppCSEVariable) and not arg.is_vec)
                ]
                vectors = [
                    arg
                    for arg in args
                    if isinstance(arg, CppCSEVariable) and arg.is_vec
                ]
                new_args = list(args)
                if scalars and vectors:
                    new_args = []
                    for arg in args:
                        if isinstance(arg, (int, sympy.Expr)):
                            if isinstance(arg, sympy.Expr) and not arg.is_number:
                                arg = ops.index_expr(arg, torch.int64)
                            else:
                                arg = ops.constant(arg, torch.int64)
                            arg = arg.value if isinstance(arg, OpsValue) else arg
                        new_args.append(arg)

                # DType Promotion
                if vectors:
                    # We have saw several data type mismatch issues related with index_expr in
                    # the lowering phase of torch.int8. torch.int32, torch.int64.
                    # 1. int32 and int64 in test_torchinductor.py::test_max_pool2d_with_indices_backward3_cpu
                    # 2. int8 and int32 in test_torchinductor.py::test_max_pool2d5_cpu
                    # 3. int32 and fp32 in test_torchinductor_dynamic_shapes.py::test_avg_pool2d8_dynamic_shapes_cpu
                    if len(new_args) == 2:
                        new_args = promote_args(new_args)
                    elif func == CppVecOverrides.where:
                        new_args[1:] = promote_args(new_args[1:])

                # Broadcast scalar args to vector
                if scalars and vectors:
                    assert isinstance(V.kernel, CppVecKernel)
                    new_args = [
                        V.kernel.broadcast(new_arg)
                        if (
                            isinstance(new_arg, CppCSEVariable)
                            and not new_arg.is_vec
                            and func
                            not in [
                                CppVecOverrides.rand,
                                CppVecOverrides.randn,
                                CppVecOverrides.randint64,
                            ]
                        )
                        else new_arg
                        for new_arg in new_args
                    ]

                if vectors:
                    return func(*new_args, **kwargs)
                else:
                    # fallback to scalar ops
                    scalar_ops = super(CppVecOverrides, self)
                    scalar_func = getattr(
                        scalar_ops, func.__name__, scalar_ops.__getattr__(func.__name__)  # type: ignore[attr-defined]
                    )
                    assert scalar_func is not None
                    return scalar_func(*args, **kwargs)

            return wrapper

        for name, method in vars(CppVecOverrides).items():
            if getattr(method, "__class__", None) == staticmethod and name not in [
                "masked",
                "index_expr",
            ]:
                setattr(self, name, wrap(method.__func__))

        return self

    @staticmethod
    def add(a, b):
        return f"{a} + {b}"

    @staticmethod
    def sub(a, b):
        return f"{a} - {b}"

    @staticmethod
    def mul(a, b):
        return f"{a} * {b}"

    @staticmethod
    def truediv(a, b):
        return f"{a} / {b}"

    @staticmethod
    def abs(x):
        return f"{x}.abs()"

    @staticmethod
    def sin(x):
        return f"{x}.sin()"

    @staticmethod
    def cos(x):
        return f"{x}.cos()"

    @staticmethod
    def exp(x):
        return f"{x}.exp()"

    @staticmethod
    def exp2(x):
        return f"{x}.exp2()"

    @staticmethod
    def expm1(x):
        # decompose for a better performance
        vec_one = f"decltype({x})(1)"
        return f"{x}.exp() - {vec_one}"

    @staticmethod
    def erf(x):
        return f"{x}.erf()"

    @staticmethod
    def erfc(x):
        return f"{x}.erfc()"

    @staticmethod
    def erfinv(x):
        return f"{x}.erfinv()"

    @staticmethod
    def sqrt(x):
        return f"{x}.sqrt()"

    @staticmethod
    def eq(x, y):
        assert isinstance(V.kernel, CppVecKernel)
        assert isinstance(x, CppCSEVariable)
        assert x.dtype is not None
        return f"{V.kernel._get_mask_type(x.dtype)}({x} == {y})"

    @staticmethod
    def ne(x, y):
        assert isinstance(V.kernel, CppVecKernel)
        assert isinstance(x, CppCSEVariable)
        if x.dtype == torch.bool:
            assert y.dtype == torch.bool
            x_cast, y_cast = unify_mask_base_type(V.kernel.compute, (x, y))
            return f"{x_cast} != {y_cast}"
        else:
            assert x.dtype is not None
            return f"{V.kernel._get_mask_type(x.dtype)}({x} != {y})"

    @staticmethod
    def lt(x, y):
        assert isinstance(V.kernel, CppVecKernel)
        assert isinstance(x, CppCSEVariable)
        assert x.dtype is not None
        return f"{V.kernel._get_mask_type(x.dtype)}({x} < {y})"

    @staticmethod
    def gt(x, y):
        assert isinstance(V.kernel, CppVecKernel)
        assert isinstance(x, CppCSEVariable)
        assert x.dtype is not None
        return f"{V.kernel._get_mask_type(x.dtype)}({x} > {y})"

    @staticmethod
    def le(x, y):
        assert isinstance(V.kernel, CppVecKernel)
        assert isinstance(x, CppCSEVariable)
        assert x.dtype is not None
        return f"{V.kernel._get_mask_type(x.dtype)}({x} <= {y})"

    @staticmethod
    def ge(x, y):
        assert isinstance(V.kernel, CppVecKernel)
        assert isinstance(x, CppCSEVariable)
        assert x.dtype is not None
        return f"{V.kernel._get_mask_type(x.dtype)}({x} >= {y})"

    @staticmethod
    def and_(x, y):
        return f"{x} & {y}"

    @staticmethod
    def rsqrt(x):
        return f"{x}.rsqrt()"

    @staticmethod
    def pow(a, b):
        return f"{a}.pow({b})"

    @staticmethod
    def log(x):
        return f"{x}.log()"

    @staticmethod
    def round(x):
        return f"{x}.round()"

    @staticmethod
    def floor(x):
        return f"{x}.floor()"

    @staticmethod
    def ceil(x):
        return f"{x}.ceil()"

    @staticmethod
    def trunc(x):
        return f"{x}.trunc()"

    @staticmethod
    def fmod(a, b):
        return f"{a}.fmod({b})"

    @staticmethod
    def lgamma(x):
        return f"{x}.lgamma()"

    @staticmethod
    def logical_and(a, b):
        return f"{a} & {b}"

    @staticmethod
    def logical_not(a):
        return f"~{a}"

    @staticmethod
    def logical_or(a, b):
        return f"{a} | {b}"

    @staticmethod
    def logical_xor(a, b):
        return f"{a} ^ {b}"

    @staticmethod
    def bitwise_and(a, b):
        return f"{a} & {b}"

    @staticmethod
    def bitwise_not(a):
        return f"~{a}"

    @staticmethod
    def bitwise_or(a, b):
        return f"{a} | {b}"

    @staticmethod
    def bitwise_xor(a, b):
        return f"{a} ^ {b}"

    @staticmethod
    def bitwise_left_shift(a, b):
        return f"{a} << {b}"

    @staticmethod
    def bitwise_right_shift(a, b):
        return f"{a} >> {b}"

    @staticmethod
    def load_seed(name, offset):
        assert isinstance(V.kernel, CppVecKernel)
        return f"{V.kernel.load(name, offset)}"

    @staticmethod
    def rand(seed, offset):
        assert isinstance(V.kernel, CppVecKernel)
        code = BracesBuffer()
        rand_function = (
            f"result[offset_idx] = normalized_rand_cpu({seed}, offset[offset_idx]);"
        )
        return codegen_rand(offset, code, rand_function)

    @staticmethod
    def randn(seed, offset):
        assert isinstance(V.kernel, CppVecKernel)
        code = BracesBuffer()
        rand_function = f"result[offset_idx] = randn_cpu({seed}, offset[offset_idx]);"
        return codegen_rand(offset, code, rand_function)

    @staticmethod
    def randint64(seed, offset, low, high):
        assert isinstance(V.kernel, CppVecKernel)
        code = BracesBuffer()
        rand_function = f"result[offset_idx] = randint64_cpu({seed}, offset[offset_idx], {low}, {high});"
        return codegen_rand(offset, code, rand_function, torch.int64)

    @staticmethod
    def remainder(a, b):
        assert (
            a.dtype == b.dtype
        ), "remainder vec implementation expect the same inputs' dtype."
        return f"{a} - ({CppVecOverrides.floordiv(a, b)}) * {b}"

    @staticmethod
    def tan(a):
        return f"{a}.tan()"

    @staticmethod
    def tanh(a):
        vec_one = f"decltype({a})(1)"
        vec_two = f"decltype({a})(2)"
        vec_minus_two = f"decltype({a})(-2)"
        return f"{vec_two} / ({vec_one} + ({vec_minus_two} * {a}).exp()) - {vec_one}"

    @staticmethod
    def reciprocal(a):
        return f"{a}.reciprocal()"

    @staticmethod
    def atan(x):
        return f"{x}.atan()"

    @staticmethod
    def acos(x):
        return f"{x}.acos()"

    @staticmethod
    def asin(x):
        return f"{x}.asin()"

    @staticmethod
    def cosh(x):
        return f"{x}.cosh()"

    @staticmethod
    def sinh(x):
        return f"{x}.sinh()"

    @staticmethod
    def log10(x):
        return f"{x}.log10()"

    @staticmethod
    def log2(x):
        return f"{x}.log2()"

    @staticmethod
    def nextafter(x, y):
        return f"{x}.nextafter({y})"

    @staticmethod
    def copysign(a, b):
        return f"{a}.copysign({b})"

    @staticmethod
    def atan2(a, b):
        return f"{a}.atan2({b})"

    @staticmethod
    def hypot(a, b):
        return f"{a}.hypot({b})"

    @staticmethod
    def atanh(x):
        # For real x, atanh(x) = 1/2 * log((1+x)/(1-x))
        vec_one = f"decltype({x})(1)"
        vec_one_half = f"decltype({x})(0.5)"
        return f"{vec_one_half} * (({vec_one} + {x})/({vec_one} - {x})).log()"

    @staticmethod
    def asinh(x):
        # For real x, asinh(x) = log(x + sqrt(1 + x**2))
        vec_one = f"decltype({x})(1)"
        return f"({x} + ({vec_one} + {x}*{x}).sqrt()).log()"

    @staticmethod
    def acosh(x):
        return f"{x}.acosh()"

    @staticmethod
    def relu(x):
        bug = config.cpp.inject_relu_bug_TESTING_ONLY
        if bug == "compile_error":
            return "compile error!"
        elif bug == "runtime_error":
            return f"{x}; throw 1"
        elif bug == "accuracy":
            return f"{x} + decltype({x})(1)"
        elif bug is None:
            return f"at::vec::clamp_min({x}, decltype({x})(0))"
        else:
            raise AssertionError(
                f"unrecognized config cpp.inject_relu_bug_TESTING_ONLY = {bug!r}"
            )

    # TODO: this seems to be dead
    @staticmethod
    def sigmoid(x):
        return f"decltype({x})(1)/(decltype({x})(1) + {x}.neg().exp())"

    @staticmethod
    def neg(x):
        return f"{x}.neg()"

    @staticmethod
    def floordiv(a, b):
        if is_float_dtype(a.dtype):
            assert (
                a.dtype == b.dtype
            ), "div_floor_floating_vec implementation expect the same inputs' dtype."
            return f"div_floor_floating_vec({a}, {b})"
        else:
            assert all(is_integer_dtype(item.dtype) for item in [a, b])
            # a and b are integer type
            _t = f"decltype({a})"
            if V.kernel._get_raw_num_vectors(b.dtype) < 1:
                # Doing blend to set the remaining bits of b to non-zero
                b = f"{_t}::blend<{(1 << V.kernel.tiling_factor) - 1}>({_t}(1), {b})"
            quot = f"{a} / {b}"
            has_rem = f"({a} % {b} != {_t}(0))"
            is_neg = f"(({a} < {_t}(0)) != ({b} < {_t}(0)))"
            return f"{_t}::blendv({quot}, {quot} - {_t}(1), {has_rem} & {is_neg})"

    @staticmethod
    def truncdiv(a, b):
        # a and b are integer type
        if V.kernel._get_raw_num_vectors(b.dtype) < 1:
            # Doing blend to set the remaining bits of b to non-zero
            _t = f"decltype({b})"
            b = f"{_t}::blend<{(1 << V.kernel.tiling_factor) - 1}>({_t}(1), {b})"
        return f"{a} / {b}"

    @staticmethod
    def minimum(a, b):
        if a.dtype == torch.bool:
            assert b.dtype == torch.bool
            a_cast, b_cast = unify_mask_base_type(V.kernel.compute, (a, b))
            return f"{a_cast} & {b_cast}"
        else:
            return f"at::vec::minimum({a}, {b})"

    @staticmethod
    def maximum(a, b):
        if a.dtype == torch.bool:
            assert b.dtype == torch.bool
            a_cast, b_cast = unify_mask_base_type(V.kernel.compute, (a, b))
            return f"{a_cast} | {b_cast}"
        else:
            return f"at::vec::maximum({a}, {b})"

    @staticmethod
    def square(a):
        return f"{a} * {a}"

    @staticmethod
    def where(a, b, c):
        assert isinstance(V.kernel, CppVecKernel)
        if b.dtype == torch.bool:
            assert c.dtype == torch.bool
            blendv_a, blendv_b, blendv_c = unify_mask_base_type(
                V.kernel.compute, (a, b, c)
            )
            return f"decltype({blendv_b})::blendv({blendv_c}, {blendv_b}, {blendv_a})"
        else:
            return f"decltype({b})::blendv({c}, {b}, {V.kernel._get_mask_cast(a, b.dtype)})"

    @staticmethod
    def sign(x):
        code = BracesBuffer()
        vec_zero = f"decltype({x})(0)"
        vec_one = f"decltype({x})(1)"
        blendv_l = f"decltype({x})::blendv({vec_zero}, {vec_one}, {vec_zero} < {x})"
        blendv_r = f"decltype({x})::blendv({vec_zero}, {vec_one}, {x} < {vec_zero})"
        code.writeline("[&]()")
        with code.indent():
            code.writeline(f"auto left = {blendv_l};")
            code.writeline(f"auto right = {blendv_r};")
            code.writeline("return left - right;")
        code.writeline("()")
        return code

    @staticmethod
    def to_dtype(x, dtype, src_dtype=None, use_compute_dtypes=True):
        assert dtype in [
            torch.bool,
            torch.float64,
            torch.float,
            torch.bfloat16,
            torch.float16,
            torch.uint8,
            torch.int8,
            torch.int32,
            torch.int64,
        ], f"{__name__} does not support {dtype}"
        assert isinstance(x, CppCSEVariable)
        src_dtype = x.dtype
        expr = V.kernel.get_to_dtype_expr(x, dtype, src_dtype)
        csevar = V.kernel.cse.generate(V.kernel.compute, expr)
        csevar.update_on_args("to_dtype", (x, dtype), {"src_dtype": src_dtype})
        if dtype in [torch.bfloat16, torch.float16] and src_dtype == torch.float:
            V.kernel.cache_dtype_convert(x, src_dtype, csevar, dtype)
        return csevar

    @staticmethod
    def log1p(x):
        bug = config.cpp.inject_log1p_bug_TESTING_ONLY
        if bug == "accuracy":
            return f"{x} + decltype({x})(1)"
        elif bug is None:
            return f"{x}.log1p()"
        else:
            raise AssertionError(
                f"unrecognized config cpp.inject_log1p_bug_TESTING_ONLY = {bug!r}"
            )

    @staticmethod
    def masked(mask, body, other):
        assert isinstance(V.kernel, CppVecKernel)
        code = BracesBuffer()
        var = V.kernel.cse.newvar()
        with V.kernel.masked(mask) as new_mask:
            code.writeline(f"auto {var} = [&]")
            with V.kernel.swap_buffers(code), code.indent():
                result = body()
                code.writeline(f"return {result};")
        code.writeline(";")
        V.kernel.compute.splice(code)

        dtype = result.dtype
        body_code = f"{var}()"
        body_code_vec = (
            body_code
            if result.is_vec
            else f"{V.kernel._get_vec_type(dtype)}({body_code})"
        )
        other_code = value_to_cpp(other, DTYPE_TO_CPP[dtype])
        # loading bool as VecMask<float, N>
        other_code_vec = (
            f"{V.kernel._get_mask_type()}::from({other_code})"
            if dtype == torch.bool
            else f"{V.kernel._get_vec_type(dtype)}({other_code})"
        )
        assert isinstance(new_mask, CppCSEVariable), new_mask
        if new_mask.is_vec:
            code = BracesBuffer()
            code.writeline("[&]")
            with V.kernel.swap_buffers(code), code.indent():
                code.writeline(f"if ({new_mask}.all_zero())")
                with code.indent():
                    code.writeline(f"return {other_code_vec};")
                code.writeline("else")
                with code.indent():
                    # Create cse variable to reuse kernel.overrides.where
                    body_vec_var = V.kernel.cse.generate(
                        V.kernel.compute,
                        body_code_vec,
                    )
                    other_vec_var = V.kernel.cse.generate(
                        V.kernel.compute,
                        other_code_vec,
                    )
                    assert isinstance(body_vec_var, CppCSEVariable), body_vec_var
                    assert isinstance(other_vec_var, CppCSEVariable), other_vec_var
                    body_vec_var.dtype = dtype
                    other_vec_var.dtype = dtype
                    code.writeline(
                        f"return {V.kernel.overrides.where(new_mask, body_vec_var, other_vec_var)};"
                    )
            code.writeline("()")
            csevar = V.kernel.cse.generate(
                V.kernel.compute,
                code,
            )
        elif result.is_vec:
            csevar = V.kernel.cse.generate(
                V.kernel.compute, f"{mask} ? {body_code_vec} : {other_code_vec}"
            )
        else:
            csevar = V.kernel.cse.generate(
                V.kernel.compute, f"{mask} ? {body_code} : {other_code}"
            )
        # `result` is explicitly added to the args for correct propagation
        # of relevant itervars and vectorization status.
        csevar.update_on_args("masked", (mask, body, other, result), {})
        return csevar

    @staticmethod
    def index_expr(expr, dtype):
        assert isinstance(V.kernel, CppVecKernel)
        index = V.kernel.rename_indexing(expr)
        tiling_var = V.kernel.itervars[V.kernel.tiling_idx]
        stride = V.kernel._try_get_const_stride(index, tiling_var)
        if stride == 0:
            return CppOverrides.index_expr(expr, dtype)
        elif stride is not None:
            idx = V.kernel.cse.generate(
                V.kernel.compute, cexpr(index), bounds=get_bounds_index_expr(expr)
            )
            value = ops.to_dtype(idx, dtype)
            if isinstance(value, OpsValue):
                value = value.value
            csevar = V.kernel.arange(value, stride)
        else:
            csevar = V.kernel._load_or_store_non_contiguous(  # type: ignore[assignment]
                None, index, dtype, V.kernel.compute
            )
        csevar.update_on_args("index_expr", (expr, dtype), {})
        return csevar

    @staticmethod
    def frexp(x):
        cache_keys = f"frexp({x})[0]", f"frexp({x})[1]"
        if all(cache_key in V.kernel.cse.cache for cache_key in cache_keys):
            return tuple(V.kernel.cse.cache[cache_key] for cache_key in cache_keys)

        cdtype = DTYPE_TO_CPP[x.dtype]
        size = V.kernel.tail_size if V.kernel.tail_size else V.kernel.tiling_factor
        code = BracesBuffer()
        exponent = V.kernel.cse.newvar()
        mantissa = V.kernel.cse.newvar()
        exponent.update_on_args("frexp", (x,), kwargs={})
        mantissa.update_on_args("frexp", (x,), kwargs={})
        n_vec = V.kernel._get_num_vectors(x.dtype)
        mantissa_t = (
            f"at::vec::Vectorized<{cdtype}>"
            if n_vec == 1
            else f"at::vec::VectorizedN<{cdtype}, {n_vec}>"
        )
        code.writeline(
            f"at::vec::Vectorized<int32_t> {exponent};"
            if n_vec == 1
            else f"at::vec::VectorizedN<int32_t, {n_vec}> {exponent};"
        )
        code.writeline(f"{mantissa_t} {mantissa};")
        code.writeline("[&]()")
        with code.indent():
            code.writeline(
                f"__at_align__ std::array<{cdtype}, {V.kernel.tiling_factor}> tmpbuf;"
            )
            code.writeline(f"{x}.store(tmpbuf.data(), {cexpr_index(size)});")
            code.writeline(
                f"__at_align__ std::array<int32_t, {V.kernel.tiling_factor}> tmpbuf_exponent;"
            )
            code.writeline(
                f"__at_align__ std::array<{cdtype}, {V.kernel.tiling_factor}> tmpbuf_mantissa;"
            )
            code.writeline(f"for (int i = 0; i < {cexpr_index(size)}; i++)")
            with code.indent():
                code.writeline(
                    "tmpbuf_mantissa[i] = std::frexp(tmpbuf[i], &tmpbuf_exponent[i]);"
                )
            code.writeline(
                f"{exponent} = at::vec::Vectorized<int32_t>::loadu(tmpbuf_exponent.data(), {cexpr_index(size)});"
                if n_vec == 1
                else f"{exponent} = at::vec::VectorizedN<int32_t, {n_vec}>::loadu(tmpbuf_exponent.data(), {cexpr_index(size)});"
            )
            code.writeline(
                f"{mantissa} = {mantissa_t}::loadu(tmpbuf_mantissa.data(), {cexpr_index(size)});"
            )
        code.writeline("();")
        V.kernel.compute.splice(code)
        cse_vars = (mantissa, exponent)
        for cache_key, cse_var in zip(cache_keys, cse_vars):
            V.kernel.cse.cache[cache_key] = cse_var
        return mantissa, exponent

    @classmethod
    def scalarize(cls, scalar_func):
        def inner(*args, **kwargs):
            assert not kwargs
            kernel = V.kernel
            assert isinstance(kernel, CppVecKernel)
            code = BracesBuffer()
            code.writeline("[&]()")
            vec_dtype = args[0].dtype
            n_vec = kernel._get_num_vectors(vec_dtype)
            size = kernel.tail_size if kernel.tail_size else kernel.tiling_factor
            scalar_args = []
            cdtype = DTYPE_TO_CPP[vec_dtype]
            output_mask = scalar_func.__name__ in (
                "isinf",
                "isnan",
                "signbit",
            )
            octype = "bool" if output_mask else cdtype
            octype = (
                DTYPE_TO_CPP[args[-2]]
                if (scalar_func.__name__ == "to_dtype_bitcast")
                else octype
            )
            with code.indent():
                for argidx, arg in enumerate(args):
                    if isinstance(arg, CppCSEVariable):
                        assert arg.is_vec
                        assert arg.dtype == vec_dtype
                        code.writeline(
                            f"__at_align__ std::array<{cdtype}, {kernel.tiling_factor}> tmpbuf{argidx};"
                        )
                        code.writeline(
                            f"{arg}.store(tmpbuf{argidx}.data(), {cexpr_index(size)});"
                        )
                        scalar_args.append(f"tmpbuf{argidx}[i]")
                    else:
                        scalar_args.append(arg)
                code.writeline(
                    f"__at_align__ std::array<{octype}, {kernel.tiling_factor}> tmpbuf_out;"
                )
                res = scalar_func(*scalar_args)
                code.writeline(f"for (int i = 0; i < {cexpr_index(size)}; i++)")
                with code.indent():
                    code.writeline(f"tmpbuf_out[i] = {res};")
                if output_mask:
                    assert not kernel.tail_size
                    load_args = "tmpbuf_out.data()"
                    load_fn = f"at::vec::VecMask<{cdtype},{n_vec}>::from"
                else:
                    load_args = f"tmpbuf_out.data(), {cexpr_index(size)}"
                    if n_vec == 1:
                        load_fn = f"at::vec::Vectorized<{octype}>::loadu"
                    else:
                        load_fn = f" at::vec::VectorizedN<{octype}, {n_vec}>::loadu"
                code.writeline(f"return {load_fn}({load_args});")
            code.writeline("()")
            return code

        return inner

    @classmethod
    def _initialize_scalarize(cls):
        for name, method in vars(CppOverrides).items():
            if getattr(method, "__class__", None) == staticmethod and name not in vars(
                CppVecOverrides
            ):
                func = cls.scalarize(method.__func__)
                func.__name__ = name
                setattr(cls, name, staticmethod(func))


CppVecOverrides._initialize_pointwise_overrides("cppvec")
CppVecOverrides._initialize_scalarize()


class CppTile2DOverrides(CppVecOverrides):
    @staticmethod
    def index_expr(expr, dtype):
        assert isinstance(V.kernel, CppTile2DKernel)
        expr = V.kernel.transform_indexing(expr)
        return CppVecOverrides.index_expr(expr, dtype)


class CppKernel(Kernel):
    overrides = CppOverrides  # type: ignore[assignment]
    sexpr = cexpr
    newvar_prefix = "auto "
    suffix = ";"

    def __init__(self, args, num_threads):
        super().__init__(args)
        self.call_ranges: Optional[Tuple[sympy.Expr, ...]] = None
        self.ranges: List[sympy.Expr] = []
        self.itervars: List[sympy.Symbol] = []
        self.reduction_depth = None
        self.reduction_prefix = IndentedBuffer()
        self.reduction_suffix = IndentedBuffer()
        self.parallel_reduction_prefix = IndentedBuffer()
        self.parallel_reduction_suffix = IndentedBuffer()
        self.local_reduction_init = IndentedBuffer()
        self.local_reduction_stores = IndentedBuffer()
        self.is_reduction = False
        self.non_parallel_reduction_prefix = IndentedBuffer()
        self.reduction_cse = CSE(self.newvar_prefix, self.suffix, name_prefix="tmp_acc")
        self.weight_recps_cse = CSE(
            self.newvar_prefix, self.suffix, name_prefix="wrecps"
        )
        self.preloads = IndentedBuffer()
        self.poststores = IndentedBuffer()
        self.num_threads = num_threads  # num_threads the kernel specialized for
        self.reduction_omp_dec: Dict[Tuple[str, str], str] = {}

    def _gen_parallel_reduction_buffers(
        self,
        acc,
        acc_type,
        reduction_type,
        dtype,
        reduction_combine_fn=reduction_combine,
        reduction_init_fn=reduction_init,
        welford_weight_reciprocal_vec_fn=None,
    ):
        if config.cpp.dynamic_threads and not self.parallel_reduction_prefix:
            self.parallel_reduction_prefix.writeline(
                "int max_threads = omp_get_max_threads();"
            )
        acc_local = f"{acc}_local"
        num_threads = (
            "max_threads" if config.cpp.dynamic_threads else parallel_num_threads()
        )
        acc_per_thread_var_name = f"{acc}_arr"
        acc_per_thread = f"{acc_per_thread_var_name}[{num_threads}]"
        """
        MSVC don't support dynamic array(VLA). Please use std::unique_ptr to instead of it.
        Ref: https://stackoverflow.com/questions/56555406/creating-dynamic-sized-array-using-msvc-c-compiler
        MSVC is the only one compiler, which not support VLA. And MSVC can't get good inductor performance.
        So, we can use unique_ptr make it works on MSVC.
        For other compilers, we continue to use VLA to get best performence.
        """
        acc_per_thread_unique_ptr_decl = f"auto {acc_per_thread_var_name} = std::make_unique<{acc_type}[]>({num_threads})"
        acc_per_thread_vla_decl = f"{acc_per_thread_var_name}[{num_threads}]"
        acc_local_in_array = acc_per_thread.replace(f"[{num_threads}]", "[tid]")
        self.local_reduction_init.writeline(
            f"{acc_type} {acc_local} = {reduction_init_fn(reduction_type, dtype)};"
        )
        self.parallel_reduction_prefix.writeline(
            f"{acc_per_thread_unique_ptr_decl};"
            if cpp_builder.is_msvc_cl()
            else f"{acc_type} {acc_per_thread_vla_decl};"
        )
        self.parallel_reduction_prefix.writelines(
            [
                f"for (int tid = 0; tid < {num_threads}; tid++)",
                "{",
                f"    {acc_local_in_array} = {reduction_init_fn(reduction_type, dtype)};",
                "}",
            ],
        )
        self.local_reduction_stores.writelines(
            [
                f"{acc_local_in_array} = {acc_local};",
            ]
        )
        self.parallel_reduction_suffix.writelines(
            [
                f"for (int tid = 0; tid < {num_threads}; tid++)",
                "{",
                f"    {acc} = {reduction_combine_fn(reduction_type, acc, acc_local_in_array, src_dtype=dtype)};",
                "}",
            ],
        )

    def get_reduction_var_pattern(self, line: str):
        return re.search("tmp_acc[0-9]+", line)

    def update_stores_with_parallel_reduction(self):
        for i, line in enumerate(self.stores._lines):
            if isinstance(line, str):
                m = self.get_reduction_var_pattern(line)
                if m:
                    var_name = m.group(0)
                    self.stores._lines[i] = line.replace(var_name, f"{var_name}_local")

    @contextlib.contextmanager
    def masked(self, mask):
        """Context manager to add an additional mask to loads and stores."""
        prior = self._load_mask
        if prior:
            mask = ops.and_(mask, prior)
            if isinstance(mask, OpsValue):
                mask = mask.value
                assert isinstance(mask, CppCSEVariable)
                # see NOTE [dtype of CppCSEVariable]
                # mask's dtype should be bool
                mask.dtype = torch.bool

        self._load_mask = mask
        try:
            yield mask
        finally:
            self._load_mask = prior

    def scale_index_with_offset(
        self, index: sympy.Expr, scale=1, itervar_idx=-1, offset=0
    ):
        var = self.itervars[itervar_idx]
        replacement = {var: var * scale + offset}
        new_index = sympy_subs(index, replacement)
        return new_index

    def index_to_str(self, index: sympy.Expr) -> str:
        """
        Convert an index expr to a string that can be used in cpp code.
        e.g. a sympy expression "s2" may actually appear as "ks1" in the cpp kernel.
        """
        return cexpr(self.rename_indexing(index))

    def index_indirect_depends_on(self, index: sympy.Expr, itervar: sympy.Symbol):
        """
        Check if an index has free symbol CppCSEVariable that depends on `itervar`.
        """
        return any(
            self.cse.varname_map[s.name].depends_on(itervar)  # type: ignore[attr-defined]
            for s in index.free_symbols
            if s.name in self.cse.varname_map  # type: ignore[attr-defined]
            and isinstance(self.cse.varname_map[s.name], CppCSEVariable)  # type: ignore[attr-defined]
        )

    def index_depends_on(self, index: sympy.Expr, itervar: sympy.Symbol):
        return itervar in index.free_symbols or self.index_indirect_depends_on(
            index, itervar
        )

    def var_ranges(self):
        return dict(zip(self.itervars, self.ranges))

    def check_bounds(
        self,
        expr: sympy.Expr,
        size: sympy.Expr,
        lower: bool,
        upper: bool,
    ):
        if not (lower or upper):
            return

        indirect = free_symbol_is_type(expr, SymT.TMP)
        if indirect:
            # indexing in compute
            csevar = ops.index_expr(expr, torch.int64).value
            buffer = V.kernel.compute
        else:
            # indexing in loads
            prior_compute = V.kernel.compute
            try:
                V.kernel.compute = self.loads
                csevar = ops.index_expr(expr, torch.int64).value
            finally:
                V.kernel.compute = prior_compute
            buffer = self.loads

        size_str = V.kernel.sexpr(self.rename_indexing(size)) if upper else None

        line = self.indirect_assert(
            csevar, "0" if lower else None, size_str, self._load_mask
        )
        self.cse.generate(buffer, line, assignment=False)

    def load(self, name: str, index: sympy.Expr):
        var = self.args.input(name)
        index = self.rename_indexing(index)
        line = f"{var}[{cexpr_index(index)}]"
        csevar = self.cse.generate(self.loads, line)
        csevar.update_on_args("load", (self, name, index), {})
        return csevar

    def store(self, name, index, value, mode=None):
        assert "buf" in name
        var = self.args.output(name)
        index = self.rename_indexing(index)
        if mode is None:
            line = f"{var}[{cexpr_index(index)}] = {value};"
        elif mode == "atomic_add":
            if not config.cpp.dynamic_threads and self.num_threads == 1:
                line = f"{var}[{cexpr_index(index)}] += {value};"
            else:
                dtype = V.graph.get_dtype(name)
                # mirroring static_cast<float>(...) in load:
                value = f"static_cast<{DTYPE_TO_CPP[dtype]}>({value})"
                line = f"atomic_add(&{var}[{cexpr_index(index)}], {value});"
        else:
            raise NotImplementedError(f"store mode={mode}")
        self.stores.writeline(DeferredLine(name, line))

    def reduction(self, dtype, src_dtype, reduction_type, value):
        argmax_or_argmin = reduction_type in {"argmax", "argmin"}
        reduction_key = src_dtype, reduction_type, value
        if reduction_key in self.reduction_cse.reduction_cache:
            return self.reduction_cse.reduction_cache[reduction_key]

        acc = self.reduction_cse.generate(
            self.loads, f"reduction {reduction_key}", write=False
        )
        self.is_reduction = True
        init_dtype = src_dtype if argmax_or_argmin else dtype
        acc_type = reduction_acc_type(reduction_type, init_dtype)
        self.reduction_prefix.writeline(
            f"{acc_type} {acc} = {reduction_init(reduction_type, init_dtype)};"
        )
        assert self.reduction_depth is not None
        index = self.itervars[self.reduction_depth]
        for i in range(self.reduction_depth + 1, len(self.itervars)):
            index = index * self.ranges[i] + self.itervars[i]
        self.stores.writeline(
            f"{acc} = {reduction_combine(reduction_type, acc, value, index)};"
        )
        self._gen_parallel_reduction_buffers(acc, acc_type, reduction_type, init_dtype)
        result = reduction_project(reduction_type, acc)
        self.reduction_cse.reduction_cache[reduction_key] = result
        return result

    def store_reduction(self, name, index, value):
        index = self.rename_indexing(index)
        var = self.args.output(name)
        self.reduction_suffix.writeline(
            DeferredLine(name, f"{var}[{cexpr_index(index)}] = {value};")
        )

    def set_ranges(self, lengths, reduction_lengths):
        if self.call_ranges:
            assert self.call_ranges == tuple(lengths) + tuple(
                reduction_lengths
            ), f"{self.call_ranges} == {tuple(lengths)} + {tuple(reduction_lengths)}"
            assert self.reduction_depth == len(lengths)
        else:
            self.call_ranges = tuple(lengths) + tuple(reduction_lengths)
            self.ranges = [self.rename_indexing(x) for x in self.call_ranges]
            self.itervars = [
                sympy_index_symbol_with_prefix(SymT.XBLOCK, n)
                for n in range(len(self.ranges))
            ]
            self.reduction_depth = len(lengths)
        return (
            self.itervars[: self.reduction_depth],
            self.itervars[self.reduction_depth :],
        )

    def size_hint(self):
        return V.graph.sizevars.size_hint(
            sympy_product(self.call_ranges), fallback=8192
        )

    def codegen_loops_impl(self, loop_nest, code, worksharing):
        threads = parallel_num_threads()
        assert self.call_ranges is not None
        kernels = loop_nest.get_kernels()
        has_outer_loop_kernel = any(
            isinstance(kernel, OuterLoopFusedKernel) for kernel in kernels
        )
        if has_outer_loop_kernel:
            assert len(kernels) == 1
            assert isinstance(kernels[0], OuterLoopFusedKernel)
            par_depth = kernels[0].decide_parallel_depth(
                loop_nest.max_parallel_depth(), threads
            )
        else:
            par_depth = self.decide_parallel_depth(
                loop_nest.max_parallel_depth(), threads
            )

        with contextlib.ExitStack() as stack:
            if par_depth:
                if loop_nest.is_reduction_only():
                    # need to close the worksharing scope to define reduction vars outside it
                    worksharing.close()
                else:
                    worksharing.parallel(threads)
                loop_nest.mark_parallel(par_depth)
            elif threads > 1:
                if worksharing.single():
                    stack.enter_context(code.indent())

            def gen_loop_kernel(loop: LoopLevel):
                def is_parallel_reduction(loop):
                    root = loop.get_root()
                    return root.is_reduction and root.parallel

                kernels = loop.get_kernels()
                assert len(kernels) == 1
                if not isinstance(
                    kernels[0], OuterLoopFusedKernel
                ) and is_parallel_reduction(loop):
                    kernels[0].update_stores_with_parallel_reduction()
                gen_kernel(kernels[0])

            def gen_kernel(kernel):
                if isinstance(kernel, OuterLoopFusedKernel):
                    for loop in kernel.inner:
                        if loop.inner:
                            gen_loops(loop.inner, loop.is_reduction)
                        else:
                            with contextlib.ExitStack() as stack:
                                # If there is any kernel existing at the final outer loop fusion level,
                                # the kernel code should be placed within its respective indent to prevent
                                # the duplication of variable definitions.
                                stack.enter_context(code.indent())
                                gen_loop_kernel(loop)
                else:
                    with contextlib.ExitStack() as stack:
                        assert kernel
                        if hasattr(kernel, "codegen_inner_loops"):
                            code.splice(kernel.preloads)
                            kernel.codegen_inner_loops(code)
                            stack.enter_context(code.indent())
                        code.splice(kernel.loads)
                        code.splice(kernel.compute)
                        code.splice(kernel.stores)
                    if hasattr(kernel, "codegen_inner_loops"):
                        code.splice(kernel.poststores)

            def get_reduction_code_buffer(loops, buffer="prefix"):
                assert buffer in ("prefix", "suffix", "local")
                for loop in loops:
                    for kernel in loop.get_kernels():
                        if buffer == "local":
                            return (
                                kernel.local_reduction_init,
                                kernel.local_reduction_stores,
                            )
                        elif buffer == "suffix":
                            suffix = kernel.reduction_suffix
                            if loop.parallel:
                                suffix = kernel.parallel_reduction_suffix + suffix
                            return suffix
                        else:
                            prefix = kernel.reduction_prefix
                            if loop.parallel:
                                prefix = prefix + kernel.parallel_reduction_prefix
                            else:
                                prefix = prefix + kernel.non_parallel_reduction_prefix
                            return prefix

            def gen_loops(loops: List[LoopLevel], in_reduction=False):
                with contextlib.ExitStack() as stack_outer:
                    local_reduction_init = local_reduction_stores = None
                    if loops:
                        loop = loops[0]
                        if loop.is_reduction and not in_reduction:
                            reduction_prefix = get_reduction_code_buffer(loops)
                            if reduction_prefix:
                                stack_outer.enter_context(code.indent())
                            code.splice(reduction_prefix)
                        if loop_nest.is_reduction_only() and loop.parallel:
                            (
                                local_reduction_init,
                                local_reduction_stores,
                            ) = get_reduction_code_buffer(loops, "local")
                            worksharing.parallel(threads)
                            if local_reduction_init:
                                assert local_reduction_stores
                                code.splice(local_reduction_init)

                    for loop in loops:
                        gen_loop(loop)

                    if loops:
                        loop = loops[0]
                        if loop_nest.is_reduction_only() and loop.parallel:
                            if local_reduction_stores:
                                code.splice(local_reduction_stores)
                            worksharing.close()
                        if loop.is_reduction and not in_reduction:
                            code.splice(get_reduction_code_buffer(loops, "suffix"))

            def gen_loop(loop: LoopLevel):
                with contextlib.ExitStack() as stack:
                    loop_lines = loop.lines()
                    if loop_lines is None:
                        return
                    code.writelines(loop_lines)
                    stack.enter_context(code.indent())
                    # generate inner loops or loop body
                    if loop.inner:
                        gen_loops(loop.inner, loop.is_reduction)
                    else:
                        gen_loop_kernel(loop)

            stack.enter_context(code.indent())
            if loop_nest.root:
                if (
                    has_outer_loop_kernel
                    and isinstance(V.local_buffer_context, LocalBufferContext)
                    and V.local_buffer_context.local_buffers
                ):
                    # Allocate local buffer
                    local_buffers = V.local_buffer_context.local_buffers
                    for local_buffer in local_buffers.values():
                        # For dynamic size, rename s to ks
                        local_buf_size = sympy_product(
                            [
                                self.rename_indexing(size_val)
                                for size_val in local_buffer.get_layout().size
                            ]
                        )
                        local_buf_dtype = DTYPE_TO_CPP[local_buffer.get_layout().dtype]
                        allocate = f"std::make_unique<{local_buf_dtype} []>({cexpr(local_buf_size)})"
                        local_buffer_name = local_buffer.get_name()
                        code.splice(
                            f"std::unique_ptr<{local_buf_dtype} []> buf_{local_buffer_name} = {allocate};"
                        )
                        code.splice(
                            f"{local_buf_dtype}* {local_buffer_name} = buf_{local_buffer_name}.get();"
                        )
                gen_loops(loop_nest.root)
            else:
                gen_kernel(loop_nest.kernel)

    def codegen_loops(self, code, worksharing):
        loop_nest = LoopNestWithSplit.build(self)
        self.codegen_loops_impl(loop_nest, code, worksharing)

    @property
    def assert_function(self) -> str:
        if config.abi_compatible:
            return "AOTI_TORCH_CHECK"
        else:
            return "TORCH_CHECK"

    def decide_parallel_depth(self, max_parallel_depth, threads):
        assert self.call_ranges is not None
        ranges = self.call_ranges[:max_parallel_depth]
        seq = self.size_hint()
        par = 1
        depth = 0
        for expr in ranges:
            hint = V.graph.sizevars.size_hint(expr, fallback=8192)
            if par >= 2 * threads or par == threads:
                break
            if seq // threads < config.cpp.min_chunk_size:
                # not enough work
                break
            depth += 1
            par *= hint
            seq /= hint
        # if we assume thread number is dynamic, make sure we
        # have at least one parallel scope and let OMP runtime
        # to manage the serial vs. parallel.
        if config.cpp.dynamic_threads and depth == 0 and len(ranges) > 0:
            depth = 1
        return depth

    @contextlib.contextmanager
    def write_to_suffix(self):
        prior = (self.loads, self.compute, self.stores, self.cse)
        self.loads = IndentedBuffer()
        self.compute = IndentedBuffer()
        self.stores = IndentedBuffer()
        self.cse = self.cse.clone()
        yield
        self.reduction_suffix.splice(self.loads)
        self.reduction_suffix.splice(self.compute)
        self.reduction_suffix.splice(self.stores)
        (self.loads, self.compute, self.stores, self.cse) = prior

    def create_cse_var(self, *args, **kwargs):
        return CppCSEVariable(*args, **kwargs)

    def get_to_dtype_expr(self, src, dtype, src_dtype):
        return f"c10::convert<{DTYPE_TO_CPP[dtype]}>({src})"

    def cache_dtype_convert(self, dst, dst_dtype, src, src_dtype):
        expr = self.get_to_dtype_expr(src, dst_dtype, src_dtype)
        self.cse.cache[expr] = dst


class CppVecKernel(CppKernel):
    overrides = CppVecOverrides  # type: ignore[assignment]

    def __init__(
        self,
        args,
        num_threads,
        tiling_factor,
        tiling_idx,
        tail_size=None,
    ):
        super().__init__(args, num_threads)
        self.vec_isa = cpu_vec_isa.pick_vec_isa()
        assert self.vec_isa
        assert tiling_factor > 0, "Expect pass in Non-Zero tiling_factor explicitly"
        self.tiling_factor = tiling_factor
        self.tiling_idx = tiling_idx
        self.tail_size = tail_size
        self.num_elems = tail_size if tail_size else tiling_factor

    def _try_get_const_stride(self, index: sympy.Expr, itervar: sympy.Symbol):
        if self.index_indirect_depends_on(index, itervar):
            return None
        for indirect_var in (
            self.cse.varname_map[s.name]  # type: ignore[attr-defined]
            for s in index.free_symbols
            if symbol_is_type(s, SymT.TMP)
        ):
            assert isinstance(indirect_var, CppCSEVariable)
            if indirect_var.is_vec:
                return None
        stride = stride_at_vec_range(index, itervar, self.tiling_factor)
        return stride if stride.is_number else None

    def _get_num_vectors(self, dtype: torch.dtype) -> int:
        num_vectors = math.ceil(
            self.tiling_factor * dtype.itemsize * 8 / self.vec_isa.bit_width()
        )
        assert num_vectors >= 1
        return num_vectors

    def _get_raw_num_vectors(self, dtype: torch.dtype) -> float:
        # This utility function is used to check if the vector lanes has been
        # fully utilized. For example, uint8 will only use 1/4 of the vector lanes.
        return self.tiling_factor * dtype.itemsize * 8 / self.vec_isa.bit_width()

    def _get_vec_type(self, dtype: torch.dtype) -> str:
        num_vectors = self._get_num_vectors(dtype)
        if num_vectors == 1:
            return f"at::vec::Vectorized<{DTYPE_TO_CPP[dtype]}>"
        else:
            return f"at::vec::VectorizedN<{DTYPE_TO_CPP[dtype]},{num_vectors}>"

    def _get_mask_type(self, dtype: torch.dtype = torch.float) -> str:
        if dtype == torch.bool:
            return ""
        num_vectors = self._get_num_vectors(dtype)
        return f"at::vec::VecMask<{DTYPE_TO_CPP[dtype]},{num_vectors}>"

    def _get_mask_cast(self, mask: CppCSEVariable, dtype: torch.dtype) -> str:
        assert mask.dtype == torch.bool, repr(mask)
        num_vectors = self._get_num_vectors(dtype)
        return f"{mask}.template cast<{DTYPE_TO_CPP[dtype]},{num_vectors}>()"

    def get_reduction_var_pattern(self, line: str):
        return re.search("tmp_acc[0-9]+_vec", line)

    def _get_vec_load_line(
        self,
        var: str,
        index: sympy.Expr,
        dtype: torch.dtype,
        load_mask: Optional[CppCSEVariable] = None,
    ):
        """
        Get a load line str that loads a vector from `var` at `index` of type `dtype`.
        If `load_mask` is not None, we do a masked load accordingly.
        Notes on the `dtype`:
        1. We always load `self.tiling_factor` number of elements regardless of the `dtype`.
           It means we load half of the vector lanes for 16-bit data types and quarter of the
           vector lanes for 8-bit data types.
        2. `torch.bool` and `torch.uint8` could mean masks and we load them as float mask vectors.
        """
        cpp_type = DTYPE_TO_CPP[dtype]
        num_vectors = self._get_num_vectors(dtype)
        load_mask_str = None
        if load_mask:
            if not load_mask.is_vec:
                # TODO: avoid hard-code torch.float
                load_mask_str = f"{self._get_mask_type(torch.float)}::from({load_mask})"
            else:
                load_mask_str = f"{self._get_mask_cast(load_mask, torch.float)}"
        loadbuf = f"{var} + {cexpr_index(index)}" if index != 0 else var
        if dtype == torch.bool:
            # TODO: should we consider load mask here?
            line = f"{self._get_mask_type()}::from({loadbuf})"
        else:
            line = (
                f"{load_mask_str}.template loadu<{cpp_type},{num_vectors}>({loadbuf})"
                if load_mask_str
                else f"{self._get_vec_type(dtype)}::loadu({loadbuf}, {cexpr_index(self.num_elems)})"
            )
        return line

    def _load_or_store_non_contiguous(
        self,
        var: Optional[str],
        index: sympy.Expr,
        dtype: torch.dtype,
        buffer: Optional[IndentedBuffer] = None,
        store_value: Optional[Union[str, CppCSEVariable]] = None,
        accu_store: bool = False,
    ) -> Optional[CppCSEVariable]:
        """
        Load or store a vector in a non-contiguous way. The vector is initialized from an array that is
        filled in an inner loop over the tiling factor.
        :param var: buffer to load from or store to, i.e. `var[transformed(index)]`. If None, we load the index
                    as index expression, i.e. `transformed(index)`.
        :param index: index into the `var` or the index expression by its own if `var` is None.
                      The `index` could contain indirect indexing or the tiling itervar. When used in
                      the inner loop, the index is transformed as follows:
                      1. the index is linearized along the tiling dim.
                      2. the indirect indexing vector variables are transformed into arrays over the tiling dim.
        :param dtype: data type of `var` or `index` if `var` is None.
        :param buffer: the code buffer to write the generated code to. If None, we write to `self.loads`.
        :param store_value: the value to store. If None, we load the vector.
        :param accu_store: whether accumulate the store_value to store_ptr. If True, a store_value should be provided
        :return: a CppCSEVariable that represents the loaded vector or None if it is a store.
        """
        assert not store_value or var is not None, "store var must be provided"
        if accu_store:
            assert store_value
        if buffer is None:
            buffer = self.loads

        def get_result_size(dtype: torch.dtype) -> int:
            if dtype.itemsize < 4:
                return self.num_elems * (4 // dtype.itemsize)
            else:
                return self.num_elems

        def get_tiling_size(dtype: torch.dtype) -> int:
            if dtype.itemsize < 4:
                return self.tiling_factor * (4 // dtype.itemsize)
            else:
                return self.tiling_factor

        def vec_to_array(vec_var: CppCSEVariable) -> CppCSEVariable:
            assert vec_var.is_vec
            code = BracesBuffer()
            code.writeline("[&]")
            with code.indent():
                vec_dtype = vec_var.dtype
                assert vec_dtype is not None
                if vec_dtype == torch.bool:
                    vec_dtype = torch.float
                result_size = get_result_size(vec_dtype)
                tiling_size = get_tiling_size(vec_dtype)
                code.writeline(
                    f"__at_align__ std::array<{DTYPE_TO_CPP[vec_dtype]}, {tiling_size}> tmpbuf;"
                )
                line = f"{vec_var}.store(tmpbuf.data(), {cexpr_index(result_size)});"
                code.writeline(line)
                code.writeline("return tmpbuf;")
            code.writeline("()")
            csevar = self.cse.generate(buffer, code)
            assert isinstance(csevar, CppCSEVariable)
            return csevar

        code = BracesBuffer()
        code.writeline("[&]")
        with code.indent():
            result_size = get_result_size(dtype)
            tiling_size = get_tiling_size(dtype)
            result_declare = (
                f"__at_align__ std::array<{DTYPE_TO_CPP[dtype]}, {tiling_size}> tmpbuf;"
            )
            code.writeline(result_declare)
            if store_value:
                code.writeline(
                    f"{store_value}.store(tmpbuf.data(), {cexpr_index(result_size)});"
                )
            itervar_inner = sympy_index_symbol(
                f"{self.itervars[self.tiling_idx]}_inner"
            )
            replacements = {}
            for indirect_var in (
                self.cse.varname_map[s.name]  # type: ignore[attr-defined]
                for s in index.free_symbols
                if symbol_is_type(s, SymT.TMP)
            ):
                assert isinstance(indirect_var, CppCSEVariable)
                if indirect_var.is_vec:
                    array_var = vec_to_array(indirect_var)
                    replacements[indirect_var] = f"{array_var}[{itervar_inner}]"
            index = self.scale_index_with_offset(
                index, itervar_idx=self.tiling_idx, offset=itervar_inner
            )
            load_mask = None
            if self._load_mask is not None:
                assert not store_value, "unexpected store with load mask"
                assert isinstance(self._load_mask, CppCSEVariable), self._load_mask
                if self._load_mask.is_vec:
                    load_mask = f"{self._load_mask}.is_masked({itervar_inner})"
                else:
                    load_mask = f"{self._load_mask} != 0"
            if cpp_builder.is_gcc():
                code.writeline(f"#pragma GCC unroll {self.tiling_factor}")
            else:
                code.writeline(f"#pragma unroll {self.tiling_factor}")
            code.writeline(
                f"for (long {itervar_inner} = 0; "
                + f"{itervar_inner} < {cexpr_index(self.num_elems)}; "
                + f"{itervar_inner}++)"
            )
            with code.indent(), contextlib.ExitStack() as stack:
                index_c = cexpr_index(index)
                for indirect_var in replacements:
                    index_c = re.sub(
                        r"\b" + f"{indirect_var}" + r"\b",
                        replacements[indirect_var],
                        index_c,
                    )
                rhs = f"{var}[{index_c}]" if var is not None else f"{index_c}"
                if load_mask:
                    code.writeline(f"if ({load_mask})")
                    stack.enter_context(code.indent())
                if store_value:
                    conjunction = "+=" if accu_store else "="
                    code.writeline(f"{rhs} {conjunction} tmpbuf[{itervar_inner}];")
                else:
                    code.writeline(f"tmpbuf[{itervar_inner}] = {rhs};")
            if not store_value:
                load_line = self._get_vec_load_line("tmpbuf.data()", 0, dtype)  # type: ignore[arg-type]
                code.writeline(f"return {load_line};")
        code.writeline("()")
        if store_value:
            code.writeline(";")
            buffer.splice(code)
            return None
        else:
            csevar = self.cse.generate(buffer, code)
            assert isinstance(csevar, CppCSEVariable)
            csevar.is_vec = True
            return csevar

    def load(self, name: str, index: sympy.Expr):
        var = self.args.input(name)
        index = self.rename_indexing(index)
        dtype = V.graph.get_dtype(name)
        tiling_var = self.itervars[self.tiling_idx]
        stride = self._try_get_const_stride(index, tiling_var)
        if stride == 0:
            # load scalar and lazily broadcast it on demand
            return super().load(name, index)
        elif stride == 1:
            # load contiguously
            line = self._get_vec_load_line(var, index, dtype, self._load_mask)
            csevar = self.cse.generate(self.loads, line)  # type: ignore[assignment]
        else:
            csevar = self._load_or_store_non_contiguous(var, index, dtype)  # type: ignore[assignment]
        assert isinstance(csevar, CppCSEVariable)
        csevar.update_on_args("load", (self, name, index), {})
        csevar.is_vec = True
        return csevar

    def _get_store_line(
        self,
        value: Union[str, CppCSEVariable],
        var: str,
        index: sympy.Expr,
        dtype: torch.dtype,
        accu_store: bool = False,
    ):
        """
        Get a store line buffer that stores `value` into `var` at `index` of `dtype`. It handles
        both contiguous and non-contiguous store cases.
        :param value: Vectorized type templaterized on `dtype`.
        :param var: buffer to store into.
        :index: index into the `var`.
        """
        # when value's type is str (e.g., welford reduction), caller should make sure
        # it is a vector
        assert isinstance(value, str) or (
            isinstance(value, CppCSEVariable) and value.is_vec
        ), value
        tiling_var = self.itervars[self.tiling_idx]
        var_expr = f"{var} + {cexpr_index(index)}"
        stride = self._try_get_const_stride(index, tiling_var)
        code = IndentedBuffer()
        if stride == 1:
            if dtype == torch.float and self.tail_size is None:
                code.writeline(f"{value}.store({var_expr});")
            else:
                code.writeline(
                    f"{value}.store({var_expr}, {cexpr_index(self.num_elems)});"
                )
        else:
            self._load_or_store_non_contiguous(
                var, index, dtype, buffer=code, store_value=value, accu_store=accu_store
            )
        return code

    def store(self, name, index, value, mode=None):
        assert "buf" in name
        assert isinstance(value, CppCSEVariable), value
        if not value.is_vec:
            # this happens when we store a scalar into a vectorized buffer like "fill"
            value = self.broadcast(value)
        var = self.args.output(name)
        index = self.rename_indexing(index)
        dtype = V.graph.get_dtype(name)
        if mode is None:
            code = self._get_store_line(value, var, index, dtype)
            self.stores.splice(code.map(lambda x: DeferredLine(name, x)))
        elif mode == "atomic_add":
            if not config.cpp.dynamic_threads and self.num_threads == 1:
                code = self._get_store_line(
                    f"{value}",
                    var,
                    index,
                    dtype,
                    accu_store=True,
                )
                self.stores.splice(code.map(lambda x: DeferredLine(name, x)))
            else:
                n_src = self._get_num_vectors(dtype)
                n_idx = self._get_num_vectors(torch.int64)
                cdtype = DTYPE_TO_CPP[dtype]
                index = ops.index_expr(index, torch.int64).value
                assert isinstance(index, CppCSEVariable) and index.is_vec
                line = f"atomic_add_vec<{cdtype}, {n_idx}, {n_src}>({var}, {index}, {value});"
                self.stores.writeline(DeferredLine(name, line))
        else:
            raise NotImplementedError(f"store mode={mode}")

    def reduction(self, dtype, src_dtype, reduction_type, value):
        assert reduction_type in VECTORIZABLE_RTYPES
        argmax_or_argmin = reduction_type in {"argmax", "argmin"}
        horizontal_reduction = self.tiling_idx >= self.reduction_depth
        init_dtype = src_dtype if argmax_or_argmin else dtype
        assert isinstance(value, CppCSEVariable), value

        if not value.is_vec:
            value = self.broadcast(value)

        reduction_key = src_dtype, reduction_type, value
        if reduction_key in self.reduction_cse.reduction_cache:
            return self.reduction_cse.reduction_cache[reduction_key]

        vec_ns = "at::vec"
        vec = f"{vec_ns}::Vectorized<{DTYPE_TO_CPP[dtype]}>"
        acc_type = reduction_acc_type(reduction_type, init_dtype)
        acc_type_vec = self.reduction_acc_type_vec(reduction_type, init_dtype)

        acc = self.reduction_cse.generate(
            self.loads, f"reduction {reduction_key}", write=False
        )
        acc_vec = f"{acc}_vec"
        self.is_reduction = True
        self.reduction_prefix.writeline(
            f"{acc_type} {acc} = {reduction_init(reduction_type, init_dtype)};"
        )
        self.reduction_prefix.writeline(
            f"{acc_type_vec} {acc_vec} = {self.reduction_init_vec(reduction_type, init_dtype)};"
        )
        if reduction_type == "welford_reduce":
            # save the reciprocal of weights for welford reduce
            assert self.reduction_depth is not None
            # use masked acc_vec for tail vec kernel
            self.reduction_prefix.writeline(
                f"{acc_type_vec} masked_{acc_vec} = {self.reduction_init_vec(reduction_type, dtype)};"
            )
            reduction_size = functools.reduce(
                lambda x, y: x * y, self.ranges[self.reduction_depth :]
            )
            reduction_factor = (
                self.tiling_factor if self.tiling_idx >= self.reduction_depth else 1
            )
            self.weight_recp_vec_range = FloorDiv(reduction_size, reduction_factor)
            if self.weight_recp_vec_range not in self.weight_recps_cse.reduction_cache:
                self.weight_recps_val = self.weight_recps_cse.generate(
                    self.compute, f"reduction {self.weight_recp_vec_range}", write=False
                )
                self.weight_recps_cse.reduction_cache[
                    self.weight_recp_vec_range
                ] = self.weight_recps_val
                self.non_parallel_reduction_prefix.writeline(
                    self.welford_weight_reciprocal_vec(dtype)
                )
                # generate weight_recps for parallel reduction
                num_threads = (
                    "max_threads"
                    if config.cpp.dynamic_threads
                    else parallel_num_threads()
                )
                self.local_reduction_init.writeline(
                    self.welford_weight_reciprocal_vec(dtype, num_threads)
                )
            else:
                self.weight_recps_val = self.weight_recps_cse.reduction_cache[
                    self.weight_recp_vec_range
                ]
            # use masked acc_vec for tail vec kernel
            acc_vec_ = f"masked_{acc_vec}" if self.tail_size else acc_vec
            self.stores.writeline(
                f"{acc_vec_} = {self.reduction_combine_vec(reduction_type, acc_vec_, value, True)};"
            )
        else:
            assert self.reduction_depth is not None
            index = self.itervars[self.reduction_depth]
            for i in range(self.reduction_depth + 1, len(self.itervars)):
                index = index * self.ranges[i] + self.itervars[i]
            combine = self.reduction_combine_vec(
                reduction_type,
                acc_vec,
                value,
                index=index,
                horizontal_reduction=horizontal_reduction,
                src_dtype=src_dtype,
            )
            self.stores.writeline(f"{acc_vec} = {combine};")
        self._gen_parallel_reduction_buffers(
            acc,
            acc_type,
            reduction_type,
            init_dtype,
        )
        self._gen_parallel_reduction_buffers(
            acc_vec,
            acc_type_vec,
            reduction_type,
            init_dtype,
            reduction_combine_fn=self.reduction_combine_vec,
            reduction_init_fn=self.reduction_init_vec,
        )
        if reduction_type == "welford_reduce":
            # use masked acc_vec for tail vec kernel
            self._gen_parallel_reduction_buffers(
                f"masked_{acc_vec}",
                acc_type_vec,
                reduction_type,
                dtype,
                reduction_combine_fn=self.reduction_combine_vec,
                reduction_init_fn=self.reduction_init_vec,
            )
        tmpvar: Union[str, CSEVariable]
        is_bool = dtype == torch.bool
        if horizontal_reduction:
            # Horizontal reduction
            if is_welford_reduction(reduction_type):
                assert self._get_num_vectors(dtype) in [
                    1,
                    2,
                ], "Welford reduction does not support VectorizedN (N>2)"
                next_value = f"welford_vec_reduce_all({acc_vec})"
                masked_next_value = f"welford_vec_reduce_all(masked_{acc_vec})"
                self.reduction_suffix.writeline(
                    f"{acc} = {reduction_combine(reduction_type, acc, masked_next_value)};"
                )
            elif argmax_or_argmin:
                next_value = f"{reduction_type}_vec_reduce_all({acc_vec})"
            elif is_bool:
                if reduction_type in (
                    "any",
                    "sum",
                    "max",
                ):
                    next_value = f"!{acc_vec}.all_zero()"
                else:
                    assert reduction_type == "min"
                    next_value = f"{acc_vec}.all_masked()"
            else:
                reduce_all_body = (
                    "{ return "
                    + self.reduction_combine_vec(reduction_type, "x", "y")
                    + "; }"
                )
                is_bool = dtype == torch.bool
                # we are using at::vec::VecMask<float, N> for bool
                vec_dtype = torch.float if is_bool else dtype
                vec = f"at::vec::Vectorized<{DTYPE_TO_CPP[vec_dtype]}>"
                vec_reduce_all_func = f"at::vec::vec_reduce_all<{DTYPE_TO_CPP[vec_dtype]}, {self._get_num_vectors(vec_dtype)}>"
                next_value = f"{vec_reduce_all_func}([]({vec}& x, {vec}& y) {reduce_all_body}, {acc_vec})"

            self.reduction_suffix.writeline(
                f"{acc} = {reduction_combine(reduction_type, acc, next_value, src_dtype=src_dtype)};"
            )
            tmpvar = acc
        else:
            tmpvar = acc_vec
            if is_welford_reduction(reduction_type):
                masked_tmpvar = f"masked_{tmpvar}"
                self.reduction_suffix.writeline(
                    f"{tmpvar} = {reduction_combine(reduction_type, tmpvar, masked_tmpvar)};"
                )

        result = reduction_project(reduction_type, tmpvar)
        self.reduction_cse.reduction_cache[reduction_key] = result
        return result

    def store_reduction(self, name, index, value):
        index = self.rename_indexing(index)
        var = self.args.output(name)
        out_dtype = V.graph.get_dtype(name)
        dtype = (
            (out_dtype if out_dtype == torch.double else torch.float)
            if out_dtype.is_floating_point
            else torch.int64
        )
        out_num_vectors = V.kernel._get_num_vectors(out_dtype)
        src_num_vectors = V.kernel._get_num_vectors(dtype)
        code = IndentedBuffer()
        if self.tiling_idx >= self.reduction_depth:
            # Horizontal reduction
            code.writeline(
                f"{var}[{cexpr_index(index)}] = static_cast<{DTYPE_TO_CPP[out_dtype]}>({value});"
            )
        else:
            # Vertical reduction
            if out_dtype != dtype:
                converted_value = f"{DTYPE_TO_CPP[out_dtype]}_{value}"
                if out_dtype == torch.bool:
                    convert = f"{value}.template cast<bool,{self._get_num_vectors(torch.bool)}>()"
                else:
                    if src_num_vectors == out_num_vectors == 1:
                        convert = (
                            f"at::vec::convert<{DTYPE_TO_CPP[out_dtype]}>({value})"
                        )
                    else:
                        convert = (
                            f"at::vec::convert<{DTYPE_TO_CPP[out_dtype]},"
                            f"{out_num_vectors},{DTYPE_TO_CPP[dtype]},{src_num_vectors}>({value})"
                        )
                code.writeline(f"auto {converted_value} = {convert};")
                value = converted_value
            code.splice(self._get_store_line(value, var, index, out_dtype))
        self.reduction_suffix.splice(code.map(lambda x: DeferredLine(name, x)))

    def broadcast(self, scalar_var: CppCSEVariable) -> CppCSEVariable:
        assert not scalar_var.is_vec
        if scalar_var.dtype == torch.bool:
            vec_var = self.cse.generate(
                self.compute, f"{self._get_mask_type()}::from({scalar_var.name})"
            )
        else:
            assert scalar_var.dtype is not None
            vec_var = self.cse.generate(
                self.compute,
                f"{self._get_vec_type(scalar_var.dtype)}({scalar_var.name})",
            )
        assert isinstance(vec_var, CppCSEVariable)
        vec_var.dtype = scalar_var.dtype
        vec_var.dependent_itervars = scalar_var.dependent_itervars
        vec_var.is_vec = True
        return vec_var

    def arange(self, index: CppCSEVariable, stride: sympy.Symbol) -> CppCSEVariable:
        assert not index.is_vec
        assert index.dtype is not None
        csevar = self.cse.generate(
            self.compute,
            f"{self._get_vec_type(index.dtype)}::arange({index}, {stride})",
        )
        assert isinstance(csevar, CppCSEVariable)
        csevar.dtype = index.dtype
        csevar.is_vec = True
        return csevar

    def reduction_init_vec(self, reduction_type, dtype):
        scalar_type = DTYPE_TO_COMPUTATION_DTYPE[dtype]
        vec_type = self._get_vec_type(scalar_type)

        if is_welford_reduction(reduction_type):
            return f"Welford<{vec_type}>()"

        if reduction_type in {"argmin", "argmax"}:
            cdtype = DTYPE_TO_CPP[scalar_type]
            acc_type = self.reduction_acc_type_vec(reduction_type, dtype)
            if reduction_type == "argmin":
                val = (
                    f"std::numeric_limits<{cdtype}>::infinity()"
                    if is_float_dtype(dtype)
                    else f"std::numeric_limits<{cdtype}>::max()"
                )
            else:
                val = (
                    f"-std::numeric_limits<{cdtype}>::infinity()"
                    if is_float_dtype(dtype)
                    else f"std::numeric_limits<{cdtype}>::min()"
                )
            return f"{acc_type}({val})"

        if reduction_type == "any":
            return f"{self._get_mask_type()}::from(0)"

        scalar_init = reduction_init(reduction_type, dtype)
        vec_init = f"{vec_type}({scalar_init})"
        if dtype == torch.bool:
            assert reduction_type in ("min", "max", "sum")
            return f"{self._get_mask_type()}::from({scalar_init})"
        return vec_init

    def reduction_acc_type_vec(self, reduction_type, dtype):
        scalar_type = DTYPE_TO_COMPUTATION_DTYPE[dtype]
        vec_type = self._get_vec_type(scalar_type)
        if is_welford_reduction(reduction_type):
            return f"Welford<{vec_type}>"
        if reduction_type in {"argmin", "argmax"}:
            n_src = self._get_num_vectors(scalar_type)
            n_idx = self._get_num_vectors(torch.int64)
            return f"IndexValueVec<{DTYPE_TO_CPP[scalar_type]}, {n_src}, {n_idx}>"
        if dtype == torch.bool:
            assert reduction_type in ("min", "max", "any", "sum")
            return f"{self._get_mask_type()}"
        return vec_type

    def welford_weight_reciprocal_vec(self, dtype, num_threads=None):
        vec_num_range_thread = (
            CeilDiv(self.weight_recp_vec_range, num_threads)
            if num_threads
            else self.weight_recp_vec_range
        )
        vec_num_range_thread_expr = cexpr_index(vec_num_range_thread)
        return (
            f"static WeightRecp<{self._get_vec_type(dtype)}> {self.weight_recps_val}"
            f"("
            f"{vec_num_range_thread_expr}"
            f");"
        )

    def reduction_combine_vec(
        self,
        reduction_type,
        var,
        next_value,
        use_weight_recps=False,
        index: Optional[sympy.Symbol] = None,
        horizontal_reduction: Optional[bool] = None,
        src_dtype: Optional[torch.dtype] = torch.float32,
    ):
        is_bool = src_dtype == torch.bool
        if reduction_type == "max":
            if self.tail_size:
                return f"max_masked_reduce({var}, {next_value}, {cexpr_index(self.tail_size)})"
            else:
                return (
                    f"{var} | {next_value}"
                    if is_bool
                    else f"at::vec::maximum({var}, {next_value})"
                )
        elif reduction_type == "min":
            if self.tail_size:
                return f"min_masked_reduce({var}, {next_value}, {cexpr_index(self.tail_size)})"
            else:
                return (
                    f"{var} & {next_value}"
                    if is_bool
                    else f"at::vec::minimum({var}, {next_value})"
                )
        elif reduction_type == "sum":
            if self.tail_size:
                return f"sum_masked_reduce({var}, {next_value}, {cexpr_index(self.tail_size)})"
            else:
                conjunction = "|" if is_bool else "+"
                return f"{var} {conjunction} {next_value}"
        elif reduction_type == "prod":
            if self.tail_size:
                return f"prod_masked_reduce({var}, {next_value}, {cexpr_index(self.tail_size)})"
            else:
                return f"{var} * {next_value}"
        elif reduction_type == "xor_sum":
            if self.tail_size:
                return f"xor_sum_masked_reduce({var}, {next_value}, {cexpr_index(self.tail_size)})"
            else:
                return f"{var} ^ {next_value}"
        elif reduction_type == "welford_reduce":
            if use_weight_recps:
                if self.tail_size:
                    return f"welford_combine({var}, {next_value}, {cexpr_index(self.tail_size)}, &{self.weight_recps_val})"
                else:
                    return f"welford_combine({var}, {next_value}, &{self.weight_recps_val})"
            else:
                if self.tail_size:
                    return f"welford_combine({var}, {next_value}, {cexpr_index(self.tail_size)})"
                else:
                    return f"welford_combine({var}, {next_value})"
        elif reduction_type == "welford_combine":
            if isinstance(next_value, tuple):
                # When reading a value from Inductor IR we have a tuple of variable names
                mean, m2, weight = next_value
            else:
                # When combining intermediate accumulators we have a Welford<T> struct
                mean, m2, weight = reduction_project(reduction_type, next_value)
            if self.tail_size:
                return f"welford_combine({var}, {{{mean}, {m2}, {weight}}}, {cexpr_index(self.tail_size)})"
            else:
                return f"welford_combine({var}, {{{mean}, {m2}, {weight}}})"
        elif reduction_type in ("argmin", "argmax"):
            assert src_dtype is not None
            cdtype = DTYPE_TO_CPP[src_dtype]
            n_src = self._get_num_vectors(src_dtype)
            n_idx = self._get_num_vectors(torch.int64)
            t_extra = ""
            arg_extra = ""
            if index is not None:
                assert horizontal_reduction is not None
                t_extra = f", {str(horizontal_reduction).lower()}"
                arg_extra = f", {index}"
            if self.tail_size:
                return (
                    f"{reduction_type}_combine_vec<{cdtype}, {n_src}, {n_idx}{t_extra}>"
                    f"({var}, {next_value}{arg_extra}, {cexpr_index(self.tail_size)})"
                )
            else:
                return f"{reduction_type}_combine_vec<{cdtype}, {n_src}, {n_idx}{t_extra}>({var}, {next_value}{arg_extra})"
        elif reduction_type == "any":
            return f"{var} | {next_value}"
        else:
            raise NotImplementedError

    def indirect_assert(self, var, lower, upper, mask=None):
        assert isinstance(var, CppCSEVariable)
        assert var.dtype is not None
        if not var.is_vec:
            if isinstance(mask, CppCSEVariable) and mask.is_vec:
                mask = f"({mask}).all_masked()"
            return super().indirect_assert(var, lower, upper, mask)
        lower_scalar = lower
        upper_scalar = upper
        if lower:
            lower = f"{self._get_vec_type(var.dtype)}({lower})"
        if upper:
            upper = f"{self._get_vec_type(var.dtype)}({upper})"
        if lower and upper:
            cond = f"({lower} <= {var}) & ({var} < {upper})"
            cond_print = f"{lower_scalar} <= {var} < {upper_scalar}"
        elif lower:
            cond = f"{lower} <= {var}"
            cond_print = f"{lower_scalar} <= {var}"
        else:
            assert upper
            cond = f"{var} < {upper}"
            cond_print = f"{var} < {upper_scalar}"
        cond = f"{self._get_mask_type(var.dtype)}({cond})"
        if mask:
            if not mask.is_vec:
                mask = f"{self._get_mask_type(var.dtype)}({mask})"
            # We need not check when the mask is False
            cond = f"({cond}) | ~({mask})"
        if self.tail_size:
            cond = (
                f"{self._get_mask_type(var.dtype)}::set({self._get_mask_type(var.dtype)}::from(1)"
                f", ({cond}), {cexpr_index(self.tail_size)})"
            )
        cond = f"({cond}).all_masked()"
        return f'{self.assert_function}({cond}, "index out of bounds: {cond_print}")'

    def get_to_dtype_expr(self, src, dtype, src_dtype):
        assert isinstance(src, CppCSEVariable)
        if not src.is_vec:
            return super().get_to_dtype_expr(src, dtype, src_dtype)
        src_cpp_type = DTYPE_TO_CPP[src_dtype]
        src_num_vectors = self._get_num_vectors(src_dtype)
        dst_cpp_type = DTYPE_TO_CPP[dtype]
        dst_num_vectors = self._get_num_vectors(dtype)
        expr = f"({src})"
        if src_dtype != torch.bool and dtype == torch.bool:
            expr = f"{self._get_mask_type(src_dtype)}::from<{src_cpp_type},{src_num_vectors}>({src})"
        elif src_dtype == torch.bool and dtype != torch.bool:
            expr = f"{src}.to<{dst_cpp_type},{dst_num_vectors}>()"
        elif src_dtype != dtype:
            if src_num_vectors == dst_num_vectors == 1:
                expr = f"at::vec::convert<{dst_cpp_type}>({src})"
            else:
                expr = f"at::vec::convert<{dst_cpp_type},{dst_num_vectors},{src_cpp_type},{src_num_vectors}>({src})"
        return expr


class CppTile2DKernel(CppVecKernel):
    """
    A vector kernel that handles the 2d tiles with the tile size defined in `tiling_factor` on
    the inner-most loop level and one of the outer loop level (`outer_tiling_idx`). When the data
    tile is accessed in a contiguous way from the outer loop axis, a transposition is applied on the
    tile to make the access contiguous from the inner-most loop axis. Then, the same vectorization
    logic from its parent `CppVecKernel` is leveraged for load/store/compute. The transposed tile load
    and store are generated into kernel.preloads and kernel.poststores buffers.

    The loop structure looks like below:
    for ...
      for i_outer ...
        for ...
          for inner_most ...
            // generated by CppTile2DKernel
            float tmp0[16*16]; at::vec::transpose_mxn<...>(tmp0, in_ptr0 + ..., ...); // into kernel.preloads
            float tmp1[16*16]; // into kernel.preloads
            for i_inner ... { // the kernel inner loop
              vectorized loads/compute/stores (e.g., load tmp0, store tmp1) // into kernel.loads/compute/stores
            }
            at::vec::transpose_mxn(out_ptr0 + ..., tmp1, ...) // into kernel.poststores
          for inner_most ... (tail)
            // generated by CppVecKernel
            ...
      for i_outer ... (tail)
        for ...
          for ...
            // generated by CppKernel
            ...
    """

    overrides = CppTile2DOverrides  # type: ignore[assignment]

    def __init__(
        self,
        args,
        num_threads,
        tiling_factor,
        tiling_indices,
        inner_tail_size=None,
        outer_tail_size=None,
    ):
        super().__init__(
            args,
            num_threads,
            tiling_factor,
            tiling_indices[1],
            inner_tail_size,
        )
        self.tiling_indices = tiling_indices
        self.inner_tail_size = inner_tail_size
        self.outer_tail_size = outer_tail_size
        self.inner_num_elems = inner_tail_size if inner_tail_size else tiling_factor
        self.outer_num_elems = outer_tail_size if outer_tail_size else tiling_factor
        self.inner_is_tiling_idx = True

    def inner_itervar(self):
        return sympy_index_symbol(f"{self.itervars[self.outer_idx]}_inner")

    def need_vec_transpose(self, index):
        outer_var = self.itervars[self.outer_idx]
        inner_var = self.itervars[self.tiling_idx]
        outer_stride = stride_at_vec_range(index, outer_var, self.tiling_factor)
        inner_stride = stride_at_vec_range(index, inner_var, self.tiling_factor)
        return (
            self._load_mask is None  # TODO: support transposition with mask
            and outer_stride == 1
            and index.has(inner_var)
            and not inner_stride.has(inner_var)
            and not inner_stride.has(outer_var)
        )

    def gen_transposed_tile_load_store(self, name, var, index, is_store):
        # transposed tile load/store outside the kernel inner loop
        dtype = V.graph.get_dtype(name)
        factor = self.tiling_factor
        src = f"{var} + {cexpr_index(index)}"
        dst = "__place_holder__"
        ld_src = f"{cexpr_index(stride_at_vec_range(index, self.itervars[self.tiling_idx], self.tiling_factor))}"
        ld_dst = f"{cexpr_index(self.num_elems)}"
        if is_store:
            src, dst = dst, src
            ld_src, ld_dst = ld_dst, ld_src

        need_define = True
        if self.inner_is_tiling_idx ^ is_store:
            M, N = self.inner_num_elems, self.outer_num_elems
        else:
            M, N = (
                self.outer_num_elems,
                self.inner_num_elems,
            )
        if (isinstance(M, sympy.Expr) and not M.is_number) or (
            isinstance(N, sympy.Expr) and not N.is_number
        ):
            load_or_store = (
                f"at::vec::transpose_mxn<{DTYPE_TO_CPP[dtype]}>"
                f"({src}, {ld_src}, {dst}, {ld_dst}, {cexpr_index(M)}, {cexpr_index(N)});"
            )
        else:
            load_or_store = (
                f"at::vec::transpose_mxn<{DTYPE_TO_CPP[dtype]},{cexpr_index(M)},{cexpr_index(N)}>"
                f"({src}, {ld_src}, {dst}, {ld_dst});"
            )
        if is_store:
            tile_var = self.cse.newvar()
        elif load_or_store not in self.cse.cache:
            tile_var = self.cse.generate(self.preloads, load_or_store, write=False)
        else:
            need_define = False
            tile_var = self.cse.cache[load_or_store]

        if need_define:
            define_line = f"alignas({factor}) {DTYPE_TO_CPP[dtype]} {tile_var}[{factor}*{factor}];"
            self.preloads.writeline(define_line)

        load_or_store = load_or_store.replace("__place_holder__", str(tile_var))
        if is_store:
            self.poststores.writeline(DeferredLine(name, load_or_store))
        else:
            self.preloads.writeline(load_or_store)

        return tile_var

    def load(self, name: str, index: sympy.Expr):
        var = self.args.input(name)
        index = self.rename_indexing(index)

        inner = self.inner_itervar()
        if self.need_vec_transpose(index):
            tile_var = self.gen_transposed_tile_load_store(
                name, var, index, is_store=False
            )
            # vector load inside the kernel inner loop
            loadbuf = f"{tile_var} + {cexpr_index(inner * self.num_elems)}"
            dtype = V.graph.get_dtype(name)
            line = self._get_vec_load_line(loadbuf, 0, dtype)  # type: ignore[arg-type]
            csevar = self.cse.generate(self.loads, line)
            csevar.update_on_args("load", (self, name, index), {})
            assert isinstance(csevar, CppCSEVariable)
            csevar.is_vec = True
            return csevar
        else:
            new_index = self.transform_indexing(index)
            return super().load(name, new_index)

    def store(self, name, index, value, mode=None):
        assert "buf" in name
        var = self.args.output(name)

        inner = self.inner_itervar()
        index = self.rename_indexing(index)
        assert mode is None
        if self.need_vec_transpose(index):
            tile_var = self.gen_transposed_tile_load_store(
                name, var, index, is_store=True
            )
            # vector store inside the kernel inner loop
            storebuf = f"{tile_var} + {cexpr_index(inner * self.num_elems)}"
            if self.tail_size or V.graph.get_dtype(name) in DTYPE_LOWP_FP + [
                torch.uint8,
                torch.int8,
            ]:
                line = f"{value}.store({storebuf}, {cexpr_index(self.num_elems)});"
            else:
                line = f"{value}.store({storebuf});"
            self.stores.writeline(DeferredLine(name, line))
        else:
            new_index = self.transform_indexing(index)
            super().store(name, new_index, value, mode)

    def codegen_inner_loops(self, code):
        inner = self.inner_itervar()
        if self.inner_is_tiling_idx:
            code.writeline(
                f"for (long {inner} = 0; {inner} < {cexpr_index(self.outer_num_elems)}; {inner}++)"
            )
        else:
            code.writeline(
                f"for (long {inner} = 0; {inner} < {cexpr_index(self.inner_num_elems)}; {inner}++)"
            )

    def set_ranges(self, group, reduction_group):
        vars = super().set_ranges(group, reduction_group)
        # do vertical reduction as the tail loop
        self.outer_idx, self.tiling_idx = (
            self.tiling_indices
            if self.tiling_indices[1] < self.reduction_depth
            else reversed(self.tiling_indices)
        )
        if self.tiling_idx == self.tiling_indices[0]:
            self.tail_size = self.outer_tail_size
            self.num_elems = self.outer_num_elems
            self.inner_is_tiling_idx = False
        else:
            self.tail_size = self.inner_tail_size
            self.num_elems = self.inner_num_elems
            self.inner_is_tiling_idx = True
        return vars

    def transform_indexing(self, index: sympy.Expr) -> sympy.Expr:
        return self.scale_index_with_offset(
            index,
            itervar_idx=self.outer_idx,
            offset=self.inner_itervar(),
        )


def get_loop_body_lowp_fp(_body: LoopBody) -> Tuple[Optional[torch.dtype], bool]:
    """
    Returns the low precision data type (torch.float16/torch.bfloat16) contained in the nodes
    and if all the nodes can codegen with this data type without converting to float.
    Otherwise returns None and True.
    """
    sub_blocks = [_body.root_block] + list(_body.subblocks.values())

    _lowp_fp_type: Optional[torch.dtype] = None
    _use_fp32 = False
    for sub_block in sub_blocks:
        for _node in sub_block.graph.nodes:
            if _node.op == "placeholder" or _node.target in (
                "get_index",
                "index_expr",
            ):
                continue

            # Fast path if all operations can support bf16/fp16 without converting to fp32
            if _node.target not in [
                "load",
                "store",
                "abs",
                "neg",
                "output",
            ]:
                _use_fp32 = True

            if hasattr(_node, "meta") and _node.meta:
                assert OptimizationContext.key in _node.meta
                opt_ctx: OptimizationContext = _node.meta[OptimizationContext.key]
                if not opt_ctx.dtype or opt_ctx.dtype not in DTYPE_LOWP_FP:
                    _use_fp32 = True
                elif _lowp_fp_type is not None:
                    if _lowp_fp_type != opt_ctx.dtype:
                        warnings.warn("bf16 and fp16 are mixed in the scheduler node.")
                else:
                    _lowp_fp_type = opt_ctx.dtype
            else:
                _use_fp32 = True

    return _lowp_fp_type, _use_fp32


class TilingSelect:
    """
    Implement the heuristic to select the tiling factors and tiling indices.
    In the future, we can implement advanced heuristic in a subclass.
    """

    def __init__(self):
        super().__init__()

    def select_tiling(
        self,
        fn_list,
        var_sizes_list,
    ) -> Tuple[List[int], List[int]]:
        # TODO(jgong5): support alternative tiling factors and data types
        loop_bodies = _get_loop_body(fn_list)
        all_dtypes = _get_dtype_from_loopbodies(loop_bodies)
        assert all_dtypes
        if any(dtype not in VECTORIZABLE_DTYPES for dtype in all_dtypes):
            return [], []
        dtype = torch.float
        _lowp_fp_dtype = get_loop_body_lowp_fp(loop_bodies[0])[0]
        if _lowp_fp_dtype and all(
            (get_loop_body_lowp_fp(loop_body)[0] == _lowp_fp_dtype)
            for loop_body in loop_bodies[1:]
        ):
            dtype = _lowp_fp_dtype

        tiling_factor = cpu_vec_isa.pick_vec_isa().nelements(dtype=dtype)
        tiling_indices = self._select_tiling_indices(
            fn_list, var_sizes_list, tiling_factor
        )

        if tiling_indices:
            group, reduction_group = max(
                var_sizes_list, key=lambda sizes: len(sizes[1])
            )
            call_ranges = tuple(group) + tuple(reduction_group)
<<<<<<< HEAD

            if config.cpp.enable_tiling_heuristics:

=======

            if config.cpp.enable_tiling_heuristics:

>>>>>>> 9b2e453e
                def _try_get_stride(
                    index,
                    itervars,
                    tiling_factor,
                    tiling_indices,
                ):
                    itervar = itervars[tiling_indices[0]]
                    stride = stride_at_vec_range(index, itervar, tiling_factor)
                    return stride if stride.is_number else None

                def _update_negative_op_count(
                    node_name, non_contig_indexing_op_counter
                ):
                    if node_name not in non_contig_indexing_op_counter:
                        non_contig_indexing_op_counter[node_name] = 1
                    else:
                        non_contig_indexing_op_counter[node_name] += 1

                def _is_valid_indices(
                    itervars,
                    tiling_indices,
                ):
                    return (
                        len(tiling_indices) == 1
                        and len(itervars) > 0
                        and (
                            tiling_indices[0]
                            if tiling_indices[0] >= 0
                            else tiling_indices[0] + len(itervars)
                        )
                        < len(itervars)
                    )

                itervars = [
                    sympy_index_symbol_with_prefix(SymT.XBLOCK, n)
                    for n in range(len(call_ranges))
                ]
                reduction_depth = len(group)
                vars, reduction_vars = (
                    itervars[:reduction_depth],
                    itervars[reduction_depth:],
                )
                op_counter: Dict[str, int] = {}
                # ops may cause overhead with vectorization, like non-contiguous
                # index_expr, load, store
                non_contig_indexing_op_counter: Dict[str, int] = {}
                for _body in loop_bodies:
                    sub_blocks = [_body.root_block] + list(_body.subblocks.values())
                    for sub_block in sub_blocks:
                        for _node in sub_block.graph.nodes:
                            if _node.target in ["index_expr", "load", "store"]:
                                # get the index and replace prefix from z to x
                                arg_idx = 1 if _node.target == "index_expr" else 2
                                index = sub_block.body.indexing_from_args(
                                    (vars, reduction_vars)
                                )[_node.args[arg_idx].args[0]]
                                if _is_valid_indices(itervars, tiling_indices):
                                    stride = _try_get_stride(
                                        index, itervars, tiling_factor, tiling_indices
                                    )
                                    if (
                                        stride is None
                                        if _node.target == "index_expr"
                                        else stride not in [0, 1]
                                    ):
                                        _update_negative_op_count(
                                            _node.target, non_contig_indexing_op_counter
                                        )
                            if isinstance(_node.target, str) and not (
                                _node.target.startswith("masked_subblock")
                                or _node.target
                                in ["ops", "output", "constant", "get_index"]
                            ):
                                if _node.target not in op_counter:
                                    op_counter[_node.target] = 1
                                else:
                                    op_counter[_node.target] += 1

                op_num = sum(op_counter.values())
                non_contig_indexing_op_num = sum(
                    non_contig_indexing_op_counter.values()
                )
                threshold = 0.08
                if op_num > 0 and non_contig_indexing_op_num / op_num >= threshold:
                    # Too many non-contiguous load/store/index_expr which hurts the
                    # vectorization performance. Disable vectorization when exceeding
                    # the threshold.
                    return [], []

                if (
                    not reduction_group
                    and group
                    and len(tiling_indices) == 1
                    and not has_free_symbols(
                        [
                            group[tiling_indices[0]],
                        ]
                    )
                    and group[tiling_indices[0]] < tiling_factor / 2
                ):
                    # For case of Multi Thread AMP Static shape of pyhpc_isoneutral_mixing,
                    # the inner loop range doesn't have enough elements to do vectorization
                    # explicitly and found that `#pragma GCC ivdep` has better performance than
                    # `#pragma omp simd simdlen(8)`. Disable vectorization for this case.
                    # <TODO> Leslie: maybe we can always disable vectorization when loop range is less
                    # than tiling factor and enable `#pragma omp simd simdlen(8)` for scalar kernel
                    # when needed.
                    return [], []

            if dtype in DTYPE_LOWP_FP:
                # For lower precision data type, if the call_range is not long enough,
                # use tiling_factor // 2 for better performance
                factor_lowp = cpu_vec_isa.pick_vec_isa().nelements(dtype=dtype)
                for tiling_indice in tiling_indices:
                    if tiling_indice < 0:
                        tiling_indice = tiling_indice + len(call_ranges)
                    if tiling_indice < 0 or tiling_indice >= len(call_ranges):
                        continue
                    if has_free_symbols(call_ranges):
                        call_range = V.graph.sizevars.size_hint(
                            call_ranges[tiling_indice], fallback=0
                        )
                        if call_range < factor_lowp:
                            V.graph.sizevars.guard_lt(call_range, factor_lowp)  # type: ignore[arg-type]
                            tiling_factor = factor_lowp // 2
                            break
                    elif call_ranges[tiling_indice] < factor_lowp:
                        tiling_factor = factor_lowp // 2
                        break

            if len(tiling_indices) == 1:
                return [tiling_factor], tiling_indices
            if len(tiling_indices) == 2:
                return [tiling_factor, tiling_factor], tiling_indices
        return [], []

    def _select_tiling_indices(
        self,
        fn_list,
        var_sizes_list,
        tiling_factor,
    ):
        all_index = []
        for fn, var_sizes in zip(fn_list, var_sizes_list):
            rw = dependencies.extract_read_writes(fn, *var_sizes)
            all_index += [dep.index for dep in itertools.chain(rw.reads, rw.writes)]
        contig_vars = set()
        contig_vars_list = []
        non_contig_stride_const = set()
        non_contig_stride_other = set()
        for index in all_index:
            for var in index.free_symbols:
                if not re.search(r"^d\d+$", var.name):
                    continue
                stride = stride_at_vec_range(index, var, tiling_factor)
                if stride == 0:
                    continue
                elif stride == 1:
                    contig_vars.add(int(var.name[1:]))
                    contig_vars_list.append(int(var.name[1:]))
                elif all(symbol_is_type(s, SymT.SIZE) for s in stride.free_symbols):
                    non_contig_stride_const.add(int(var.name[1:]))
                else:
                    non_contig_stride_other.add(int(var.name[1:]))
        contig_only = contig_vars - non_contig_stride_const - non_contig_stride_other
        group, reduction_group = max(var_sizes_list, key=lambda sizes: len(sizes[1]))
        num_itervars = len(group) + len(reduction_group)
        if len(contig_vars) == 0:
            # no contiguous vars
            return [num_itervars - 1]
        if contig_only:
            return sorted(contig_only)[-1:]
        contig_and_const_stride = (
            contig_vars & non_contig_stride_const
        ) - non_contig_stride_other
        contig_vars_sorted = sorted(contig_vars)
        if (
            len(contig_vars_sorted) == 2
            and contig_vars_sorted[-1] in contig_and_const_stride
            and contig_vars_sorted[-1] == num_itervars - 1
        ):
            return contig_vars_sorted
        return sorted(contig_vars_sorted, key=contig_vars_list.count)[-1:]


class CppKernelProxy(CppKernel):
    def __init__(self, kernel_group):
        super().__init__(kernel_group.args, kernel_group.ws.num_threads)
        self.kernel_group = kernel_group
        self.loop_nest = None
        self.call_ranges = None
        self.picked_vec_isa: cpu_vec_isa.VecISA = cpu_vec_isa.pick_vec_isa()

    def data_type_propagation(self, nodes):
        for _node in nodes:
            assert isinstance(_node, SchedulerNode)
            DataTypePropagation.propagate_scheduler_node(_node)

    # Check if all the nodes of a given fx graph can support BF16/FP16
    def is_lowp_fp_scheduler(self, scheduler_node: SchedulerNode):
        if not isinstance(scheduler_node._body, LoopBody):
            return True
        # Propagate the dtype to check if all the fx node is bf16/fp16
        DataTypePropagation.propagate_scheduler_node(scheduler_node)
        return (
            get_loop_body_lowp_fp(scheduler_node._body)[0] is not None
            and not get_loop_body_lowp_fp(scheduler_node._body)[1]
        )

    def legalize_lowp_fp_dtype_loopbody(self, loop_body: LoopBody):
        def add_to_dtype(sub_graph: torch.fx.Graph):
            def is_lowp_fp_load(node: torch.fx.Node):
                if node.target not in ["load"]:
                    return False
                assert len(node.args) == 3
                load_dtype = V.graph.get_dtype(node.args[1])  # type: ignore[arg-type]
                return load_dtype in DTYPE_LOWP_FP

            def is_lowp_fp_store(node: torch.fx.Node):
                if node.target != "store":
                    return False
                _, store_var, _, _, _ = node.args
                store_dtype = V.graph.get_dtype(store_var)  # type: ignore[arg-type]
                return store_dtype in DTYPE_LOWP_FP

            sub_graph_nodes = list(sub_graph.nodes)
            to_lowp_fp_legalized_nodes = []
            for _node in sub_graph_nodes:
                if is_lowp_fp_load(_node):
                    # No need to promote to float if all users are direct stores
                    if all(user.target == "store" for user in _node.users):
                        continue
                    ops = _node.args[0]
                    with sub_graph.inserting_after(_node):
                        to_type_node = sub_graph.call_method(
                            "to_dtype", args=(ops, _node, torch.float)
                        )
                        to_type_node_args = to_type_node.args
                        _node.replace_all_uses_with(to_type_node)
                        to_type_node.args = to_type_node_args
                        metrics.cpp_to_dtype_count += 1
                elif is_lowp_fp_store(_node):
                    ops, name, _, value_var, _ = _node.args
                    # No need to promote to float if it is a user of a load which are all directly stored
                    if value_var.target == "load" and all(
                        user.target == "store" for user in value_var.users
                    ):
                        continue
                    dtype = V.graph.get_dtype(name)
                    with sub_graph.inserting_before(_node):
                        to_type_node = sub_graph.call_method(
                            "to_dtype", args=(ops, value_var, dtype)
                        )
                        _node.replace_input_with(value_var, to_type_node)
                        metrics.cpp_to_dtype_count += 1
                elif _node.target == "reduction":
                    (
                        ops,
                        dtype,
                        src_dtype,
                        reduction_type,
                        value,
                    ) = _node.args
                    if src_dtype in DTYPE_LOWP_FP:
                        # Since we always convert the load/store value to float if the tensor is bfloat16/float16.
                        # Therefore, the reduction should never work with bfloat16/float16 value. Hence, we update
                        # the bfloat16/float16 reduction by
                        #     1) updating the src_dtype to float
                        # and 2) updating the dtype to float if it is bfloat16/float16.
                        assert dtype in [
                            torch.float,
                            torch.bfloat16,
                            torch.float16,
                            torch.int64,
                        ]
                        _node.args = (
                            ops,
                            torch.float if dtype in DTYPE_LOWP_FP else dtype,
                            torch.float,
                            reduction_type,
                            value,
                        )
                elif _node.target == "to_dtype" and _node.args[-1] in DTYPE_LOWP_FP:
                    (ops, x, _) = _node.args
                    # The legalization always loads the BF16/FP16 tensor as FP32 for computation
                    # and converts back to BF16/FP16 after the computation.
                    # Hence, there should be no computation w/ BF16/FP16.
                    # Therefore, we update the to_dtype by replacing the bf16/fp16 dtype with fp32.
                    # Save the legalized to_dtype node for the elimination(eliminate_to_dtype step):
                    #  1) Eliminate the redundant to_dtype node if we have a pattern as follows:
                    #     graph():
                    #       %lowp_fp_legalized = call_method[target=to_dtype](args = (%ops, %input, torch.float))
                    #       %to_dtype2 = call_method[target=to_dtype](args = (%ops, %lowp_fp_legalized, torch.bfloat16/float16))
                    # Regarding the first to_dtype, it is redundant because
                    # the second to_type also converts to the torch.bfloat16/torch.float16.
                    # Hence, we remove the first to_type.
                    to_lowp_fp_legalized_nodes.append(_node)
                    _node.args = (ops, x, torch.float)
                else:
                    pass

            def eliminate_to_dtype(sub_graph: torch.fx.Graph):
                def _eliminate_duplicate_to_node(sub_graph: torch.fx.Graph):
                    # Eliminate the redundant to_dtype node. Let's consider a pattern as follows:
                    #   graph():
                    #     %to_dtype1 = call_method[target=to_dtype](args = (%ops, %input, torch.float), kwargs = {})
                    #     %to_dtype2 = call_method[target=to_dtype](args = (%ops, %to_dtype1, torch.float), kwargs = {})
                    # Regarding the first to_dtype, it is redundant because the second to_type also converts to the
                    # torch.float. Hence, we remove the first to_type
                    def _used_by_to(to_node: torch.fx.Node):
                        return all(usr.target == "to_dtype" for usr in to_node.users)

                    all_to_nodes = [
                        node for node in sub_graph.nodes if node.target == "to_dtype"
                    ]
                    all_to_nodes_and_users = [
                        {node: node.users} for node in all_to_nodes if _used_by_to(node)
                    ]
                    for node_users in all_to_nodes_and_users:
                        for node, users in node_users.items():
                            if node in sub_graph.nodes and (
                                all(usr.args[-1] == node.args[-1] for usr in users)
                                or (
                                    node in to_lowp_fp_legalized_nodes
                                    and all(
                                        usr.args[-1] in DTYPE_LOWP_FP for usr in users
                                    )
                                )
                            ):
                                val_node = node.all_input_nodes[-1]
                                node.replace_all_uses_with(val_node)
                                sub_graph.erase_node(node)

                    # For debug mode, the graph of LoopBody will attach a new GraphModule as
                    # owning_module for debugging while the release mode will not. The lint will
                    # check whether the graph has owning_module to decide if it needs to check
                    # call_module. LoopBody might contain get_index as a module call. But it
                    # is just a function. Hence, it cannot pass the lint check for debug mode.
                    # We bypass the check if the owning_module is None. Eventually, we should call
                    # get_index via call_function but not call_module.
                    if sub_graph.owning_module is None:
                        sub_graph.lint()

                _eliminate_duplicate_to_node(sub_graph)

            eliminate_to_dtype(sub_graph)

        sub_blocks = [loop_body.root_block] + list(loop_body.subblocks.values())
        for sub_block in sub_blocks:
            add_to_dtype(sub_block.graph)

    def legalize_lowp_fp_dtype(self, nodes):
        if all(
            isinstance(_node, SchedulerNode) and self.is_lowp_fp_scheduler(_node)
            for _node in nodes
        ):
            # Mark the load node to load bf16/fp16
            for _node in nodes:
                sub_blocks = [_node._body.root_block] + list(
                    _node._body.subblocks.values()
                )
                for sub_block in sub_blocks:
                    for fx_node in sub_block.graph.nodes:
                        if fx_node.target in ["load", "store"]:
                            assert fx_node.meta
                            assert OptimizationContext.key in fx_node.meta
                            opt_ctx: OptimizationContext = fx_node.meta[
                                OptimizationContext.key
                            ]
                            assert opt_ctx.dtype in DTYPE_LOWP_FP

            # Bypass the legalization as the kernel can run with bf16/fp16 directly
            return

        for _node in nodes:
            assert isinstance(_node, SchedulerNode)
            assert isinstance(_node._body, LoopBody)
            body: LoopBody = _node._body
            if not body.is_memory_copy():
                self.legalize_lowp_fp_dtype_loopbody(body)

    def codegen_functions(self, fn_list, var_sizes_list):
        assert len(fn_list) == len(var_sizes_list)
        kernel_group = self.kernel_group
        group, reduction_group = max(var_sizes_list, key=lambda sizes: len(sizes[1]))

        self.set_ranges(group, reduction_group)

        def codegen_kernel(cls, *args):
            with kernel_group.new_kernel(cls, *args) as kernel:
                # Ugly hack to maintain the metrics kernel count since
                # we only count in CppKernelProxy, not those contained in it
                metrics.generated_kernel_count -= 1

                run(kernel)
                return kernel

        def run(kernel):
            vars, reduction_vars = kernel.set_ranges(group, reduction_group)
            in_suffix = False
            for fn, var_sizes in zip(fn_list, var_sizes_list):
                if var_sizes in [
                    (group, reduction_group),
                    (tuple(itertools.chain(group, reduction_group)), ()),
                ]:
                    assert not in_suffix
                    fn(vars, reduction_vars)
                else:
                    in_suffix = True
                    assert var_sizes == (
                        group,
                        (),
                    ), f"unexpected group: {var_sizes} != {group}, {reduction_group}"
                    # we can fuse in some extra pointwise into the suffix
                    with kernel.write_to_suffix():
                        fn(vars, ())

        scalar_kernel = codegen_kernel(CppKernel)
        V.graph.removed_buffers |= scalar_kernel.removed_buffers
        V.graph.inplaced_to_remove |= scalar_kernel.inplaced_to_remove
        self.loop_nest = LoopNestWithSplit.build(scalar_kernel)

        if not self.picked_vec_isa:
            return

        if not self.itervars:
            # not a loop
            return

        # Kernels share the same global contexts like V.graph.wrapper_code, V.kernel.args.
        # But the generated scalar kernel has updated these global contexts. Hence, the other kernels
        # should not do this again to avoid context conflict. By now, we only control the
        # config.inplace_buffers. In the future, we could maintain more contexts.
        with torch._inductor.config.patch(inplace_buffers=False):
            tiling_select = TilingSelect()
            tiling_factors, tiling_indices = tiling_select.select_tiling(
                fn_list, var_sizes_list
            )
            assert len(tiling_factors) == len(tiling_indices)
            # <TODO> This should be removed after full support for vectorization is implemented.
            could_masked_vec = True
            all_dtypes = _get_dtype_from_loopbodies(_get_loop_body(fn_list))
            if any(dtype not in MASKED_VECTORIZABLE_DTYPES for dtype in all_dtypes):
                # can be removed after masked vectorizable dtype are same with vectorizable dtype
                could_masked_vec = False

            if len(tiling_indices) == 1:
                vec_kernel = codegen_kernel(
                    CppVecKernel, tiling_factors[0], tiling_indices[0]
                )
                metrics.generated_cpp_vec_kernel_count += 1
                main_loop, tail_loop = self.loop_nest.split_with_tiling(
                    tiling_indices[0], factor=tiling_factors[0]
                )
                main_loop.set_kernel(vec_kernel)
                main_loop.simd_vec = True
                if config.cpp.enable_loop_tail_vec and could_masked_vec:
                    tail_loop.steps = tail_loop.size - tail_loop.offset
                    masked_vec_kernel = codegen_kernel(
                        CppVecKernel,
                        tiling_factors[0],
                        tiling_indices[0],
                        tail_loop.steps,
                    )
                    tail_loop.set_kernel(masked_vec_kernel)
                    tail_loop.simd_vec = True
                else:
                    tail_loop.set_kernel(scalar_kernel)
                    tail_loop.simd_omp = True
                # We chop the loop into two cubes by the nelements - main loop and tail loop.
                # Regarding the main loop, it is straightforward that it could be vectorized with
                # nelements. But for the tail loop, it still could be vectorized. For example,
                # if the nelements is 8(256bits), then the tail loop still could be vectorized
                # as 4(128bits).
                tail_loop.simd_nelements = tiling_factors[0] // 2
            elif len(tiling_indices) == 2:
                assert (
                    tiling_indices[1] == len(self.itervars) - 1
                    and tiling_factors[0] == tiling_factors[1]
                )

                metrics.generated_cpp_vec_kernel_count += 2
                outer_main_loop, outer_tail_loop = self.loop_nest.split_with_tiling(
                    tiling_indices[0], factor=tiling_factors[0]
                )
                (
                    inner_main_loop,
                    inner_tail_loop,
                ) = outer_main_loop.split_with_tiling(
                    tiling_indices[1] - tiling_indices[0], factor=tiling_factors[0]
                )
                tile2d_kernel = codegen_kernel(
                    CppTile2DKernel, tiling_factors[0], tiling_indices
                )
                inner_main_loop.set_kernel(tile2d_kernel)

                if config.cpp.enable_loop_tail_vec and could_masked_vec:
                    (
                        inner_main_loop_of_outer_tail_loop,
                        inner_tail_loop_of_outer_tail_loop,
                    ) = outer_tail_loop.split_with_tiling(
                        tiling_indices[1] - tiling_indices[0], factor=tiling_factors[0]
                    )

                    for tail_loop in (
                        inner_tail_loop,
                        outer_tail_loop,
                        inner_tail_loop_of_outer_tail_loop,
                    ):
                        tail_loop.steps = tail_loop.size - tail_loop.offset

                    for tail_loop, inner_tail_size, outer_tail_size in (
                        (inner_tail_loop, inner_tail_loop.steps, None),
                        (
                            inner_main_loop_of_outer_tail_loop,
                            None,
                            outer_tail_loop.steps,
                        ),
                        (
                            inner_tail_loop_of_outer_tail_loop,
                            inner_tail_loop_of_outer_tail_loop.steps,
                            outer_tail_loop.steps,
                        ),
                    ):
                        masked_tile2d_kernel = codegen_kernel(
                            CppTile2DKernel,
                            tiling_factors[0],
                            tiling_indices,
                            inner_tail_size,
                            outer_tail_size,
                        )
                        tail_loop.set_kernel(masked_tile2d_kernel)
                else:
                    vec_kernel = codegen_kernel(
                        CppVecKernel, tiling_factors[0], tiling_indices[0]
                    )
                    inner_tail_loop.set_kernel(vec_kernel)

                    outer_tail_loop.set_kernel(scalar_kernel)

    def codegen_loop_bodies(self, loop_bodies, var_sizes_list):
        for body in loop_bodies:
            self.legalize_lowp_fp_dtype_loopbody(body)
            DataTypePropagation.propagate_loopbody(body)
        self.codegen_functions(loop_bodies, var_sizes_list)

    def codegen_nodes(self, nodes: List[SchedulerNode]):
        # Legalize BF16 node by adding to_dtype explicitly
        self.legalize_lowp_fp_dtype(nodes)
        self.data_type_propagation(nodes)
        assert len(nodes) >= 1

        def fn(node, *index_vars):
            node.decide_inplace_update()
            node.mark_run()
            if isinstance(V.kernel, NullKernelHandler):
                return node._body(*index_vars)
            else:
                return node.codegen(index_vars)

        fn_list = [functools.partial(fn, node) for node in nodes]

        if (
            isinstance(V.local_buffer_context, LocalBufferContext)
            and V.local_buffer_context.local_buffers
        ):

            def wrap_fn(fn):
                wrapped_fn = V.local_buffer_context.localize_function(
                    fn,
                )
                wrapped_fn.original_fn = fn
                return wrapped_fn

            fn_list = [wrap_fn(fn) for fn in fn_list]

        var_sizes_list = [node.group[1] for node in nodes]
        self.codegen_functions(fn_list, var_sizes_list)

    def codegen_loops(self, code, worksharing):
        self.codegen_loops_impl(self.loop_nest, code, worksharing)


class OuterLoopFusedKernel(CppKernel):
    def __init__(self, kernel_group):
        super().__init__(kernel_group.args, kernel_group.ws.num_threads)
        self.inner: List[LoopLevel] = []

    def decide_parallel_depth(self, max_parallel_depth, threads) -> int:
        kernels_parallel_depth = []
        nested_kernels: List[List[CppKernel]] = [
            loop.get_kernels() for loop in self.inner
        ]
        for kernels in nested_kernels:
            # For any ScalarKernel, VecKernel, or Tile2DKernel,
            # they should all have the same call_ranges
            call_ranges = kernels[0].call_ranges
            assert call_ranges is not None
            assert all(kernel.call_ranges == call_ranges for kernel in kernels)
            kernels_parallel_depth.append(
                kernels[0].decide_parallel_depth(len(call_ranges), threads)
            )
        return min(
            max_parallel_depth,
            max(kernels_parallel_depth),
        )


class ReasonFusedNodes(Enum):
    SAME_VARS_REDUCE = "same_vars_reduce"
    COMPATIBLE_REDUCTION = "compatible_reduction"
    COMPATIBLE_RANGES_NO_REDUCTION = "compatible_ranges_no_reduction"


class CppScheduling(BaseScheduling):
    # ctypes limits the number of args to 1024, refer to:
    # https://github.com/python/cpython/commit/a285af7e626d1b81cf09f8b2bf7656f100bc1237
    # We set a conservative threshold here.
    MAX_FUSED_KERNEL_ARGS_NUM = 500
    backend_features = dict.fromkeys(
        [
            BackendFeature.INPLACE_BUFFERS,
            BackendFeature.REDUCE_TO_SINGLE_ELEMENT,
        ]
    )

    @classmethod
    def get_backend_features(cls, device: torch.device):
        return cls.backend_features

    def __init__(self, scheduler):
        super().__init__()
        self.scheduler = scheduler
        if scheduler:
            self.reset_kernel_group()
        self._ready_to_flush = False

    def _set_flush_status(self, status: bool):
        self._ready_to_flush = status

    def group_fn(self, sizes):
        return tuple(tuple(map(V.graph.sizevars.simplify, s)) for s in sizes)

    def reset_kernel_group(self):
        from .cpp_wrapper_cpu import CppWrapperCpu

        self.kernel_group: Union[CppWrapperKernelGroup, KernelGroup]
        if isinstance(V.graph.wrapper_code, CppWrapperCpu):
            self.kernel_group = CppWrapperKernelGroup()
        else:
            self.kernel_group = KernelGroup()

    def fuse(self, node1, node2):
        if node1.is_foreach() or node2.is_foreach():
            return ForeachKernelSchedulerNode.fuse(node1, node2)
        elif node1.is_template():
            assert not node2.is_template()
            return FusedSchedulerNode.fuse(node1, node2)
        else:
            if (
                self._why_fuse_nodes(node1, node2)
                == ReasonFusedNodes.COMPATIBLE_RANGES_NO_REDUCTION
            ):
                assert isinstance(node1, (SchedulerNode, FusedSchedulerNode))
                assert isinstance(node2, (SchedulerNode, FusedSchedulerNode))

                _, (vars1, reduce1) = node1.group
                _, (vars2, reduce2) = node2.group
                assert reduce1 == () and reduce2 == (), (reduce1, reduce2)

                def get_indexing_ranges_exprs(node):
                    if isinstance(node, FusedSchedulerNode):
                        assert len(node.snodes) > 0, node.snodes
                        var_ranges = None
                        indexing_exprs = set()
                        for snode in node.snodes:
                            v, exprs = get_indexing_ranges_exprs(snode)
                            if var_ranges is None:
                                var_ranges = v
                            assert var_ranges == v, (var_ranges, v, node.snodes)
                            indexing_exprs.update(exprs)
                        return var_ranges, list(indexing_exprs)
                    else:
                        assert isinstance(node, SchedulerNode)
                        comp_buffer = node.node
                        assert isinstance(comp_buffer, ir.ComputedBuffer)
                        _, body, _ = comp_buffer.get_default_sizes_body()
                        return body.var_ranges, list(body.indexing_exprs.values())

                node_to_recomp = node1 if len(vars1) < len(vars2) else node2
                assert isinstance(node_to_recomp, SchedulerNode)

                ref_node = node2 if len(vars1) < len(vars2) else node1

                extra_indexing_constraints = get_indexing_ranges_exprs(ref_node)

                node_to_recomp.recompute_size_and_body(
                    extra_indexing_constraints=extra_indexing_constraints
                )

                _, (vars1, _) = node1.group
                _, (vars2, _) = node2.group
                assert vars1 == vars2, (vars1, vars2)
                return FusedSchedulerNode.fuse(node1, node2)
            elif self.can_fuse_vertical_outer_loop(node1, node2):
                return OuterLoopFusedSchedulerNode.fuse(
                    node1, node2, self._get_outer_loop_fusion_depth(node1, node2)
                )
            else:
                return FusedSchedulerNode.fuse(node1, node2)

    def _why_fuse_nodes(self, node1, node2) -> Optional[ReasonFusedNodes]:
        _, (vars1, reduce1) = node1.group
        _, (vars2, reduce2) = node2.group

        if vars1 == vars2 and reduce1 == reduce2:
            return ReasonFusedNodes.SAME_VARS_REDUCE
        if reduce1 == () and vars1 == vars2 + reduce2:
            return ReasonFusedNodes.COMPATIBLE_REDUCTION
        if self._can_fuse_nodes_with_compatible_ranges(node1, node2):
            return ReasonFusedNodes.COMPATIBLE_RANGES_NO_REDUCTION
        # TODO(jansel): allow fusion pointwise (vars1, ()) suffix?
        return None

    def _can_fuse_nodes_with_compatible_ranges(self, node1, node2):
        # Here we try to fuse SchedulerNode/FusedSchedulerNode with compatible ranges
        # e.g. (s0, s1, s2) and (s0 * s1 * s2)
        _, (vars1, reduce1) = node1.group
        _, (vars2, reduce2) = node2.group

        c1 = reduce1 == () and reduce2 == ()
        c2 = math.prod(vars1) == math.prod(vars2)
        c3 = len(vars1) == 1 or len(vars2) == 1
        if not (c1 and c2 and c3):
            return False

        node_to_recomp = node1 if len(vars1) < len(vars2) else node2
        ref_node = node2 if len(vars1) < len(vars2) else node1

        # We can not recompute sizes and body for nodes other than SchedulerNode
        # TODO: we can extend fusion support with compatible ranges for FusedSchedulerNode
        if isinstance(node_to_recomp, FusedSchedulerNode):
            return False

        # It may happen that node1 and node2 compatible number of elements
        # but different original ranges, for example:
        # {d0: s0, d1: s1, d2: s2} vs {d0: s0*s1*s2}
        # See https://github.com/pytorch/pytorch/pull/120077/files#r1500427848 for more details
        # TODO: we can fix if it allows us to CSE at least one of the variables

        assert isinstance(node_to_recomp, SchedulerNode)
        if isinstance(node_to_recomp.node, ir.TemplateBuffer):
            return False
        assert isinstance(node_to_recomp.node, ir.ComputedBuffer)
        # node.data.get_size() is a cheaper version of node.get_read_writes().var_ranges
        # but without variable name
        ranges2 = node_to_recomp.node.data.get_size()
        ranges1 = None
        if isinstance(ref_node, FusedSchedulerNode):
            ranges_set = set()
            for snode in ref_node.snodes:
                if isinstance(snode.node, ir.TemplateBuffer):
                    break
                assert isinstance(snode.node, ir.ComputedBuffer)
                ranges_set.add(tuple(snode.node.data.get_size()))

            if len(ranges_set) != 1:
                return False

            ranges1 = list(next(iter(ranges_set)))
        else:
            assert isinstance(ref_node, SchedulerNode)
            assert isinstance(ref_node.node, ir.ComputedBuffer)
            ranges1 = ref_node.node.data.get_size()

        if ranges1 != ranges2:
            return False

        return True

    def _can_fuse_horizontal_impl(self, node1, node2):
        assert isinstance(node1, (FusedSchedulerNode, SchedulerNode))
        assert isinstance(node2, (FusedSchedulerNode, SchedulerNode))
        if any(
            isinstance(node, OuterLoopFusedSchedulerNode) for node in (node1, node2)
        ):
            return False
        return self._why_fuse_nodes(node1, node2) is not None

    def can_fuse_horizontal(self, node1, node2):
        if node1.is_template() or node2.is_template():
            return False
        if (
            len(node1.get_nodes()) + len(node2.get_nodes())
            > config.cpp.max_horizontal_fusion_size
        ):
            return False

        return self._can_fuse_horizontal_impl(node1, node2)

    def _get_outer_loop_fusion_depth(self, node1, node2):
        DISABLE_OUTER_LOOP_FUSION = 0
        if not all(
            type(node)
            in (OuterLoopFusedSchedulerNode, FusedSchedulerNode, SchedulerNode)
            for node in (node1, node2)
        ):
            return DISABLE_OUTER_LOOP_FUSION

        _node1 = (
            node1.get_outer_nodes()[-1]
            if isinstance(node1, OuterLoopFusedSchedulerNode)
            else node1
        )
        assert isinstance(_node1, (FusedSchedulerNode, SchedulerNode))
        _node2 = (
            node2.get_outer_nodes()[0]
            if isinstance(node2, OuterLoopFusedSchedulerNode)
            else node2
        )
        assert isinstance(_node2, (FusedSchedulerNode, SchedulerNode))

        _, (vars1, reduce1) = _node1.group
        _, (vars2, reduce2) = _node2.group
        if vars1 == () and vars2 == () and reduce1 != () and reduce2 != ():
            # Reduction only
            return DISABLE_OUTER_LOOP_FUSION
        if all(type(node) is OuterLoopFusedSchedulerNode for node in (node1, node2)):
            return (
                node1.outer_loop_fusion_depth
                if node1.outer_loop_fusion_depth == node2.outer_loop_fusion_depth
                else DISABLE_OUTER_LOOP_FUSION
            )
        outer_loop_fusion_depth = min(len(vars1), len(vars2))
        if (
            outer_loop_fusion_depth >= 1
            and vars1[:outer_loop_fusion_depth] == vars2[:outer_loop_fusion_depth]
        ):
            if any(
                type(node) is OuterLoopFusedSchedulerNode for node in (node1, node2)
            ):
                _compare_node = (
                    node1 if type(node1) is OuterLoopFusedSchedulerNode else node2
                )
                if _compare_node.outer_loop_fusion_depth == outer_loop_fusion_depth:
                    # Same outer loop fusion depth as prev nodes in OuterLoopFusedSchedulerNode
                    return outer_loop_fusion_depth
                else:
                    return DISABLE_OUTER_LOOP_FUSION
            else:
                # First 2 nodes to generate OuterLoopFusedSchedulerNode
                return outer_loop_fusion_depth
        return DISABLE_OUTER_LOOP_FUSION

    def can_fuse_vertical_outer_loop(self, node1, node2):
        return (
            not node1.is_template()
            and not node2.is_template()
            and node1.get_operation_names() & node2.ancestors
            and not (
                self._can_fuse_horizontal_impl(node1, node2)
                and not node1.is_reduction()
            )
            and self._get_outer_loop_fusion_depth(node1, node2) >= 1
        )

    def get_fusion_pair_priority(self, node1, node2):
        if self.can_fuse_vertical_outer_loop(node1, node2):
            # Outer loop fusion with lower priority
            return 1
        else:
            return 0

    def can_fuse_vertical(self, node1, node2):
        if node2.is_template():
            # TODO(jgong5): support pre-op fusion with template
            return False
        if node1.is_template():
            template_fusion_supported, _ = template_fusion_with_epilogues_supported(
                node1, [node2]
            )
            return not node2.is_reduction() and template_fusion_supported
        return (
            self._can_fuse_horizontal_impl(node1, node2) and not node1.is_reduction()
        ) or self.can_fuse_vertical_outer_loop(node1, node2)

    def try_loop_split(self, nodes: List[SchedulerNode]):
        """
        Apply loop split optimization.
        When one of the indexing_exprs contains a division, we eliminate the division by splitting the loop
        to avoid non-contiguous loads, subject to the following conditions:
            1. No reduction and no mudular index for all nodes.
            2. The indexing_exprs of all nodes contain only one (or more, but all the same) division,
               where the divisor is an integer, the dividend is one of the iter_vars, and this var,
               i.e. the dimension that needs to be split, is contiguous in all other indexing_exprs.

        For example, if the node's var_ranges: {z0: 2, z1: 9216, z2: 960} and indexing_exprs:
        {'index0': 8847360*z0 + 960*z1 + z2, 'index1': 32*z0 + (z2//30), 'index2': z2},
        we will split z2 -> 30*z2 + z3, then the node's var_ranges will be changed to
        {z0: 2, z1: 9216, z2: 32, z3: 30} and indexing_exprs will be changed to
        {'index0': 8847360*z0 + 960*z1 + 30*z2 + z3, 'index1': 32*z0 + z2, 'index2': 30*z2 + z3}.
        """

        # No reduction and no mudular
        if any(
            len(node.group[1][1]) != 0
            or any(
                expr.has(ModularIndexing) for expr in node._body.indexing_exprs.values()
            )
            for node in nodes
        ):
            return nodes

        split_var = None
        split_number = None
        num_div = 0
        div_expr_ = None
        match_div = False
        matched_node = None

        for node in nodes:
            assert isinstance(node.node, ir.ComputedBuffer)
            _, original_body, _ = node.node.get_default_sizes_body()
            for name, expr in original_body.indexing_exprs.items():
                for div_expr in expr.find(FloorDiv):
                    if (
                        any(div_expr.has(var) for var in original_body.iter_vars)
                        and div_expr != div_expr_
                    ):
                        div_expr_ = div_expr
                        num_div += 1
                    if num_div > 1:
                        return nodes
                    if (
                        isinstance(div_expr.args[1], sympy.core.numbers.Integer)
                        and div_expr.args[0] in original_body.iter_vars
                        and name is not None
                        and all(
                            stride_at_vec_range(expr_, div_expr.args[0]) in (0, 1)
                            for name_, expr_ in original_body.indexing_exprs.items()
                            if name_ != name
                        )
                    ):
                        split_var = div_expr.args[0]
                        split_number = div_expr.args[1]
                        match_div = True
                        matched_node = node

        # Only one node contains a division, and the split dimension is contiguous in all other indexing_exprs.
        if not match_div:
            return nodes

        extra_indexing_constraints = None

        def loop_split(sizes, body, vars):
            index_size, reduce_size = sizes
            index_vars, reduce_vars = vars
            split_idx = index_vars.index(split_var)
            new_index_size = index_size.copy()
            new_index_size[split_idx] = index_size[split_idx] // split_number
            new_index_size.insert(split_idx + 1, split_number)
            (new_index_vars, _), var_ranges = dependencies.index_vars_no_squeeze(
                new_index_size, reduce_size, prefix="y"
            )
            iter_vars = new_index_vars.copy()
            divisor_var = iter_vars.pop(split_idx + 1)
            iter_vars[split_idx] = split_number * iter_vars[split_idx] + divisor_var
            body = ir.LoopBody(
                body, [iter_vars, reduce_vars], var_ranges, new_index_vars, reduce_vars
            )
            nonlocal extra_indexing_constraints
            if not extra_indexing_constraints:
                extra_indexing_constraints = (
                    body.var_ranges,
                    list(body.indexing_exprs.values()),
                )
            return (
                (new_index_size, reduce_size),
                body,
                (new_index_vars, reduce_vars),
            )

        # Here decide the final loop order
        for node in nodes:
            if node == matched_node:
                node.recompute_size_and_body(recompute_sizes_body_func=loop_split)
        for node in nodes:
            if node != matched_node:
                node.recompute_size_and_body(
                    extra_indexing_constraints=extra_indexing_constraints,
                    recompute_sizes_body_func=loop_split,
                )

        return nodes

    def codegen_outer_loop_node(
        self,
        node: OuterLoopFusedSchedulerNode,
    ):
        """
        Generate the code for the outer loop fused scheduler node.
        1. Codegen with fused outer loop: depends on the analysis of
            the outer loop fused scheduler node, with or without the local buffer.
        2. If failed, fallback to standard codegen.
        """
        kernel_group = self.kernel_group
        generated_cpp_vec_kernel_count = metrics.generated_cpp_vec_kernel_count
        cpp_kernel_proxy_list: List[CppKernelProxy] = []
        nodes_list: List[List[SchedulerNode]] = []
        assert isinstance(node, OuterLoopFusedSchedulerNode)

        def try_outer_loop_fusion_with_local_buf(node: OuterLoopFusedSchedulerNode):
            """
            Codegen code with fused outer loop and local Buffer.
            """
            assert isinstance(node, OuterLoopFusedSchedulerNode)
            cpp_kernel_proxy_list.clear()
            nodes_list.clear()

            def get_call_ranges(node: BaseSchedulerNode):
                assert isinstance(node, (SchedulerNode, FusedSchedulerNode))
                nodes: List[SchedulerNode] = node.get_nodes()  # type: ignore[assignment]
                _, (group, reduction_group) = max(
                    nodes, key=lambda x: int(x.is_reduction())
                ).group
                call_ranges = tuple(group) + tuple(reduction_group)
                return call_ranges

            local_buffers: List[ir.Buffer] = []
            # Map local buffer name to a list of global buffers
            local_to_global_buffers: Dict[str, List[ir.Buffer]] = {}
            if all(
                len(get_call_ranges(_node)) == node.outer_loop_fusion_depth + 1
                for _node in node.get_outer_nodes()
            ):
                # Ref to the typical case of local buffer
                # in https://github.com/pytorch/pytorch/blob/
                # 1115a25c36340554442f28f9570abd42f0aface2/aten/src/ATen/native/cpu/SoftMaxKernel.cpp#L159
                # where the buffer is with size of last dim and contiguous.
                # Only support this typical case at first.
                visited_scheduler_nodes: Set[str] = set()
                for scheduler_node in node.get_nodes():
                    # all users inside same OuterLoopFusedSchedulerNode
                    assert isinstance(scheduler_node, SchedulerNode)
                    visited_scheduler_nodes.add(scheduler_node.get_name())
                    if (
                        scheduler_node.is_reduction()
                        or len(scheduler_node.get_outputs()) != 1
                    ):
                        continue

                    scheduler_buffer = scheduler_node.get_outputs()[0]
                    if all(
                        user.node in node.get_nodes() for user in scheduler_buffer.users
                    ):
                        global_buffer = scheduler_buffer.node
                        assert isinstance(global_buffer, ir.ComputedBuffer)
                        global_buffer_layout = global_buffer.get_layout()
                        size_offset = node.outer_loop_fusion_depth - len(
                            get_call_ranges(scheduler_node)
                        )

                        def is_all_write_read_contiguous():
                            contiguous_index_expr = 0
                            stride = 1
                            for var, range in reversed(
                                scheduler_node._body.var_ranges.items()
                            ):
                                contiguous_index_expr += stride * var
                                stride *= range
                            write_index_expr = scheduler_node._body.get_write_expr(
                                scheduler_buffer.get_name()
                            )

                            def is_contiguous_index(x):
                                return x == contiguous_index_expr

                            return is_contiguous_index(write_index_expr) and all(
                                isinstance(user.node, SchedulerNode)
                                and is_contiguous_index(
                                    user.node._body.get_read_expr(
                                        scheduler_buffer.get_name()
                                    ),
                                )
                                for user in scheduler_buffer.users
                            )

                        if not (
                            global_buffer_layout.is_contiguous()
                            and is_all_write_read_contiguous()
                        ):
                            continue
                        # Local Buffer is a view of global buffer
                        local_buffer_layout = ir.FixedLayout(
                            global_buffer_layout.device,
                            global_buffer_layout.dtype,
                            global_buffer_layout.size[size_offset:],
                            global_buffer_layout.stride[size_offset:],
                        )

                        def try_share_local_buffer(local_buffer_layout, local_buffers):
                            for local_buf in local_buffers:
                                if local_buffer_layout == local_buf.layout and all(
                                    all(
                                        user.node.get_name() in visited_scheduler_nodes
                                        for user in V.graph.scheduler.name_to_buf[
                                            global_buffer.name
                                        ].users
                                    )
                                    for global_buffer in local_to_global_buffers[
                                        local_buf.name
                                    ]
                                    if global_buffer.name is not None
                                ):
                                    return local_buf
                            return None

                        local_buf_prefix = "local_buffer_data"
                        # Share existing local buffer
                        local_buffer_used = try_share_local_buffer(
                            local_buffer_layout, local_buffers
                        )
                        if not local_buffer_used:
                            # Create new local buffer
                            local_buffer_used = ir.Buffer(
                                f"{local_buf_prefix}_{len(local_buffers)}",
                                local_buffer_layout,
                            )
                            local_buffers.append(local_buffer_used)
                            local_to_global_buffers[local_buffer_used.name] = []
                        local_to_global_buffers[local_buffer_used.name].append(
                            global_buffer,
                        )

            with LocalBufferContext(kernel_group.args) as scope:
                if len(local_buffers) > 0:
                    for local_buffer in local_buffers:
                        assert local_buffer.name is not None
                        scope.add_local_buffer(
                            local_buffer, local_to_global_buffers[local_buffer.name]
                        )
                for _node in node.get_outer_nodes():
                    assert isinstance(_node, (FusedSchedulerNode, SchedulerNode))
                    cpp_kernel_proxy = CppKernelProxy(kernel_group)
                    cpp_kernel_proxy.codegen_nodes(_node.get_nodes())  # type: ignore[arg-type]
                    cpp_kernel_proxy_list.append(cpp_kernel_proxy)
                    nodes_list.append(_node.get_nodes())  # type: ignore[arg-type]

                if not node.check_outer_fusion_loop_level_attr(
                    cpp_kernel_proxy_list, node.outer_loop_fusion_depth
                ):
                    return False
                metrics.cpp_outer_loop_fused_inner_counts.append(
                    metrics.CppOuterLoopFusedCount(
                        len(cpp_kernel_proxy_list),
                        local_buffer_number=len(scope.local_buffers),
                    )
                )
                outer_fusion_cpp_kernel_proxy = node.merge_outer_fusion_kernels(
                    cpp_kernel_proxy_list,
                )
                kernel_group.finalize_kernel(
                    outer_fusion_cpp_kernel_proxy,
                    [_node for _nodes in nodes_list for _node in _nodes],
                )

            return True

        if not try_outer_loop_fusion_with_local_buf(node):
            # Reset generated_cpp_vec_kernel_count to codegen again
            metrics.generated_cpp_vec_kernel_count = generated_cpp_vec_kernel_count
            cpp_kernel_proxy_list.clear()
            nodes_list.clear()
            # Similar as comment in
            # https://github.com/pytorch/pytorch/blob/469383755fe416eb1c41fa724762ad3eaecdff07/torch/_inductor/codegen/cpp.py#L3269-L3272
            # Kernels share the same global contexts like V.graph.wrapper_code, V.kernel.args.
            with torch._inductor.config.patch(inplace_buffers=False):
                for _node in node.get_outer_nodes():
                    assert isinstance(_node, (FusedSchedulerNode, SchedulerNode))
                    _nodes: List[SchedulerNode] = _node.get_nodes()  # type: ignore[assignment]
                    cpp_kernel_proxy = CppKernelProxy(kernel_group)
                    cpp_kernel_proxy.codegen_nodes(_nodes)
                    kernel_group.finalize_kernel(cpp_kernel_proxy, _nodes)

    def codegen_node(
        self,
        node: Union[OuterLoopFusedSchedulerNode, FusedSchedulerNode, SchedulerNode],
    ):
        """
        Turn an set of pre-fused nodes into a C++ kernel.
        """
        kernel_group = self.kernel_group

        if isinstance(node, OuterLoopFusedSchedulerNode):
            self.codegen_outer_loop_node(node)
        else:
            nodes: List[SchedulerNode] = node.get_nodes()  # type: ignore[assignment]
            nodes = self.try_loop_split(nodes)
            cpp_kernel_proxy = CppKernelProxy(kernel_group)
            cpp_kernel_proxy.codegen_nodes(nodes)
            kernel_group.finalize_kernel(cpp_kernel_proxy, nodes)

        args_num = self._get_scheduled_num_args()
        if args_num > CppScheduling.MAX_FUSED_KERNEL_ARGS_NUM:
            self._set_flush_status(True)

    def is_cpp_template(self, node: BaseSchedulerNode) -> bool:
        return isinstance(node, SchedulerNode) and isinstance(
            node.node, ir.CppTemplateBuffer
        )

    def codegen_template(
        self,
        template_node: BaseSchedulerNode,
        epilogue_nodes: Sequence[BaseSchedulerNode],
    ):
        """
        Codegen a CPP template, possibly with fused epilogues
        """
        counters["inductor"]["cpp_epilogue_fusion_counter"] += len(epilogue_nodes)
        assert self.is_cpp_template(
            template_node
        ), "Template node passed to CppScheduler.codegen_template must be a SchedulerNode that wraps a CppTemplateBuffer"
        template_node = cast(SchedulerNode, template_node)
        _, (_, rnumel) = template_node.group
        assert rnumel == ()
        ctb: ir.CppTemplateBuffer = cast(ir.CppTemplateBuffer, template_node.node)
        epilogue_ir_nodes: List[Optional[ir.Operation]] = [
            n.node for n in epilogue_nodes
        ]
        assert all(
            isinstance(n, ir.ComputedBuffer) for n in epilogue_ir_nodes
        ), "Epilogue nodes must all be instances of ir.ComputedBuffer"

        def template_buffer_has_other_users(
            template_buffer, outputs_by_name, epilogue_nodes
        ):
<<<<<<< HEAD
=======
            if not epilogue_nodes:
                return False

>>>>>>> 9b2e453e
            assert template_buffer.get_name() in outputs_by_name
            users = outputs_by_name[template_buffer.get_name()].users
            return not all(
                isinstance(user.node, BaseSchedulerNode)
                and user.node.node in epilogue_nodes
                for user in users
            )

        flag_template_buffer_has_other_users = template_buffer_has_other_users(
            ctb, template_node.outputs_by_name, epilogue_ir_nodes
        )
        kernel, render = ctb.make_kernel_render(
            ctb,
            flag_template_buffer_has_other_users=flag_template_buffer_has_other_users,
            epilogue_nodes=epilogue_ir_nodes,
        )
        with kernel:
            for node in [template_node, *epilogue_nodes]:
                node.mark_run()  # type: ignore[attr-defined]
            src_code = render()

        with V.set_kernel_handler(kernel):
            node_schedule = [template_node, *epilogue_nodes]
            kernel_name = self.define_kernel(src_code, node_schedule, kernel.args)
        kernel.call_kernel(kernel_name, ctb)
        V.graph.removed_buffers |= kernel.removed_buffers
        self.scheduler.free_buffers()

    def _get_scheduled_num_args(self):
        return self.kernel_group.get_num_args()

    def ready_to_flush(self):
        return self._ready_to_flush

    def codegen_sync(self):
        pass

    def define_kernel(self, src_code, nodes, kernel_args=None):
        wrapper = V.graph.wrapper_code
        fused_name = (
            get_fused_kernel_name(nodes, config.cpp.descriptive_names)
            if config.cpp.descriptive_names
            else ""
        )
        kernel_name = "_".join(["cpp", fused_name, wrapper.next_kernel_suffix()])
        kernel_decl_name = kernel_name if V.graph.cpp_wrapper else "kernel"
        src_code = src_code.replace(str(Placeholder.KERNEL_NAME), kernel_decl_name)
        src_code = src_code.replace(str(Placeholder.DESCRIPTIVE_NAME), kernel_name)
        # TODO(voz): Ostensibly, we should not need this. But there are cases where C++ codegen does
        # not use BracesBuffer, so we have no good indicator of a C++ buffer atm.
        src_code = src_code.replace("#pragma CMT", "//")

        compile_wrapper = IndentedBuffer()
        args = self.kernel_group.args if kernel_args is None else kernel_args
        _, _, arg_types = args.cpp_argdefs()
        if not V.graph.cpp_wrapper:
            compile_wrapper.writeline(f"async_compile.cpp_pybinding({arg_types!r}, '''")
        compile_wrapper.splice(src_code, strip=True)
        if not V.graph.cpp_wrapper:
            compile_wrapper.writeline("''')")
        wrapper.define_kernel(kernel_name, compile_wrapper.getvalue(), gpu=False)
        return kernel_name

    def flush(self):
        src_code = self.kernel_group.codegen_group()
        if src_code:
            kernel_name = self.define_kernel(
                src_code, self.kernel_group.scheduled_nodes
            )
            self.kernel_group.call_kernel(V.graph.wrapper_code, kernel_name)
        self.reset_kernel_group()
        self._set_flush_status(False)


class KernelGroup:
    def __init__(self):
        super().__init__()
        self.args = KernelArgs()
        self.loops_code = BracesBuffer()
        self.ws = WorkSharing(self.loops_code)
        self.stack = contextlib.ExitStack()
        self.stack.enter_context(self.ws)
        self.scheduled_nodes = []

    def new_kernel(self, cls, *args):
        return cls(self.args, parallel_num_threads(), *args)

    def finalize_kernel(self, new_kernel, nodes):
        self.scheduled_nodes += nodes
        code = self.loops_code
        ws = self.ws
        new_kernel.codegen_loops(code, ws)

    def get_num_args(self):
        arg_defs, call_args, arg_types = self.args.cpp_argdefs()
        args_num = len(arg_defs)
        return args_num

    def codegen_group(self, name=None) -> str:
        self.stack.close()
        if not self.scheduled_nodes:
            return ""
        code = BracesBuffer()
        # 1. Include header files
        # TODO: support kernel profile on other platforms
        enable_kernel_profile = config.cpp.enable_kernel_profile and sys.platform in [
            "linux",
            "win32",
        ]
        if enable_kernel_profile:
            code.writelines(["#include <ATen/record_function.h>"])
        code.writeline(codecache.cpp_prefix())

        # 2. Function definition
        kernel_decl_name = str(Placeholder.KERNEL_NAME) if name is None else name
        kernel_name = str(Placeholder.DESCRIPTIVE_NAME) if name is None else name
        arg_defs, _, _ = self.args.cpp_argdefs()
        arg_defs = ",\n".ljust(25).join(arg_defs)
        func_export_decl = get_export_declaration()
        code.writeline(
            f'extern "C" {func_export_decl} void {kernel_decl_name}({arg_defs})'
        )

        # 3. Function body
        with code.indent():
            if enable_kernel_profile:
                graph_id = V.graph.graph_id
                prefix = "graph_" + str(graph_id) + "_" if graph_id is not None else ""
                code.writelines(
                    [
                        f'RECORD_FUNCTION("{prefix + kernel_name}", c10::ArrayRef<c10::IValue>({{}}));'
                    ]
                )
            for old, new in self.args.aliases():
                code.writeline(f"auto {old} = {new};")
            code.splice(self.loops_code)
        return code.getvalue()

    def call_kernel(self, wrapper, kernel_name):
        _, call_args, arg_types = self.args.cpp_argdefs()
        wrapper.generate_kernel_call(
<<<<<<< HEAD
            kernel_name, call_args, gpu=False, arg_types=arg_types
=======
            kernel_name, call_args, gpu=False, triton=False, arg_types=arg_types
>>>>>>> 9b2e453e
        )


class CppWrapperKernelGroup(KernelGroup):
    def __init__(self):
        super().__init__()
        self.args = CppWrapperKernelArgs()


class WorkSharing:
    def __init__(self, code):
        self.code = code
        self.in_parallel = False
        self.num_threads = None
        self.stack = contextlib.ExitStack()

    def parallel(self, threads):
        if self.in_parallel and threads != self.num_threads:
            # wrong number of threads
            self.close()
        if not self.in_parallel:
            self.num_threads = threads
            self.in_parallel = True
            if config.cpp.dynamic_threads:
                self.code.writeline("#pragma omp parallel")
            else:
                self.code.writeline(f"#pragma omp parallel num_threads({threads})")
            self.stack.enter_context(self.code.indent())
            self.code.writeline(
                "int tid = omp_get_thread_num();",
            )

    def single(self):
        if self.in_parallel:
            self.code.writeline("#pragma omp single")
        return self.in_parallel

    def close(self):
        self.stack.close()
        self.in_parallel = False

    def __enter__(self):
        self.stack.__enter__()
        return self

    def __exit__(self, exc_type, exc_val, exc_tb):
        self.stack.__exit__(exc_type, exc_val, exc_tb)


@dataclasses.dataclass
class LoopLevel:
    var: Optional[sympy.Expr] = None
    size: Optional[sympy.Expr] = None
    offset: sympy.Expr = sympy.Integer(0)
    steps: sympy.Expr = sympy.Integer(1)
    parallel: int = 0
    simd_omp: bool = False
    simd_vec: bool = False
    collapsed: bool = False
    is_reduction: bool = False
    parent: Optional["LoopLevel"] = None
    # the next inner level of the loop, empty if it is inner-most
    # contains >1 LoopLevel if the inner level of loop is split
    inner: List["LoopLevel"] = dataclasses.field(default_factory=list)
    # kernel assigned to this loop level, only valid when it is a leaf
    kernel: Optional[CppKernel] = None

    def __post_init__(self):
        # Regarding the C++/OpenMP backend, `cpu_vec_isa.pick_vec_isa()` to check
        # vectorization ISA is a time-consuming and one-shot operation. It leads
        # to taking a longer time to import `codegen.cpp` package because the
        # `LoopLevel` of the package is decorated by `@dataclasses.dataclass` while
        # the decorator will invoke `cpu_vec_isa.pick_vec_isa()` to initialize the
        # `simd_nelements` of the `LoopLevel`. It might introduce additional compilation
        # overhead to the Triton backend. Therefore, we moved the `simd_nelements` to
        # `__post_init__`
        picked_vec_isa: cpu_vec_isa.VecISA = cpu_vec_isa.pick_vec_isa()
        self.simd_nelements: int = picked_vec_isa.nelements() if picked_vec_isa else 0

    def get_kernels(self) -> List[CppKernel]:
        """Get all kernel objects under this loop level"""
        if self.kernel:
            return [self.kernel]
        kernels = []
        for loop in self.inner:
            kernels += loop.get_kernels()
        return kernels

    def get_root(self):
        """Get all kernel objects under this loop level"""
        root = self
        while root.parent:
            root = root.parent
        return root

    def set_kernel(self, kernel: CppKernel):
        """
        Set the kernel under this loop level. No split is allowed under
        this loop level.
        """
        if not self.inner:
            self.kernel = kernel
            loop: Optional[LoopLevel] = self
            assert loop is not None
            return
        assert len(self.inner) == 1
        self.inner[0].set_kernel(kernel)

    def get_loops_at(self, depth) -> List["LoopLevel"]:
        if depth == 0:
            return [self]
        else:
            loops = []
            for loop in self.inner:
                loops += loop.get_loops_at(depth - 1)
            return loops

    def split_with_tiling(self, depth, factor):
        def clone_inner():
            inner = []
            if self.inner:
                for loop in self.inner:
                    inner.append(loop.clone())
            return inner

        def do_split_with_tiling():
            sympy_factor = sympy.Integer(factor)

            offset = FloorDiv(self.size, sympy_factor) * sympy_factor
            main_loop = LoopLevel(self.var, offset)
            main_loop.steps = sympy_factor
            main_loop.parallel = self.parallel
            main_loop.collapsed = False
            main_loop.is_reduction = self.is_reduction
            main_loop.inner = clone_inner()
            if main_loop.inner:
                for loop in main_loop.inner:
                    loop.parent = main_loop

            tail_loop = LoopLevel(self.var, self.size)
            tail_loop.offset = offset
            tail_loop.parallel = self.parallel
            tail_loop.collapsed = False
            tail_loop.is_reduction = self.is_reduction
            tail_loop.inner = clone_inner()
            if tail_loop.inner:
                for loop in tail_loop.inner:
                    loop.parent = tail_loop

            return main_loop, tail_loop

        if depth == 0:
            main_loop, tail_loop = do_split_with_tiling()
            parent = self.parent
            if parent:
                parent.inner = [main_loop, tail_loop]
                main_loop.parent = parent
                tail_loop.parent = parent
            return main_loop, tail_loop
        else:
            assert len(self.inner) == 1
            return self.inner[0].split_with_tiling(depth - 1, factor)

    def clone(self):
        loop = copy(self)
        loop.inner = []
        if self.inner:
            for inner_loop in self.inner:
                inner_loop_clone = inner_loop.clone()
                inner_loop_clone.parent = loop
                loop.inner.append(inner_loop_clone)
        loop.kernel = deepcopy(self.kernel)
        return loop

    def lines(self):
        offset_expr = cexpr_index(self.offset)
        size_expr = cexpr_index(self.size)
        if config.cpp.no_redundant_loops and offset_expr == size_expr:
            return None
        simd = (
            f"simd simdlen({self.simd_nelements}) "
            if self.simd_omp and self.simd_nelements > 1
            else ""
        )
        if self.parallel:
            # TODO(jansel): look into chunk size and other schedules
            line1 = "#pragma omp for"
            if self.parallel > 1:
                line1 += f" collapse({self.parallel})"
            if self.simd_omp:
                line1 = line1.replace(" for ", f" for {simd}")
        elif self.simd_vec:
            line1 = ""
        elif self.simd_omp:
            line1 = f"#pragma omp {simd}"
        elif not self.is_reduction and cpp_builder.is_gcc():
            line1 = "#pragma GCC ivdep"
        else:
            line1 = ""
        offset_str = f"{INDEX_TYPE} {self.var}={offset_expr}"
        size_str = f"{self.var}<{size_expr}"
        if self.steps.is_number:
            steps_str = f"{self.var}+={cexpr_index(self.steps)}"
        else:
            # If the step size is 0, change it to 1 because a step size of 0
            # will cause floating point exception (core dump) during parallelization.
            steps_str = (
                f"{self.var}+=({cexpr_index(self.steps)} == 0 ? "
                f"1 : {cexpr_index(self.steps)})"
            )
        line2 = f"for({offset_str}; {size_str}; {steps_str})"
        if self.collapsed or not line1:
            return [line2]
        return [line1, line2]


@dataclasses.dataclass
class LoopNestWithSplit:
    """
    A loop-nest like structure but with some loop level split along
    the loop range into the main tiling loop and the tail. It is built
    with the `build` method as a loop nest and then split with
    `split_with_tiling` at some depth.

    A typical case is for vectorization where we typically split at the inner-most
    loop level. A more complicated case is 2D tiling where we split at
    both inner-most and outer levels.
    """

    root: Optional[List[LoopLevel]] = None
    kernel: Optional[CppKernel] = None

    @staticmethod
    def build(kernel: CppKernel):
        """Build a LoopNest with the given `kernel` as the leaf"""
        itervars = kernel.itervars
        ranges = kernel.ranges
        reduction_depth = kernel.reduction_depth
        assert reduction_depth is not None

        root: List[LoopLevel] = []
        levels: List[LoopLevel] = root
        loop: Optional[LoopLevel] = None
        for loop_idx, (var, size) in enumerate(zip(itervars, ranges)):
            loop = LoopLevel(var, size, parent=loop)
            if loop_idx >= reduction_depth:
                loop.is_reduction = kernel.is_reduction
            levels.append(loop)
            levels = loop.inner
        loop_nest = LoopNestWithSplit(root)
        if loop:
            loop.kernel = kernel
        else:
            loop_nest.kernel = kernel
        return loop_nest

    def __bool__(self):
        return bool(self.root)

    def get_loops_at(self, depth) -> List[LoopLevel]:
        """Get all the loop levels at the given `depth` (most outer loop has depth 0)"""
        loops: List[LoopLevel] = []
        assert self.root is not None
        for loop in self.root:
            loops += loop.get_loops_at(depth)
        return loops

    @cache_on_self
    def max_parallel_depth(self):
        """
        Maximal allowed depth for parallelism:
        1) Levels without splitting and
        2) All reduction or non-reduction levels
        When the loop is split at the top level, the max depth is 1.
        """
        max_depth = 0
        assert self.root is not None
        loops = self.root
        if len(loops) > 1:
            return 1
        is_reduction = loops[0].is_reduction if loops else False
        while len(loops) == 1 and loops[0].is_reduction == is_reduction:
            max_depth += 1
            loops = loops[0].inner
        return max_depth

    def is_reduction_only(self):
        """
        Whether all the loops are for reduction. Reduction loops
        are always the inner most ones.
        """
        return (
            self.root is not None and len(self.root) > 0 and self.root[0].is_reduction
        )

    def mark_parallel(self, par_depth):
        assert (
            par_depth <= self.max_parallel_depth()
        ), "Parallel depth cannot exceed the maximal allowed parallel depth"
        assert self.root is not None
        loops = self.root
        for loop in loops:
            loop.parallel = par_depth
        for i in range(1, par_depth):
            loops = loops[0].inner
            loops[0].collapsed = True

    def split_with_tiling(self, depth, factor):
        """
        Split the loop into main and tail loops at given `depth` so that the range
        of the main loop has range `floor_div(range, factor) * factor` and
        the tail loop handles the remainder. The main loop is tiled
        according to the `factor`.
        """
        loops = self.get_loops_at(depth)
        assert len(loops) == 1
        split_loops = loops[0].split_with_tiling(0, factor)
        if depth == 0:
            self.root = split_loops
        return split_loops

    def get_kernels(self) -> List[CppKernel]:
        """Get all kernel objects under this loop nest"""
        if self.kernel:
            return [self.kernel]
        kernels: List[CppKernel] = []
        assert self.root is not None
        for loop in self.root:
            kernels += loop.get_kernels()
        return kernels<|MERGE_RESOLUTION|>--- conflicted
+++ resolved
@@ -3268,15 +3268,9 @@
                 var_sizes_list, key=lambda sizes: len(sizes[1])
             )
             call_ranges = tuple(group) + tuple(reduction_group)
-<<<<<<< HEAD
 
             if config.cpp.enable_tiling_heuristics:
 
-=======
-
-            if config.cpp.enable_tiling_heuristics:
-
->>>>>>> 9b2e453e
                 def _try_get_stride(
                     index,
                     itervars,
@@ -4514,12 +4508,9 @@
         def template_buffer_has_other_users(
             template_buffer, outputs_by_name, epilogue_nodes
         ):
-<<<<<<< HEAD
-=======
             if not epilogue_nodes:
                 return False
 
->>>>>>> 9b2e453e
             assert template_buffer.get_name() in outputs_by_name
             users = outputs_by_name[template_buffer.get_name()].users
             return not all(
@@ -4661,11 +4652,7 @@
     def call_kernel(self, wrapper, kernel_name):
         _, call_args, arg_types = self.args.cpp_argdefs()
         wrapper.generate_kernel_call(
-<<<<<<< HEAD
-            kernel_name, call_args, gpu=False, arg_types=arg_types
-=======
             kernel_name, call_args, gpu=False, triton=False, arg_types=arg_types
->>>>>>> 9b2e453e
         )
 
 
