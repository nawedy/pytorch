--- conflicted
+++ resolved
@@ -406,14 +406,7 @@
             and hasattr(V.kernel, "args")
         ):
             return
-        fused_nodes = {
-            node.get_name()
-            for node in self.scheduler.name_to_fused_node[self.get_name()].get_nodes()
-        }
-<<<<<<< HEAD
-=======
-
-        ordered_reads = sorted(self.read_writes.reads, key=lambda x: x.name)
+
         # NOTE remove V.graph.removed_operations once deps issue is fixed
         inconsequential_nodes = (
             (self.ancestors - {self.get_name()})
@@ -421,7 +414,6 @@
             | self.scheduler.completed_operations
         )
 
->>>>>>> 6ef6b3f5
         for buf in self.get_outputs():
             buf_node = buf.node
             assert buf_node is not None
