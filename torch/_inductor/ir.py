--- conflicted
+++ resolved
@@ -6591,8 +6591,7 @@
     return len(OrderedSet(id(buffer) for buffer in buffers)) < len(buffers)
 
 
-<<<<<<< HEAD
-@ir_dataclass
+@ir_dataclass(frozen=False)
 class InvokeSubgraph(ExternKernel):
     subgraph: Optional[Subgraph] = None
     operands: Optional[List[TensorBox]] = None
@@ -6657,10 +6656,7 @@
         wrapper.codegen_invoke_subgraph(self)
 
 
-@ir_dataclass
-=======
 @ir_dataclass(frozen=False)
->>>>>>> 8dd575fa
 class Conditional(ExternKernel):
     predicate: Optional[IRNode] = None
     operands: Optional[List[TensorBox]] = None
