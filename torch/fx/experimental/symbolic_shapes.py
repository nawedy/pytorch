from __future__ import annotations


"""
``torch.fx.experimental.symbolic_shapes`` provides interfaces for interacting with
our symbolic shapes reasoning system that is used heavily in torch.compile.  Although
this is not generally considered public API, when writing framework code in PyTorch
as well as extensions to PyTorch (e.g., in custom operator implementations), you may
need to make use of these APIs to setup dynamic shapes support appropriately.
"""

import atexit
import builtins
import collections
import functools
import inspect
import itertools
import logging
import math
import operator
import os
import re
import sys
import threading
import traceback
from collections import defaultdict
from contextlib import contextmanager
from dataclasses import dataclass, field
from enum import Enum
from typing import (
    Any,
    Callable,
    cast,
    Counter,
    DefaultDict,
    Dict,
    Iterator,
    List,
    Mapping,
    NoReturn,
    Optional,
    Sequence,
    Set,
    Tuple,
    Type,
    TYPE_CHECKING,
    TypeVar,
    Union,
)
from typing_extensions import TypeAlias, TypeGuard

import torch
import torch.fx
import torch.fx.traceback as fx_traceback
import torch.utils._pytree as pytree

# NB: The sym_* functions are used via getattr() and must be imported here.
from torch import SymBool, SymFloat, SymInt
from torch._guards import ShapeGuard, SLoc, Source, TracingContext
from torch._logging import LazyString, structured, trace_structured
from torch._subclasses.meta_utils import is_sparse_any
from torch._utils_internal import signpost_event
from torch.fx.experimental import _config as config
from torch.fx.experimental.recording import (
    FakeTensorMeta,
    record_shapeenv_event,
    replay_shape_env_events,
    shape_env_check_state_equal,
    ShapeEnvEvent,
)
from torch.fx.experimental.sym_node import SymNode, SymTypes
from torch.utils._ordered_set import OrderedSet
from torch.utils._python_dispatch import is_traceable_wrapper_subclass
from torch.utils._sympy.functions import (
    Application,
    CeilToInt,
    CleanDiv,
    FloorDiv,
    FloorToInt,
    IsNonOverlappingAndDenseIndicator,
    Mod,
    PythonMod,
)
from torch.utils._sympy.numbers import int_oo
from torch.utils._sympy.singleton_int import SingletonInt
from torch.utils._sympy.solve import try_solve
from torch.utils._sympy.symbol import make_symbol, symbol_is_type, SymT
from torch.utils._sympy.value_ranges import (
    bound_sympy,
    SymPyValueRangeAnalysis,
    ValueRangeError,
    ValueRanges,
)
from torch.utils._traceback import CapturedTraceback, format_frame


if TYPE_CHECKING:
    import types

    from torch import Tensor
    from torch._subclasses.fake_tensor import FakeTensor
    from torch.types import BoolLikeType


InputList = List
DimList = List

log = logging.getLogger(__name__)

import sympy
from sympy import S
from sympy.printing.precedence import PRECEDENCE, precedence
from sympy.printing.str import StrPrinter


class GuardOnDataDependentSymNode(RuntimeError):
    cond: sympy.Basic

    def __init__(self, cond: sympy.Basic, *args: Any) -> None:
        super().__init__(*args)
        self.cond = cond


class PendingUnbackedSymbolNotFound(RuntimeError):
    pass


aten = torch._ops.ops.aten  # type: ignore[has-type]

__all__ = [
    "has_symbolic_sizes_strides",
    "create_contiguous",
    "ShapeEnv",
    "is_concrete_int",
    "guard_int",
    "guard_float",
    "guard_scalar",
    "canonicalize_bool_expr",
    "hint_int",
    "SYMPY_INTERP",
    "free_symbols",
    "is_symbol_binding_fx_node",
    "is_concrete_bool",
    "is_nested_int",
    "SHAPEENV_EVENT_KEY",
    "CURRENT_NODE_KEY",
    "has_free_symbols",
    "sym_eq",
    "SymbolicContext",
    "StatelessSymbolicContext",
    "StatefulSymbolicContext",
    "SubclassSymbolicContext",
    "statically_known_true",
    "guard_size_oblivious",
    "check_consistent",
    "compute_unbacked_bindings",
    "ConvertIntKey",
    "rebind_unbacked",
    "resolve_unbacked_bindings",
    "is_accessor_node",
    "ValueRangesSLoc",
    "SymIntEqByExpr",
]

# FX node metadata keys for symbolic shape FX graph.
SHAPEENV_EVENT_KEY = "shapeenv_event"
CURRENT_NODE_KEY = "current_node"


def log_lru_cache_stats(wrapped_f: functools._lru_cache_wrapper[object]) -> None:
    log.debug(
        "lru_cache_stats %s: %s", wrapped_f.__name__, wrapped_f.cumulative_cache_info()  # type: ignore[attr-defined]
    )


<<<<<<< HEAD
class SymIntEqByExpr:
    """
    This is a wrapper around SymInt which has alternative semantics for
    equality.  Specifically, instead of erroring or guarding, we
    instead will hash/compare equality based on the underlying sympy
    expression; e.g., s0 and s1 will always compare as False.

    NB: This does NOT do fancy analysis that maybe_evaluate_static does;
    we can only reason through equalities that occur because to expressions
    canonicalize to the same expression via regular simplification.
    """

    val: Union[torch.SymInt, int]

    def __init__(self, val):
        self.val = val

    def __repr__(self):
        return repr(self.val)

    def _extract(self):
        if isinstance(self.val, torch.SymInt):
            return self.val.node.expr
        else:
            return sympy.Integer(self.val)

    def __eq__(self, other):
        # int equality fastpath
        if type(self.val) is int and type(other.val) is int:
            return self.val == other.val

        return self._extract() == other._extract()

    def __hash__(self):
        return hash(self._extract())
=======
# Note about Sympy Expr/SympyBoolean/Basic typing: the Sympy hierarchy is
#
#   Basic
#       Expr
#       SympyBoolean
#           Relational
#
# Notably, Expr and SympyBoolean are not related.  So use Basic when the
# expression could denote int, float OR bool, and otherwise use the more
# specific Expr for int/float and SympyBoolean for bool.
#
# In obscure Meta only situations, sympy.logic.boolalg doesn't exist at runtime.
# So make sure only type checker evaluates this alias.
# Xref: https://www.internalfb.com/diff/D53324783
SympyBoolean: TypeAlias = "sympy.logic.boolalg.Boolean"


_T = TypeVar("_T")
_SympyT = TypeVar("_SympyT", sympy.Expr, SympyBoolean, sympy.Basic)
>>>>>>> 710817c4


# Wrapper on lru_cache that reports statistics at process end
def lru_cache(
    maxsize: Optional[int],
) -> Callable[[Callable[..., _T]], functools._lru_cache_wrapper[_T]]:
    def inner(f: Callable[..., _T]) -> functools._lru_cache_wrapper[_T]:
        wrapped_f = functools.lru_cache(maxsize)(f)
        old_cache_clear = wrapped_f.cache_clear
        prev_hits = 0
        prev_misses = 0

        # TODO: There's a ref-cycle here (wrapped_f -> cumulative_cache_info
        # -> wrapped_f) but cannot be solved with weakref as wrapped_f is not
        # weakref'able on some versions of Python

        def cumulative_cache_info() -> functools._CacheInfo:
            cur = wrapped_f.cache_info()
            return functools._CacheInfo(
                prev_hits + cur.hits,
                prev_misses + cur.misses,
                cur.maxsize,
                cur.currsize,
            )

        def new_cache_clear() -> None:
            nonlocal prev_hits, prev_misses
            cur = wrapped_f.cache_info()
            prev_hits += cur.hits
            prev_misses += cur.misses
            old_cache_clear()

        wrapped_f.cache_clear = new_cache_clear  # type: ignore[attr-defined, method-assign]
        wrapped_f.cumulative_cache_info = cumulative_cache_info  # type: ignore[attr-defined, method-assign]
        if log.isEnabledFor(logging.DEBUG):
            atexit.register(log_lru_cache_stats, wrapped_f)  # type: ignore[arg-type]
        return wrapped_f

    return inner


# These are modules that contain generic code for interacting with ShapeEnv
# which are unlikely to identify a particular interesting guard statement
@lru_cache(None)
def uninteresting_files() -> Set[str]:
    import torch._inductor.sizevars
    import torch._library.fake_impl
    import torch._subclasses.fake_tensor
    import torch._subclasses.meta_utils

    mods = [
        sys.modules[__name__],
        torch.fx.experimental.recording,
        torch.fx.experimental.sym_node,
        torch.fx.interpreter,
        torch,
        torch._inductor.sizevars,
        torch._library.fake_impl,
        torch._subclasses.meta_utils,
        torch._subclasses.fake_tensor,
    ]
    return {inspect.getfile(m) for m in mods}


# We don't bother with the metaclass as all of the dispatching logic happens
# entirely from Python
#
# Didn't bother with ancestors for now, unlikely to have multiple modes for
# symints right now


class ConstraintViolationError(RuntimeError):
    pass


def has_symbolic_sizes_strides(elem: torch.Tensor) -> bool:
    return elem._has_symbolic_sizes_strides


Int: TypeAlias = Union[torch.SymInt, int]


def create_contiguous(shape: Sequence[Int]) -> List[Int]:
    strides: List[Int] = [1]
    for dim in reversed(shape[:-1]):
        strides.append(dim * strides[-1])  # type: ignore[operator]
    return list(reversed(strides))


def hint_int(a: Union[torch.SymInt, int], fallback: Optional[int] = None) -> int:
    """
    Retrieve the hint for an int (based on the underlying real values as observed
    at runtime).  If no hint is available (e.g., because data dependent shapes),
    if fallback is not None, use that instead (otherwise raise an error).
    """
    if isinstance(a, torch.SymInt):
        return a.node.require_hint(fallback)
    assert type(a) is int, a
    return a


Scalar: TypeAlias = Union[torch.SymInt, torch.SymFloat, torch.SymBool, int, float, bool]


def has_hint(a: Scalar) -> bool:
    if isinstance(a, SymTypes):
        return a.node.has_hint()
    return True


def is_concrete_int(a: Union[int, SymInt]) -> bool:
    r"""Utility to check if underlying object
    in SymInt is concrete value. Also returns
    true if integer is passed in.

    Args:
        a (SymInt or int): Object to test if it int
    """
    assert isinstance(a, (SymInt, int))

    if isinstance(a, int):
        return True

    if isinstance(a.node.expr, sympy.core.numbers.Integer):
        return True

    return False


def guard_size_oblivious(expr: Union[torch.SymBool, bool]) -> bool:
    """
    Perform a guard on a symbolic boolean expression in a size oblivious way.
    This is typically used when a non-oblivious test would result in a guard
    on a data dependent value of which we don't know the value of at compile time.
    When a guard is tested this way, we may diverge in behavior from how regular
    PyTorch semantics would treat it.  For more information, see
    https://github.com/pytorch/pytorch/pull/118579
    """
    if isinstance(expr, torch.SymBool):
        return expr.node.guard_size_oblivious("", 0)
    else:
        assert isinstance(expr, bool), expr
        return expr


def check_consistent(new: _T, old: _T) -> None:
    """
    Test that two "meta" values (typically either Tensor or SymInt) have
    the same values, e.g., after retracing.  If we don't understand the
    quantities in question, we'll just skip the consistency check.
    """
    # TODO: do boolean equality test too, see
    # https://github.com/pytorch/pytorch/issues/124110
    scalar_types = (torch.SymInt, torch.SymFloat, int, float)

    if isinstance(new, torch.Tensor):
        assert isinstance(old, torch.Tensor)
        torch._check(
            old.dim() == new.dim(), lambda: f"{old.shape} != {new.shape} (old != new)"
        )
        # Do this manually so that each individual test is irrefutable
        # (TODO: should be a helper for this, maybe sym_eq?  That
        # gives us a compound expression and I'm not sure it
        # simplifies right now)
        for i, j in zip(old.shape, new.shape):
            torch._check(i == j, lambda: f"{old.shape} != {new.shape} (old != new)")
    # NB: bool is subclass of int
    elif isinstance(new, scalar_types) and not isinstance(new, bool):
        assert isinstance(old, scalar_types) and not isinstance(
            old, bool
        ), f"{old} != {new}"
        torch._check(old == new, lambda: f"{old} != {new} (old != new)")


def resolve_unbacked_bindings(
    shape_env: Optional[ShapeEnv],
    bindings: Optional[Dict[sympy.Symbol, pytree.KeyPath]],
) -> Optional[Dict[sympy.Symbol, pytree.KeyPath]]:
    if bindings is None:
        return None
    assert shape_env is not None
    return {shape_env.unbacked_renamings.get(k, k): v for k, v in bindings.items()}


Result: TypeAlias = Union[torch.Tensor, Tuple[torch.Tensor, ...]]


def rebind_unbacked(
    shape_env: Optional[ShapeEnv], n: torch.fx.Node, result: Result
) -> None:
    """
    Suppose we are retracing a pre-existing FX graph that previously had
    fake tensor propagation (and therefore unbacked SymInts).  When we retrace,
    we re-propagate fake tensors, which results in new unbacked SymInts.
    When this happens, we need to tell the shape environment about the equivalence
    of the old and new unbacked SymInts.  Pass us the old torch.fx.Node (which
    has the old binding information) and the new result (which we can extract the
    new unbacked SymInts out from).
    """
    from torch._dynamo.tensor_version_op import _tensor_version

    # Inputs never need rebinding
    if n.op == "placeholder":
        return

    if bindings := resolve_unbacked_bindings(
        shape_env, n.meta.get("unbacked_bindings")
    ):
        assert shape_env is not None
        for raw_u0, path in bindings.items():
            u1 = pytree.key_get(result, path)
            # tensor_version ops get specialized after AOTAutograd, it's OK,
            # we don't actually want to do asserts on them.  This is all a bit
            # questionable though
            if isinstance(u1, int) and n.target is _tensor_version:
                log.info(
                    "rebind_unbacked: discard _tensor_version %s %s -> %s",
                    raw_u0,
                    path,
                    u1,
                )
                continue
            raw_u1 = u1.node.expr
            # Simplify SymBool binding
            if (
                isinstance(raw_u1, sympy.Piecewise)
                and len(raw_u1.args) == 2
                and (
                    raw_u1_args0 := cast(
                        Tuple[sympy.Basic, sympy.Basic], raw_u1.args[0]
                    )
                )
                and raw_u1_args0[0] == 1
                and isinstance(eq := raw_u1_args0[1], sympy.Eq)
                and isinstance(new_raw_u1 := eq.lhs, sympy.Symbol)
                and shape_env.var_to_range[new_raw_u1].issubset(ValueRanges(0, 1))
                and eq.rhs == 1
                and cast(Tuple[sympy.Basic, sympy.Basic], raw_u1.args[1]) == (0, True)
            ):
                # This is what the pattern match above is testing
                repacked = _sympy_cast_symbool_to_symint_guardless(
                    sympy.Eq(new_raw_u1, 1)
                )
                assert repacked == raw_u1, f"{repacked} != {raw_u1}"
                # Cancel the to_int(to_bool(x)). This is sound because x in
                # [0, 1]
                raw_u1 = new_raw_u1
            assert isinstance(raw_u1, sympy.Symbol)
            # The old and new could be the same if you improperly hit the memo
            # while retracing.  Make sure you updated FakeTensorMode.epoch
            assert raw_u0 != raw_u1, f"{raw_u0} possible memo disaster"
            # Reuse the OLD symbol name
            shape_env._rename_unbacked_to(raw_u1, raw_u0)


# NB: You could try to expand this to cover more cases by simply
# detecting whenever you have an int output, but this is a bit
# dangerous in case someone adds a function that returns an int but is
# mutating.  So manually whitelist for now.
def is_accessor_node(node: torch.fx.Node) -> bool:
    # Dynamo only exercised condition
    if (
        node.op == "call_method"
        and isinstance(node.args[0], torch.fx.Node)
        and isinstance(node.args[0].meta.get("example_value"), torch.Tensor)
        and node.target in ["size", "stride", "storage_offset", "item"]
    ):
        return True
    if node.op == "call_function" and node.target in [
        torch.ops.aten.sym_size,
        torch.ops.aten.sym_size.default,
        torch.ops.aten.sym_size.int,
        torch.ops.aten.sym_stride,
        torch.ops.aten.sym_stride.default,
        torch.ops.aten.sym_stride.int,
        torch.ops.aten.sym_storage_offset,
        torch.ops.aten.sym_storage_offset.default,
        torch.ops.aten.sym_numel.default,
    ]:
        return True
    return False


def canonicalize_bool_expr(expr: _T) -> _T:
    r"""Canonicalize a boolean expression by transforming it into a lt / le
    inequality and moving all the non-constant terms to the rhs.
    We canonicalize And / Ors / Not via cnf and then canonicalize their subexpr
    recursively
    nb. sympy.Rel.canonical is not good enough https://github.com/sympy/sympy/issues/25924

    Args:
        expr (sympy.Expr): Expression to canonicalize
    """
    # Canonicalise an inequality by transforming it into a lt / le
    # inequality and moving all the non-constant terms to the rhs
    # We canonicalise And / Ors / Not via cnf
    # nb. Relational.canonical in sympy is broken
    # https://github.com/sympy/sympy/issues/25924

    if not isinstance(
        expr, (sympy.Rel, sympy.And, sympy.Or, sympy.Not, sympy.Eq, sympy.Ne)
    ):
        return expr

    if isinstance(expr, (sympy.And, sympy.Or, sympy.Not)):
        expr = sympy.logic.boolalg.to_cnf(expr)
    return _canonicalize_bool_expr_impl(expr)  # type: ignore[arg-type, return-value]


def _sympy_from_args(
    cls: Union[Type[sympy.Add], Type[sympy.Mul]],
    args: List[sympy.Expr],
    sort: bool = True,
    is_commutative: Optional[bool] = None,
) -> sympy.Expr:
    if not args:
        return cls.identity  # type: ignore[union-attr]
    # These args are already in canonical form, so we avoid calling
    # Add(*args) to avoid expensive Add.flatten operation
    if sort:
        if cls is sympy.Add:
            sort_fn = sympy.core.add._addsort
        elif cls is sympy.Mul:
            sort_fn = sympy.core.mul._mulsort
        else:
            raise ValueError(f"Unknown cls: {cls}")

        # we don't support non commutative with sort
        assert is_commutative is True
        if args[0].is_Number:
            rest = args[1:]
            sort_fn(rest)
            return cls._from_args([args[0]] + rest, is_commutative=is_commutative)  # type: ignore[attr-defined]
        else:
            args = args.copy()
            sort_fn(args)
            return cls._from_args(args, is_commutative=is_commutative)  # type: ignore[attr-defined]
    else:
        # if the args are already sorted, we create directly
        return cls._from_args(args, is_commutative=is_commutative)  # type: ignore[attr-defined]


def _canonicalize_bool_expr_impl(expr: SympyBoolean) -> SympyBoolean:
    """
    After canonicalization, we are guaranteed to have eliminated Ge/Gt relations
    (rewriting them to Le/Lt, respectively).
    """
    if isinstance(expr, (sympy.And, sympy.Or)):
        return type(expr)(*map(canonicalize_bool_expr, expr.args))

    opposite = {sympy.Gt: sympy.Lt, sympy.Ge: sympy.Le}
    t: Union[Type[Any]]
    if isinstance(expr, tuple(opposite.keys())):
        rhs = expr.lhs - expr.rhs  # type: ignore[attr-defined]
        t = opposite[type(expr)]  # type: ignore[index]
    else:
        assert isinstance(expr, (sympy.Lt, sympy.Le, sympy.Eq, sympy.Ne))
        rhs = expr.rhs - expr.lhs
        t = type(expr)

    def is_neg(t: sympy.Expr) -> bool:
        return (t.is_Number and t.is_negative) or (
            isinstance(t, sympy.Mul) and t.args[0].is_Number and t.args[0].is_negative
        )

    lhs = S.Zero
    rhs = _reduce_to_lowest_terms(rhs)
    if isinstance(rhs, sympy.Add):
        pos = []
        neg = []
        for term in rhs.args:
            if is_neg(term):
                neg.append(-term)
            else:
                pos.append(term)
        # these are already sorted
        rhs = _sympy_from_args(sympy.Add, pos, sort=False, is_commutative=True)
        # the terms were changed, so needs a sorting
        lhs = _sympy_from_args(sympy.Add, neg, sort=True, is_commutative=True)
    elif is_neg(rhs):
        # lhs == 0
        lhs, rhs = -rhs, S.Zero
    # We don't have to evaluate here because lhs, rhs came from a Boolean
    # and it was already simplified
    return t(lhs, rhs, evaluate=False)


def _reduce_to_lowest_terms(expr: sympy.Expr) -> sympy.Expr:
    """
    Eliminates any integer factor from a given expression.
    E.g., 6x + 4y reduces to 3x + 2y.

    Useful when an expression is == or != to 0.
    """

    def integer_coefficient(x: sympy.Expr) -> int:
        if x.is_Integer:
            return abs(int(x))
        elif x.is_Mul:
            # If one of the args of a Mul is an Integer, it is the
            # first arg. eg: args(2*x*3*y) == (6, x, y)
            return abs(int(x.args[0])) if x.args[0].is_Integer else 1  # type: ignore[call-overload]
        else:
            return 1

    def div_by_factor(x: sympy.Expr, factor: int) -> sympy.Expr:
        if x.is_Integer:
            return x / factor
        elif x.is_Mul:
            if x.args[0] != factor:
                args = [x.args[0] / sympy.Integer(factor), *x.args[1:]]
            else:
                # Mul._from_args require a canonical list of args
                # so we remove the first arg (x.args[0] / factor) if it was 1
                args = list(x.args[1:])
            return _sympy_from_args(sympy.Mul, args, is_commutative=x.is_commutative)
        else:
            raise AssertionError(f"illegal arg to div_by_factor: {x}")

    if expr.is_Add:
        atoms = cast(Sequence[sympy.Expr], expr.args)
        factor = functools.reduce(math.gcd, map(integer_coefficient, atoms))
        if factor == 1:
            return expr
        atoms = [div_by_factor(x, factor) for x in atoms]
        return _sympy_from_args(
            sympy.Add, atoms, sort=True, is_commutative=expr.is_commutative
        )
    elif expr.is_Integer:
        return S.One
    elif expr.is_Mul:
        return div_by_factor(expr, integer_coefficient(expr))
    return expr


def is_concrete_bool(a: Union[bool, SymBool]) -> bool:
    r"""Utility to check if underlying object
    in SymBool is concrete value. Also returns
    true if integer is passed in.
    Args:
        a (SymBool or bool): Object to test if it bool
    """
    assert isinstance(a, (SymBool, bool))

    if isinstance(a, bool):
        return True

    if isinstance(
        a.node.expr, (sympy.logic.boolalg.BooleanTrue, sympy.logic.boolalg.BooleanFalse)
    ):
        return True

    return False


def is_nested_int(s: Union[int, SymInt]) -> TypeGuard[SymInt]:
    return isinstance(s, torch.SymInt) and s.node.is_nested_int()


IterateExprsAtom: TypeAlias = Union[
    SymInt, SymFloat, SymBool, int, float, bool, sympy.Basic, torch.Tensor
]
IterateExprs: TypeAlias = Union[IterateExprsAtom, Sequence[IterateExprsAtom]]


def _iterate_exprs(val: IterateExprs) -> Iterator[sympy.Basic]:
    if isinstance(val, SymTypes):
        # This allow applies to the jagged layout NestedTensor case as
        # nested ints are not symbolic
        if is_symbolic(val):
            yield val.node.expr
    elif isinstance(val, sympy.Basic):
        yield val
    elif isinstance(val, (int, float, bool)):
        pass
    elif isinstance(val, (tuple, list)):
        for s in val:
            yield from _iterate_exprs(s)
    elif is_sparse_any(val):
        yield from _iterate_exprs(val.size())
    elif isinstance(val, torch.Tensor):
        yield from _iterate_exprs(val.size())
        yield from _iterate_exprs(val.stride())
        yield from _iterate_exprs(val.storage_offset())
    elif val is None:
        pass
    else:
        raise AssertionError(f"cannot extract sympy expressions from {val} {type(val)}")


def free_symbols(val: IterateExprs) -> OrderedSet[sympy.Symbol]:
    if val is None:
        return OrderedSet()
    itr = _iterate_exprs(val)
    # we need at least 1 to call union, so we hand code the identity
    try:
        first_expr = next(itr)
    except StopIteration:
        return OrderedSet()

    # TODO: Apparently, returning an OrderedSet here breaks
    # python test/distributed/_tensor/test_dtensor_compile.py TestDTensorCompile.test_dtensor_dynamic
    return first_expr.free_symbols.union(*(e.free_symbols for e in itr))  # type: ignore[return-value]


def has_free_symbols(val: IterateExprs) -> bool:
    """Faster version of bool(free_symbols(val))"""
    return not all(e.is_number for e in _iterate_exprs(val))


# Like free_symbols, but filtered to only report unbacked symbols
def free_unbacked_symbols(x: IterateExprs) -> OrderedSet[sympy.Symbol]:
    # NB: keep synced with is_unbacked_symint
    return OrderedSet(
        s
        for s in free_symbols(x)
        if symbol_is_type(s, (SymT.UNBACKED_INT, SymT.UNBACKED_FLOAT))
    )


# WARNING: Don't use this on Dynamo produced graphs, they don't have meta
# setup!
def is_symbol_binding_fx_node(node: torch.fx.Node) -> Optional[sympy.Symbol]:
    if (
        "val" in node.meta
        and isinstance(node.meta["val"], torch.SymInt)
        and isinstance(node.meta["val"].node.expr, sympy.Symbol)
        and (
            node.op == "placeholder"
            or free_unbacked_symbols(node.meta["val"].node.expr)
        )
    ):
        return node.meta["val"].node.expr
    return None


def find_symbol_binding_fx_nodes(
    graph: torch.fx.Graph,
) -> Dict[sympy.Symbol, torch.fx.Node]:
    r = {}
    # NB: Prefer first occurrence of symbol
    for node in graph.nodes:
        if (s := is_symbol_binding_fx_node(node)) is not None and s not in r:
            r[s] = node
    return r


# Analogous to ConvertIntSource
@dataclass(frozen=True)
class ConvertIntKey:
    def __str__(self) -> str:
        return ".cast_symbool_to_symint_guardless()"

    def get(self, b: bool) -> Union[int, SymInt]:
        """Get the int value from bool"""
        return cast_symbool_to_symint_guardless(b)


@dataclass(frozen=True)
class CallMethodKey:
    name: str

    def __str__(self) -> str:
        return f".{self.name}()"

    def get(self, o: Any) -> Any:
        """Call the method on object"""
        return getattr(o, self.name)()


@dataclass(frozen=True)
class InnerTensorKey:
    inner_name: str

    def __str__(self) -> str:
        return f".{self.inner_name}"

    def get(self, o: Any) -> Any:
        """Get the inner tensor attribute"""
        return getattr(o, self.inner_name)


@dataclass(frozen=True)
class DivideByKey:
    divisor: int

    def __str__(self) -> str:
        return f".__floordiv__({self.divisor})"

    def get(self, o: int) -> int:
        """Divide object by divisor"""
        return o // self.divisor


def compute_unbacked_bindings(
    shape_env: Optional[ShapeEnv],
    example_value: object,
    old_example_value: Optional[object] = None,
    peek: bool = False,
) -> Optional[Dict[sympy.Symbol, pytree.KeyPath]]:
    """
    After having run fake tensor propagation and producing example_value
    result, traverse example_value looking for freshly bound unbacked
    symbols and record their paths for later.  It is an error if
    we have allocated an unbacked SymInt but it cannot be found in
    example_value.  (NB: this means if you have a multi-output
    function, you must call this on the tuple of tensor output, you
    cannot wait!)

    The peek parameter lets you check out what the bindings are without
    changing the affected list.  This is primarily useful for ensuring
    unbacked_var_to_val is promptly populated when propagate_real_tensors is on.
    """
    if shape_env is None:
        return None

    fs = shape_env.pending_fresh_unbacked_symbols
    pending = set(fs)
    if not pending:
        return None

    if not peek:
        log.info("compute_unbacked_bindings %s", fs)
        fs.clear()

    def free_unbacked_symbols_with_path(
        a: object, path: pytree.KeyPath, real: Optional[object] = None
    ) -> Dict[sympy.Symbol, pytree.KeyPath]:
        assert shape_env is not None
        r = {}
        if isinstance(a, (tuple, list)):
            # NB: real is apparently not always a tuple/list here
            # python test/inductor/test_torchinductor.py CpuTests.test_index_propagation_nested_indirect_indexing_cpu
            for i in range(len(a)):
                r.update(
                    free_unbacked_symbols_with_path(
                        a[i],
                        path + (pytree.SequenceKey(i),),
                        real=real[i] if real is not None else None,  # type: ignore[index]
                    )
                )
        elif is_traceable_wrapper_subclass(a):
            # TODO: Determine if this is correct
            attrs, _ = a.__tensor_flatten__()
            for attr in attrs:
                sub = getattr(a, attr)
                r.update(
                    free_unbacked_symbols_with_path(sub, path + (InnerTensorKey(attr),))
                )
        elif isinstance(a, torch.Tensor):
            from torch._subclasses.fake_tensor import FakeTensor

            assert isinstance(a, FakeTensor)
            r.update(
                free_unbacked_symbols_with_path(
                    a.size(),
                    path + (CallMethodKey("size"),),
                    real=a.real_tensor.size() if a.real_tensor is not None else None,
                )
            )
            r.update(
                free_unbacked_symbols_with_path(
                    a.stride(),
                    path + (CallMethodKey("stride"),),
                    real=a.real_tensor.stride() if a.real_tensor is not None else None,
                )
            )
            r.update(
                free_unbacked_symbols_with_path(
                    a.storage_offset(),
                    path + (CallMethodKey("storage_offset"),),
                    real=a.real_tensor.storage_offset()
                    if a.real_tensor is not None
                    else None,
                )
            )

        # NB: Intentionally access _expr, not expr, do not want
        # simplification!
        elif (
            isinstance(a, (torch.SymInt, torch.SymFloat))
            and isinstance(s := a.node._expr, sympy.Symbol)
            and s in pending
        ):
            r[s] = path
            if real is not None:
                assert isinstance(real, (int, float))
                shape_env.set_unbacked_var_to_val(s, real)
            pending.remove(s)
        # When an unbacked SymInt is perfectly divisible by an integer
        # constant, we replace it with the integer constant to improve
        # reasoning capabilities.  However, in synthetic examples, it is
        # then possible that the factor never is explicitly allocated.
        # Fortunately, we can compute it by division.
        elif (
            isinstance(a, torch.SymInt)
            and isinstance(s := a.node._expr, sympy.Mul)
            and len(s.args) == 2
            and isinstance(lhs := s.args[0], sympy.Integer)
            and isinstance(rhs := s.args[1], sympy.Symbol)
            and rhs in pending
        ):
            # TODO: DivideByKey needs to test divisibility at runtime!
            r[s] = path + (DivideByKey(int(lhs)),)
            if real is not None:
                assert isinstance(real, int)
                shape_env.set_unbacked_var_to_val(s, real // int(lhs))
            pending.remove(rhs)
        # The annoyance here arises from the fact that SymBool is
        # allocated by allocating a SymInt and then testing if it's equal
        # to one.  So you have a complicated binding site logic for this.
        elif (
            isinstance(a, torch.SymBool)
            and isinstance(s := a.node._expr, sympy.Eq)
            # This must match create_unbacked_symbool EXACTLY
            and isinstance(s.lhs, sympy.Symbol)
            and s.rhs == 1
            and s.lhs in pending
        ):
            r[s.lhs] = path + (ConvertIntKey(),)
            if real is not None:
                assert type(real) is bool
                shape_env.set_unbacked_var_to_val(s, int(real))
            pending.remove(s.lhs)

        return r

    symbol_to_path = free_unbacked_symbols_with_path(example_value, ())
    if not peek and pending:
        extra = (
            repr((example_value.stride(), example_value.storage_offset()))
            if isinstance(example_value, torch.Tensor)
            else ""
        )
        raise PendingUnbackedSymbolNotFound(
            f"Pending unbacked symbols {pending} not in returned outputs {example_value} {extra}.\n"
            "Did you accidentally call new_dynamic_size() or item() more times "
            "than you needed to in your fake implementation?\n"
            "For more help, see https://docs.google.com/document/d/1RWrH-3wLEpzR9kCS6gGBNen_-Fs-8PVbWWFE5AcgeWE/edit"
        )

    # Why do we have to do some rebinding here?  If the original FX node
    # wasn't a binding site because you had a memo hit, but post
    # translation you aren't a memo hit anymore, there's now a new binding
    # site... but we know (because it's the same FX node) that the value
    # is actually the same, they're just not obviously equal anymore.
    #
    # The logic here is written carefully, because unlike the
    # bind_unbacked case, we are not guaranteed to have a symbol for
    # old_sym.  If we have a symbol, do regular rename unbacked to; but if
    # we don't, we need to specially eliminate the fresh unbacked symbol
    # (NB: we are /trusting/ that the memoization is correct, and that we
    # don't need to generate a new runtime assert.  This is load bearing,
    # as repropagation can happen after we've frozen runtime asserts.)
    if old_example_value is not None:
        for keypath in symbol_to_path.values():
            old_sym = pytree.key_get(old_example_value, keypath)
            new_sym = pytree.key_get(example_value, keypath)
            if isinstance(new_sym, SymTypes) and isinstance(
                new_s := new_sym.node.expr, sympy.Symbol
            ):
                if (
                    isinstance(old_sym, SymTypes)
                    and (old_s := old_sym.node.expr) != new_s
                ):
                    if isinstance(old_s, sympy.Symbol):
                        shape_env._rename_unbacked_to(new_s, old_s)
                    else:
                        shape_env._eliminate_unbacked(new_s, old_s)
                elif not isinstance(old_sym, SymTypes):
                    shape_env._eliminate_unbacked(new_s, sympy.sympify(old_sym))

    return symbol_to_path


def definitely_true(a: BoolLikeType) -> bool:
    """
    Returns True only if we can tell that a is True, possibly introducing
    a guard in the process.  If a depends on some unbacked SymInt, we may
    return False even though there may exist a possible value of the SymInt
    that would cause the expression to return True.

    When is it appropriate to use definitely_true?  First, if you can use
    a higher level combinator like parallel_or/parallel_and, prefer using
    those instead, they are definitely safe (modulo short-circuiting).
    Second, it can be used if the program would behave equivalently if
    definitely_true always returned False (parallel_or/parallel_and are
    examples of this pattern, modulo short-circuiting).  Finally, it even
    be OK if the program wouldn't behave equivalently, so long as the
    change is semantics preserving.  It can be semantics preserving if
    the program errors in more cases than it did previously (but otherwise
    behaves identically), or if it changes some quantity in a way that
    doesn't matter (e.g., strides often fall in this bucket.)
    """
    if isinstance(a, SymBool):
        if a.node.has_hint():
            return guard_bool(a)
        else:
            return False
    return bool(a)


def definitely_false(a: BoolLikeType) -> bool:
    """
    Returns True only if we can tell that a is False, possibly introducing
    a guard in the process.  If a depends on some unbacked SymInt, we may
    return False even though there may exist a possible value of the SymInt
    that would cause the expression a to be False.  See definitely_true
    for more usage guidance.
    """
    if isinstance(a, SymBool):
        if a.node.has_hint():
            return not guard_bool(a)
        else:
            return False
    return not bool(a)


def statically_known_true(x: Union[bool, SymBool]) -> bool:
    """Returns True if x can be simplified to a constant and is true.

    .. note::
        This function doesn't introduce new guards, so the expression may end
        up evaluating to true at runtime even if this function returns False.

    Args:
        x (bool, SymBool): The expression to try statically evaluating

    """
    if isinstance(x, SymBool):
        expr = x.node.expr
        shape_env = x.node.shape_env
        try:
            simplified = shape_env._maybe_evaluate_static(expr)
            if simplified is not None:
                return bool(simplified)
        except Exception:
            log.debug("Could not simplify %s", expr)
        return False
    assert isinstance(x, bool)
    return x


def parallel_or(*args: BoolLikeType) -> BoolLikeType:
    """
    Evaluate the logical OR of several arguments, avoiding guarding on
    unbacked SymInts if another argument is definitely True.
    """
    if any(statically_known_true(a) for a in args):
        return True
    if any(definitely_true(a) for a in args):
        return True
    return any(args)


def parallel_and(*args: BoolLikeType) -> BoolLikeType:
    """
    Evaluate the logical FALSE of several arguments, avoiding guarding on
    unbacked SymInts if another argument is definitely False.
    """
    if any(statically_known_true(torch.sym_not(a)) for a in args):
        return False
    if any(definitely_false(a) for a in args):
        return False
    return all(args)


def sym_eq(x: _T, y: _T) -> Union[bool, SymBool]:
    """
    Like ==, but when run on list/tuple, it will recursively test equality
    and use sym_and to join the results together, without guarding.
    """
    if (isinstance(x, tuple) and isinstance(y, tuple)) or (
        isinstance(x, list) and isinstance(y, list)
    ):
        if len(x) != len(y):
            return False
        return functools.reduce(operator.and_, map(sym_eq, x, y), True)
    elif isinstance(x, (int, torch.SymInt)) and isinstance(y, (int, torch.SymInt)):
        return x == y
    else:
        raise AssertionError(f"unexpected sym_eq between {type(x)} {type(y)}")


def guard_scalar(
    a: Union[SymBool, SymInt, SymFloat, int, bool, float]
) -> Union[bool, int, float]:
    if isinstance(a, (SymBool, bool)):
        return guard_bool(a)
    elif isinstance(a, (SymInt, int)):
        return guard_int(a)
    elif isinstance(a, (SymFloat, float)):
        return guard_float(a)
    else:
        raise AssertionError(f"unrecognized scalar {a}")


def _constrain_symbol_range(
    shape_env: ShapeEnv, s: sympy.Symbol, compiler_min: int, compiler_max: int
) -> None:
    shape_env.constrain_symbol_range(s, compiler_min, compiler_max)


def _advise_is_size(a: SymInt) -> None:
    """
    Don't use this directly; use torch._check_is_size instead.

    This is a softer version of _constrain_range_for_size (with min=0,
    max=Inf).  Instead of forcibly constraining a variable (and erroring if we
    failed to constrain it), it will simply advise us that a size is
    constrained in some way.  We will always defer a runtime assert for this
    constraint if we cannot prove it at compile-time, but we we only
    *sometimes* learn useful extra information at compile-time with this
    information.  This is in contrast to constrain_range_for_size, where if
    you don't call that on a fresh unbacked symint, chances are we will choke.

    TODO: Make Dynamo handle this appropriately if this is seen in Dynamo-ed
    code.  Right now this is only really used in code with AOTAutograd trace
    through, so it is not a big problem that this isn't supported, but in
    principle all of this code should be Dynamo'able too.

    TODO: I didn't support min/max because I didn't have a use case where this
    actually helped.  In principle we can support it, it just makes the
    implementation below more complicated.
    """

    # This must always succeed, because the sole allowed caller _check_is_size
    # was responsible for expect_true'ing this
    # This assert triggers expensive sym compute, do not do it until its cheap.
    # assert a >= 0

    # NB: it's important not to constrain range for size for *hinted* SymInts,
    # because it is not only unsound, it will immediately trip our asserts
    # that hints have to be consistent with static analysis!  If you somehow
    # have an unbounded SymInt that later constrains to 1, this will be
    # inconsistent with the range
    if (
        isinstance(a, SymInt)
        and isinstance(a.node, SymNode)
        and isinstance(a.node.expr, sympy.Symbol)
        and a.node.shape_env.is_unbacked_symint(a.node.expr)
    ):
        _constrain_range_for_size(a)


def _constrain_range_for_size(
    a: SymInt, min: Optional[int] = None, max: Optional[int] = None
) -> None:
    """
    This function is NOT INTENDED to be used by itself.
    """

    if isinstance(a, (SymFloat, SymBool)):
        raise ValueError("Constraining SymFloat/SymBool is nyi")

    assert isinstance(a, SymInt), "can only constrain range for SymInt"
    assert isinstance(a.node.expr, sympy.Symbol), "constraining non-Symbols NYI"

    a.node.shape_env._constrain_range_for_size(a.node.expr, min, max)


# inclusive both ways
def constrain_range(
    a: SymInt, *, min: Optional[int], max: Optional[int] = None
) -> None:
    """
    Applies a constraint that the passed in SymInt must lie between min-max
    inclusive-inclusive, WITHOUT introducing a guard on the SymInt (meaning
    that it can be used on unbacked SymInts).  If min/max are None, we assume
    that the dimension is unbounded in that direction.  Repeated application
    of constrain_range intersects the ranges.  This is a fairly low level API
    that doesn't have a lot of safety guarantees (TODO: provide higher level
    APIs).

    Currently, we use this API in the following circumstance: when we allocate
    an unbacked SymInt, denoting an integer quantity which is data dependent,
    we ordinarily do not know anything about what values it may take.  This
    means that any sort of guard on it will immediately fail.  However, in
    many cases, we know something about the unbacked SymInt: for example, we
    know that nonzero(x).size(0) must be >= 0.  We use constrain_range to
    narrow the possible range, declaring that negative symbols are impossible.
    This permits to definitely answer True to queries like 'nnz >= 0', even if
    we don't know what the actual (hinted) value of 'nnz' is.  In fact, we
    actually use constrain_range to unsoundly discharge common guards: for an
    unbacked SymInt produced by nonzero, we will also assume that it is not
    equal to 0/1 (even though these are perfectly possible values at runtime),
    because we generally expect graphs that are valid for N=2 to also be valid
    for N=1.
    """
    if min is None:
        min = -int_oo
    if max is None:
        max = int_oo

    if max < min:
        raise ValueError(
            "Maximum value to constrain_as_size can't be less than the specified min value, "
            "received min={min} and max={max}"
        )

    if isinstance(a, int):
        if not (min <= a <= max):
            raise ValueError(f"Invalid value {a} for range [{min}:{max}]")
        return

    a.node.shape_env._constrain_range(a.node.expr, min, max)


def constrain_unify(a: torch.SymInt, b: torch.SymInt) -> None:
    """
    Given two SymInts, constrain them so that they must be equal.  NB:
    this will not work with SymInts that represent nontrivial expressions
    (yet!)
    """
    if not isinstance(a, SymInt):
        if not isinstance(b, SymInt):
            assert a == b
            return
        else:
            shape_env = b.node.shape_env
    else:
        shape_env = a.node.shape_env

    shape_env._constrain_unify(a, b)


# Assume that a boolean is true for the purposes of subsequent symbolic
# reasoning.  This will keep track of corresponding runtime checks to verify
# that the result is upheld: either as a regular guard, or as a special set
# of asserts which are triggered when an unbacked SymInt is allocated.
#
# DO NOT use this function for these cases:
#
#  - This is inappropriate for "branching" conditions (where both
#    true and false result in valid programs).  We will always assume
#    the condition evaluates true, and so it will never be possible
#    to trace the false condition when you use it.  For true branching
#    on unbacked SymInts, you must use torch.cond; if you incorrectly
#    use expect_true in this case, you will make the false branch
#    unreachable (as we will simply assume that only the true branch
#    is ever exercised).
#
#  - This is inappropriate for situations where you know some other system
#    invariant guarantees that this property holds, since you don't
#    really need to insert a runtime check in that case.  Use something
#    like constrain_range in that case.
#
# This API has a hitch.  To avoid having to reimplement error reporting
# capabilities, this function CAN return False.  The invariant is that
# the surrounding code must raise an error when this function returns
# False.  This is quite low level, so we recommend using other functions
# like check() which enforce this in a more intuitive way.
#
# By the way, this name is a nod to the __builtin_expect macro,
# which is used similarly (but unlike __builtin_expect, you MUST fail
# in the unlikely branch.)  (I think expect is a good name; in recent
# versions of C++, this is replaced with [[likely]], which is weaker
# and not accurate for this function!)
def expect_true(a: Union[SymBool, bool], skip: int = 0) -> bool:
    if isinstance(a, SymBool):
        # TODO: check perf implications of this
        frame = inspect.currentframe()
        for _ in range(skip + 1):  # always run this loop at least once
            if frame is None:
                break
            frame = frame.f_back
        return a.node.expect_true(
            frame.f_code.co_filename if frame else "", frame.f_lineno if frame else 0
        )
    assert type(a) is bool, a
    return a


def guard_bool(a: Union[SymBool, bool]) -> bool:
    if isinstance(a, SymBool):
        return a.node.guard_bool("", 0)  # NB: uses Python backtrace
    assert type(a) is bool, a
    return a


def guard_int(a: Union[SymInt, int]) -> int:
    if isinstance(a, SymInt):
        return a.node.guard_int("", 0)  # NB: uses Python backtrace
    assert type(a) is int, a
    return a


def guard_float(a: Union[SymFloat, float]) -> float:
    if isinstance(a, SymFloat):
        return a.node.guard_float("", 0)  # NB: uses Python backtrace
    assert isinstance(a, float), a
    return a


# Given a GraphModule, return all the FakeTensors for all the placeholders
def fx_placeholder_vals(gm: torch.fx.GraphModule) -> List[object]:
    return [n.meta["val"] for n in gm.graph.nodes if n.op == "placeholder"]


def fx_placeholder_targets(gm: torch.fx.GraphModule) -> List[str]:
    return [n.target for n in gm.graph.nodes if n.op == "placeholder"]


# Given a GraphModule and arguments to run it with, evaluate that the guards
# for its associated ShapeEnv are satisfied by the passed arguments.  This
# WILL check for duck sizing.
def eval_guards(
    gm: torch.fx.GraphModule, *args: Tensor, ignore_static: bool = True
) -> bool:
    return gm.shape_env.evaluate_guards_for_args(
        fx_placeholder_vals(gm), args, ignore_static=ignore_static
    )


def bind_symbols(gm: torch.fx.GraphModule, *args: Tensor) -> Dict[sympy.Symbol, int]:
    return gm.shape_env.bind_symbols(fx_placeholder_vals(gm), args)


class DimDynamic(Enum):
    """
    Controls how to perform symbol allocation for a dimension.  It is always
    sound to default this to DYNAMIC, but the policies DUCK and STATIC can
    result in better trace-time and compile-time performance, as they reduce
    the number of allocated symbols and generally make your graph more static.

    NB: If we notice you've applied a constraint to the dimension, we will
    force it to DYNAMIC for simplicity.

    DimDynamic is controlled by a variety of higher level UX features.
    Currently:

    - In eager mode, the default policy is DUCK.
        - The default is changed to STATIC with assume_static_by_default.
        - An individual dim is marked DYNAMIC if you mark_dynamic_dim.
    - In export mode, the default policy is STATIC.
        - An individual dim is marked DYNAMIC if you specify it in
          dynamic_shapes passed to export.
    """

    # Treat the dimension symbolically
    DYNAMIC = 0
    # Treat the dimension symbolically, but if its hint matches another
    # dynamic dimension, unify the two symbols ("duck sizing")
    DUCK = 1
    # Treat the dimension statically based on its hint
    STATIC = 2
    # Treat the dimension as a size-like unbacked
    SIZE_LIKE_UNBACKED = 3
    # Infer the strides from stride. If size is static, strides will be static as well.
    INFER_STRIDE = 4


# NB: These constraints affect both clients and backends: given some
# constraint C, the client must pass inputs that satisfy the constraint,
# while a backend must not introduce guards BEYOND this constraint.
# For clarity, we document the implications on both sides for both the client
# and the backend.
#
# NB: These constraints are on a *single* dimension.  In principle, we could
# also have multi-dimension constraints, but our guess is that this is not
# actually useful and so we are not supporting it right now.
#
# NB: Strict constraints are typically only suitable for export, as in eager
# a backend like inductor may validly introduce extra, discretionary guards
# to improve performance of code.  A StrictMinMaxConstraint would be brittle
# under future optimizations performed by inductor; we don't guarantee
# eager code with StrictMinMaxConstraint will keep working in the future!


@dataclass(frozen=True)
class Constraint:
    warn_only: bool


@dataclass(frozen=True)
class StrictMinMaxConstraint(Constraint):
    """
    For clients: the size at this dimension must be within 'vr' (which
    specifies a lower and upper bound, inclusive-inclusive) AND it
    must be non-negative and should not be 0 or 1 (but see NB below).

    For backends: there must not be any guards on this dimension which
    are not implied by the given lower and upper bound.  Regardless of
    the lower bound, the backend can assume the size is non-negative
    and that it is not 0 or 1.

    An unbounded StrictMinMaxConstraint can be thought of as a strict version
    of "RelaxedUnspecConstraint".

    NB: Export will often unsoundly assume that a graph works for 0/1, even
    though at trace time we assumed size is not 0 or 1.  The idea is that
    if we produce a graph that works for a range of values, it will be OK
    for N=0/1 too.
    """

    vr: ValueRanges

    def render(self, source: Source) -> str:
        """Format the constrain equation"""
        # TODO: better printing for -oo and oo
        return f"{self.vr.lower} <= {source.name()} <= {self.vr.upper}"


@dataclass(frozen=True)
class RelaxedUnspecConstraint(Constraint):
    """
    For clients: no explicit constraint; constraint is whatever is implicitly
    inferred by guards from tracing.

    For backends: there must exist at least TWO possible values for the
    size at this dimension which satisfy the guards for this dimension.

    In other words, this constraint helps us distinguish between "we don't
    care if this dimension specializes or not" versus "this dimension must be
    unspecialized."  However, this constraint doesn't say very much about what
    specialization is permitted; for example, if we guard on a size being
    even, this would still be acceptable under an unspec constraint.  This
    makes RelaxedUnspecConstraint useful for eager mode, where your backend compiler
    may add constraints to otherwise dynamic dimensions; we can't assert that
    there are NO guards as this is brittle because compilers should be able to
    add extra constraints.  If you want to assert that there are no guards,
    use StrictMinMaxConstraint with an unbounded ValueRanges.
    """

    def render(self, source: Source) -> str:
        return f"RelaxedUnspecConstraint({source.name()})"


# NB: None here indicates the client constraint is whatever is implicitly
# inferred by guards from tracing, and that a backend can add whatever guards
# it wants (including fully specializing the value).
DimConstraint = Union[StrictMinMaxConstraint, RelaxedUnspecConstraint, None]


@dataclass(frozen=True)
class EqualityConstraint(Constraint):
    """
    Represent and decide various kinds of equality constraints between input sources.

    A "source pair" is a pair of input sources for dynamic dimensions that
    are specified equal. We represent `source_pairs` in a union-find forest
    so that we can efficiently check whether two such sources are transitively equal.

    A "derived equality" relates an input source to an expression over a root.
    The root can be another input source, corresponding to some dynamic dimension,
    or a phantom symbol that does not directly represent any dynamic dimension. We
    represent `derived_equalities` involving input sources in a transitively-closed map
    so that we can efficiently check whether an input source is transitively equal to
    a given expression over another input source.
    (NOTE: In contrast, it is easy to decide whether an input source is transitively equal
    to a given expression over a phantom symbol; such expressions are already in canonical
    form and so the problem reduces to symbolic expression equality.)
    """

    source_pairs: List[Tuple[Source, Source]]
    derived_equalities: List[
        Tuple[Source, Union[Source, sympy.Symbol], Callable[[sympy.Expr], sympy.Expr]]
    ]
    phantom_symbols: List[sympy.Symbol]

    _parents: Dict[Source, Source] = field(init=False)
    _defs: Dict[Source, sympy.Expr] = field(init=False)

    def __post_init__(self) -> None:
        """Pre-processing to answer queries `is_equal` and `is_derived` below.

        Example: Suppose we are given:
          source_pairs [a = b, b = c]
          derived_equalities [d = c + 1, e = d - 1]
        We first construct a union find with source_pairs:
          _parents = {a: a, b: a, c: a}
        Then we compute canonical symbolic expressions, recursively applying derived_equalities
        until we bottom out:
          _defs = {d: c + 1, e: (c + 1) - 1 aka c}
        """

        # self._parents is a map from input sources to input sources where, conceptually,
        # these are directed edges in a union-find forest
        _parents: Dict[Source, Source] = {}
        object.__setattr__(self, "_parents", _parents)
        # self._defs is a map from input sources to "canonical" symbolic expressions,
        # i.e., unary expressions with symbols that corresponds to regular Dims (i.e.,
        # not derived Dims)
        _defs: Dict[Source, sympy.Expr] = {}
        object.__setattr__(self, "_defs", _defs)

        for source1, source2 in self.source_pairs:
            # preprocess into a union-find forest
            self._union(self._find(source1), self._find(source2))
        for source, root, fn in self.derived_equalities:
            # preprocess into a transitively-closed map
            # NOTE(avik): we reuse the union-find forest for canonicalizing input sources
            if isinstance(root, sympy.Symbol):
                self._defs[self._find(source)] = fn(root)
            else:
                self._defs[self._find(source)] = fn(self._rewrite(root))

    def _find(self, source: Source) -> Source:
        # chase edges to find the root of this equivalence class
        if source in self._parents:
            return self._find(self._parents[source])
        else:
            return source

    def _union(self, root1: Source, root2: Source) -> None:
        # merge two equivalence classes by adding an edge from one root to the other
        if root1 != root2:
            self._parents[root1] = root2

    def _rewrite(self, src: Source) -> sympy.Expr:
        # always represent the given source by the root of its equivalence class
        src = self._find(src)
        if src in self._defs:
            # simply look up the definition if it exists
            # NOTE(avik): This works because definitions are always transitively-closed;
            # otherwise we would have to do recursive rewriting.
            return self._defs[src]
        else:
            # otherwise, create a symbol representing the source
            return sympy.Symbol(src.name())

    def is_equal(self, source1: Source, source2: Source) -> bool:
        return (
            # check whether source1 and source2 have the same root
            self._find(source1) == self._find(source2)
            or
            # check whether source1 is derived equal to source2
            self.is_derived(source1, source2, lambda x: x)
        )

    def is_derived(
        self, src: Source, symbol_src: Source, fn: Callable[[sympy.Expr], sympy.Expr]
    ) -> bool:
        # check whether both src and symbol_src have the same definition
        return self._rewrite(src) == fn(self._rewrite(symbol_src))


def _assert_symbol_context(symbolic_context: object) -> TypeGuard[SymbolicContext]:
    assert isinstance(
        symbolic_context, SymbolicContext
    ), "Invalid symbolic_context object"
    assert (
        type(symbolic_context) is not SymbolicContext
    ), "Illegal usage of symbolic_context ABC"
    return True


def _is_supported_equivalence(expr: sympy.Expr) -> bool:
    # Currently supported Dim ops are linear expressions with integer coefficients.
    # So check that expr only contains +, *, ints, and a single occurrence of a symbol.
    # (See also documentation of dynamic_shapes._DerivedDim.)
    if isinstance(expr, (sympy.Add, sympy.Mul)):
        if len(expr.args) > 2:
            return False
        lhs, rhs = expr.args
        return (_is_supported_equivalence(lhs) and isinstance(rhs, sympy.Integer)) or (
            isinstance(lhs, sympy.Integer) and _is_supported_equivalence(rhs)
        )
    return isinstance(expr, sympy.Symbol)


def _has_uninterpretable_sympy_function(expr: sympy.Basic) -> bool:
    """
    Add functions that our sympy interpreter can't reify into FX nodes
    """
    return expr.has(
        torch.utils._sympy.functions.ToFloat,
        torch.utils._sympy.functions.TruncToInt,
        torch.utils._sympy.functions.CeilToInt,
    )


@dataclass(frozen=True)
class SymbolicContext:
    """
    Data structure specifying how we should create symbols in
    ``create_symbolic_sizes_strides_storage_offset``; e.g., should
    they be static or dynamic.

    This is an abstract base class because we are probably going to add
    another version of this that says "use exactly these SymInts, don't
    allocate fresh symbols."
    """


@dataclass(frozen=True)
class StatelessSymbolicContext(SymbolicContext):
    """
    Create symbols in ``create_symbolic_sizes_strides_storage_offset`` via
    a symbolic_context determination as given by ``DimDynamic`` and ``DimConstraint``.
    This will cause fresh symbols to be allocated
    """

    dynamic_sizes: DimList[DimDynamic]
    dynamic_strides: DimList[DimDynamic] = None  # type: ignore[assignment]
    constraint_sizes: DimList[DimConstraint] = None  # type: ignore[assignment]
    constraint_strides: DimList[DimConstraint] = None  # type: ignore[assignment]
    # If the tensor is a view, this should be populated for the base. It contains
    # information on how to allocate symbols when recursively fakeifying the base
    # during view fake-ification.
    view_base_context: Optional[SymbolicContext] = None
    # TODO: add storage offset and stride symbolic_context

    def __post_init__(self) -> None:
        if self.dynamic_strides is None:
            object.__setattr__(
                self,
                "dynamic_strides",
                [DimDynamic.INFER_STRIDE] * len(self.dynamic_sizes),
            )
        if self.constraint_sizes is None:
            object.__setattr__(
                self, "constraint_sizes", [None] * len(self.dynamic_sizes)
            )
        if self.constraint_strides is None:
            object.__setattr__(
                self, "constraint_strides", [None] * len(self.dynamic_sizes)
            )
        assert all(
            stride in (DimDynamic.INFER_STRIDE, DimDynamic.DYNAMIC, DimDynamic.DUCK)
            for stride in self.dynamic_strides
        )


# note [Tensor Fakification and Symbol Caching]
#
# As of the time of this note, dynamo creates a fresh fake tensor mode for backends.
# The reason we do this is because there are certain classes of operations, namely,
# metadata mutations, that change tensor size, stride, etc. This means that the fake tensor
# state at the end of a dynamo trace is different than the fake tensor state at the beginning
# of a trace. Backends like aot_autograd need a fresh fake tensor to correctly track metadata mutation,
# view relationships, etc.
#
# As we create a new fake mode, we also lose the memoization that comes with it. Rather than
# transfer the memoization cache, we instead transfer the shape env. However, with this
# comes nuance - as dynamo is selective in how it makes symbolic shapes. Due to strategies in
# automatic dynamic and constraints, the policy for which dims are dynamic is nuanced and varies across
# recompilations.
#
# In order to preserve the symbolic decisions made during dynamo tensor fakification, we pass
# a StatefulSymbolicContext at creation time. This object is tracked, per tensor, on the TracingContext.
# The lifecycle of this object should match the lifecycle of the original dynamo tracked tensor, and it is
# safe to reuse this object as many times as necessary to create a fake tensor. Fake tensors
# created with new fake modes should produce the same exact symbols as the original, providing the same shape_env
# is used.
# TODO(voz): Shape env validation
@dataclass(frozen=True)
class StatefulSymbolicContext(StatelessSymbolicContext):
    """
    Create symbols in ``create_symbolic_sizes_strides_storage_offset`` via
    a symbolic_context determination as given by a cache of Source:Symbol. A cache hit
    will reuse a stored symbol, and a cache miss will write to this cache.

    This behaves like StatelessSymbolicContext, except the cache supersedes the
    other values - dynamic_sizes and constraint_sizes will not be read if we cache
    hit.

    It is the cache owners responsibility to maintain the lifecycle of the cache
    w/r/t different shape_envs, clearing, etc.
    """

    tensor_source: Source = None  # type: ignore[assignment]
    # Why is this keyd on int first?
    # That integer is actually the id of the shape_env. This cache short-circuits symbol
    # creation, and we must store it per shape env. Now, while tracing invariants are a single
    # shape env per tracing context, and every new frame gets a new shape_env. So where would we have
    # multiple shape envs? The answer lies in recording. When we are replaying, replay_shape_env_events
    # is invoked, and creates a new shape_env. Replaying events against this new shape_env will
    # cause it to fail with unknown symbols, as the symbols cached here will skip creation, and never
    # get recorded in var_to_val, etc.
    # TODO(voz): consider a weakref to the shape_env here
    shape_env_to_source_to_symbol_cache: Dict[int, Dict[str, sympy.Expr]] = None  # type: ignore[assignment]

    def __post_init__(self) -> None:
        super().__post_init__()
        # The None default is annoying, but required because of dataclass limitations
        assert self.tensor_source is not None
        if not self.shape_env_to_source_to_symbol_cache:
            object.__setattr__(self, "shape_env_to_source_to_symbol_cache", {})


@dataclass(frozen=True)
class SubclassSymbolicContext(StatefulSymbolicContext):
    """
    The correct symbolic context for a given inner tensor of a traceable tensor subclass
    may differ from that of the outer symbolic context. This structure allows for this
    flexibility, with inner symbolic contexts mapped via attr -> symbolic context.
    """

    inner_contexts: Dict[str, SymbolicContext] = None  # type: ignore[assignment]

    def __post_init__(self) -> None:
        super().__post_init__()
        if self.inner_contexts is None:
            self.inner_contexts = {}


def is_symbolic(
    val: Union[int, SymInt, float, SymFloat, bool, SymBool]
) -> TypeGuard[Union[SymInt, SymFloat, SymBool]]:
    if isinstance(val, (int, float, bool)):
        return False
    return val.node.is_symbolic()


IndicatorTypes = (IsNonOverlappingAndDenseIndicator,)


def _expandsums(args: List[sympy.Expr]) -> Tuple[sympy.Expr, bool]:
    adds, other = [], []
    for arg in args:
        if arg.is_Add:
            adds.append(arg)
        else:
            other.append(arg)

    result = [sympy.Mul(*other)]
    for add in adds:
        result = [a * b for a, b in itertools.product(result, add.args)]

    result = sympy.Add(*result)
    return result, len(adds) > 1 or (len(adds) > 0 and len(other) > 0)


def _fast_expand(expr: _SympyT) -> _SympyT:
    # The expand algorithm in sympy is slow due to all the features is supports
    # For eg: e^(-x)*(x-1)/(x+1) is expanded to (x-1)/(e^x + e^x*x) if x is
    # positive and (e^(-x)*x-e^(-x))/(x+1) if x is negative. We do not implement
    # such features here to avoid expensive checks. We also make sure that we
    # only re-create the objects if any of the args changed to avoid expensive
    # checks when re-creating objects.
    new_args = [_fast_expand(arg) for arg in expr.args]  # type: ignore[arg-type]
    if any(arg is not new_arg for arg, new_arg in zip(expr.args, new_args)):
        return _fast_expand(expr.func(*new_args))

    if expr.is_Pow:
        base: sympy.Expr
        exp: sympy.Expr
        base, exp = expr.args  # type: ignore[assignment]
        if exp.is_Integer and base.is_Add:
            if exp > 1:
                return sympy.expand_multinomial(expr, deep=False)
            elif exp < 0:
                return S.One / sympy.expand_multinomial(S.One / expr, deep=False)
    elif expr.is_Mul:
        num: List[sympy.Expr] = []
        den: List[sympy.Expr] = []
        for arg in expr.args:
            if arg.is_Pow and arg.args[1] == -1:
                den.append(S.One / arg)  # type: ignore[operator, arg-type]
            else:
                num.append(arg)  # type: ignore[arg-type]

        num, num_changed = _expandsums(num)
        den, den_changed = _expandsums(den)
        if num_changed or den_changed:
            return num / den

    return expr


@lru_cache(256)
def safe_expand(r: _SympyT) -> _SympyT:
    if hasattr(r, "expand"):
        try:
            return _fast_expand(r)
        except RecursionError:
            log.warning("RecursionError in _fast_expand(%s)", r)
            return r
    else:
        return r


@lru_cache(None)
def _maybe_evaluate_static_worker(
    expr: _SympyT,
    symbol_info: Tuple[Tuple[sympy.Symbol, ValueRanges, sympy.Integer, bool], ...],
    unbacked_only: bool,
    size_oblivious: bool,
) -> Optional[_SympyT]:
    """
    This variant of ShapeEnv._maybe_evaluate_static has no dependence on
    ShapeEnv and thus can be cached indefinitely.  It does the "heavy" lifting
    for static evaluation, including nontrivial reliance on Sympy simplification
    that occurs when we reallocate the symbols
    """

    # Simplify making use of value range lower bound
    new_shape_env = {}
    new_range_env = {}
    for idx, sinfo in enumerate(symbol_info):
        k, vr, val, is_size_like = sinfo
        if isinstance(val, SingletonInt):
            # Skip var_ranges logic for SingletonInt which is only used
            # for jagged layout NestedTensors today
            continue
        if size_oblivious and is_size_like:
            lower = max(2, vr.lower)
            # Clamping size-oblivious to some quantity below sys.maxsize
            # helps us determine that f(u0) != sys.maxsize, which is a
            # test that is looking for sys.maxsize as a sentinel, but you
            # don't really want to worry about it for unbacked SymInts.
            # This is similar to the flavor where size oblivious omits
            # 0/1, it changes semantics but in a benign way.
            upper = min(2**48, vr.upper)
            # This is a bit dodgy: what this means is that there was a
            # size-like unbacked symbol whose upper bound < 2.  This
            # causes... problems.
            if lower <= upper:
                vr = ValueRanges(lower, upper)
        else:
            lower = vr.lower
        # Don't do anything if we don't have a nontrivial lower bound
        # Also don't do anything if we asked only to simplify unbacked
        # SymInt
        if lower is -int_oo or (unbacked_only and val is not None) or not vr.is_int:
            new_range_env[k] = vr
            continue
        # The goal is to take our symbols which have various lower bounds
        # and reallocate them into new symbols which are exactly positive;
        # e.g., if we have s0 in [2, inf], we want to turn it into ess0 in
        # [1, inf], where s0 = ess0 + 1.  This gives the most information
        # to sympy for subsequent simplifications.
        #
        # Positive means >= 1
        # Positive - 1 means >= 0
        # Positive + lower - 1 means >= lower
        # The new symbol 's' is "too low", so when we substitute it in
        # we have to increase it by offset (and conversely, the new
        # variables have to have their value range bounds adjusted as
        # well)
        s = sympy.Symbol(f"evaluate_static_shape_{idx}", positive=True, integer=True)

        # Note:
        #   Offset might be a fraction(e.g. aten.split.Tensor), but shapes are always integers.
        #   Sympy might give unexepected results when comparing an integer with a non-integer
        #   Therefore, we cast offset to int here.
        #   For example:
        #       shape_0 = sympy.Symbol("shape_0", positive=True, integer=True)
        #       expr = sympy.Eq(shape_0 - 1/3, 4)
        #       expr.xreplace({}) # False
        offset = int(lower - 1)
        new_shape_env[k] = s + offset
        new_range_env[s] = SymPyValueRangeAnalysis.add(vr, -offset)

    # TODO: remove this try catch (esp for unbacked_only)
    try:
        new_expr = expr.xreplace(new_shape_env)
    except RecursionError:
        log.warning("RecursionError in sympy.xreplace(%s, %s)", expr, new_shape_env)
        return None

    # We need to canonicalize, as after expand we may have something like `a + b = a` and
    # sympy will not simplify the a. The two appeareances of the a will then make value ranges
    # analysis give lose bounds
    new_expr = canonicalize_bool_expr(safe_expand(new_expr))
    if new_expr.is_number:
        return new_expr

    # Check if the range can solve it statically
    out = bound_sympy(new_expr, new_range_env)
    if out.is_singleton():
        return out.lower

    return new_expr if unbacked_only else None


def error() -> NoReturn:
    raise AssertionError("shouldn't be hit")


# TODO: Deduplicate this with torch/_prims_common/__init__.py
def eval_is_non_overlapping_and_dense(
    sizes: Sequence[int], strides: Sequence[int]
) -> int:
    return int(guard_bool(_eval_is_non_overlapping_and_dense(sizes, strides)))


def _eval_is_non_overlapping_and_dense(
    sizes: Sequence[int], strides: Sequence[int]
) -> bool:
    dim = len(sizes)

    # Short-circuits for tensors of rank one, which are
    # non-overlapping and "dense" if their stride is one
    # or it is a 0/1 element tensor
    if dim == 1:
        return strides[0] == 1 or sizes[0] < 2

    # Checks that there exists a permutation of the strides s.t. the tensor would be contiguous
    # Sorts (length, stride) pairs by stride
    lengths_and_strides = sorted(zip(sizes, strides), key=operator.itemgetter(1))

    # Unlike the C++ code, we don't move the 0/1 size dimensions to the
    # end.  So we have to keep going for this code.
    expected_stride = 1
    for length, stride in lengths_and_strides:
        if length == 1:
            continue

        if stride != expected_stride:
            return False

        expected_stride *= length

    return True


def _sympy_cast_symbool_to_symint_guardless(x: SympyBoolean) -> sympy.Expr:
    return sympy.Piecewise((1, x), (0, True))


def cast_symbool_to_symint_guardless(
    symbool: Union[bool, torch.SymBool]
) -> Union[int, torch.SymInt]:
    if isinstance(symbool, bool):
        return 1 if symbool else 0
    int_sym = _sympy_cast_symbool_to_symint_guardless(symbool.node.expr)
    return symbool.node.shape_env.create_symintnode(
        int_sym, hint=int(symbool.node.require_hint()) if has_hint(symbool) else None
    )


SYMPY_INTERP = {
    "Abs": operator.abs,
    "Eq": operator.eq,
    "Ne": operator.ne,
    "Gt": operator.gt,
    "Lt": operator.lt,
    "Le": operator.le,
    "Ge": operator.ge,
    "Min": min,
    "Max": max,
    "Mod": operator.mod,
    "PythonMod": operator.mod,
    "FloorDiv": operator.floordiv,
    "TrueDiv": operator.truediv,
    "PowByNatural": operator.pow,
    "IsNonOverlappingAndDenseIndicator": eval_is_non_overlapping_and_dense,
    "floor": math.floor,
    "ceiling": math.ceil,
    "FloorToInt": math.floor,
    "FloatPow": math.pow,
    "CeilToInt": math.ceil,
    "cast_symbool_to_symint_guardless": cast_symbool_to_symint_guardless,
    "RoundToInt": builtins.round,
    "RoundDecimal": builtins.round,
    "TruncToInt": math.trunc,
    "IntTrueDiv": operator.truediv,
    "FloatTrueDiv": operator.truediv,
    "ToFloat": builtins.float,
}


def _lru_cache(
    fn: Callable[..., _T], maxsize: Optional[int] = None
) -> functools._lru_cache_wrapper[_T]:
    """
    Wrapper around lru_cache that clears when new info about shapes has been
    updated.

    Use lru_cache if the output is always the same, regardless of the
    constraints we know now (i.e. evaluate_expr)

    Use _lru_cache otherwise.

    Also note that this depends on _update_version_counter being called on the
    shape environment whenever the constraints are updated, otherwise the cache
    will not be cleared.
    """
    fn_cache = lru_cache(maxsize)(fn)
    prior_version = 0

    if config.validate_shape_env_version_key:
        prior_key = None

        @functools.wraps(fn)
        def wrapper(self: ShapeEnv, *args: Any, **kwargs: Any) -> _T:
            nonlocal prior_version, prior_key
            if prior_key is None:
                prior_key = self._get_key()

            if prior_version != self._version_counter:
                fn_cache.cache_clear()
                prior_version = self._version_counter
                prior_key = self._get_key()
            else:
                assert (
                    prior_key == self._get_key()
                ), "ShapeEnv cache key changed without version being updated!"

            return fn_cache(self, *args, **kwargs)

    else:

        @functools.wraps(fn)
        def wrapper(self: ShapeEnv, *args: Any, **kwargs: Any) -> _T:  # type: ignore[misc]
            nonlocal prior_version
            if prior_version != self._version_counter:
                fn_cache.cache_clear()
                prior_version = self._version_counter

            return fn_cache(self, *args, **kwargs)

    wrapper.cache_clear = fn_cache.cache_clear  # type: ignore[attr-defined]
    wrapper.cache_info = fn_cache.cache_info  # type: ignore[attr-defined]
    return wrapper  # type: ignore[return-value]


# This is pretty similar to ShapeGuard but it also comes with a message,
# and is exclusively used for things that MUST be true (unlike guards,
# which can evaluate False, in which case you just choose not to use
# a particular specialization)
@dataclass(frozen=True)
class RuntimeAssert:
    expr: SympyBoolean
    msg: str = field(repr=False)
    stack: CapturedTraceback = field(repr=False)


# Used for printing SymExprs in compile_fx
class SymExprPrinter(StrPrinter):
    def _print_Float(self, expr: sympy.Float) -> str:
        return str(float(expr))


class ShapeGuardPrinter(SymExprPrinter):
    def __init__(
        self,
        symbol_to_source: Mapping[sympy.Symbol, List[Source]],
        source_ref: Callable[[Source], str],
        var_to_sources: Mapping[sympy.Symbol, List[Source]],
    ) -> None:
        super().__init__()
        self.symbol_to_source = symbol_to_source
        self.source_ref = source_ref
        self.var_to_sources = var_to_sources

    def _print_Not(self, expr: SympyBoolean) -> str:
        return "not {}".format(self.parenthesize(expr.args[0], PRECEDENCE["Not"]))

    def _print_And(self, expr: SympyBoolean) -> str:
        return self.stringify(expr.args, " and ", PRECEDENCE["And"])

    def _print_Or(self, expr: SympyBoolean) -> str:
        return self.stringify(expr.args, " or ", PRECEDENCE["Or"])

    def _print_Symbol(self, expr: sympy.Symbol) -> str:
        assert isinstance(expr, sympy.Symbol), str(type(expr))

        def repr_symbol_to_source() -> str:
            return repr(
                {
                    symbol: [s.name() for s in sources]
                    for symbol, sources in self.symbol_to_source.items()
                }
            )

        assert self.symbol_to_source.get(expr), (
            f"{expr} (could be from {[s.name() for s in self.var_to_sources[expr]]}) "
            f"not in {repr_symbol_to_source()}.  If this assert is failing, it could be "
            "due to the issue described in https://github.com/pytorch/pytorch/pull/90665"
        )
        return self.source_ref(self.symbol_to_source[expr][0])


class LoggingShapeGuardPrinter(ShapeGuardPrinter):
    def __init__(self, var_to_sources: Mapping[sympy.Symbol, List[Source]]):
        super().__init__(var_to_sources, lambda n: n.name(), var_to_sources)


class DynamicDimConstraintPrinter(StrPrinter):
    """
    Printer for dynamic dim constraints.
    - Instead of symbol s_k it prints its source t.size()[i]
    - Instead of Eq(_, _), Mod(_, _), etc. it prints _ == _, _ % _, etc.

    We use this to suggest code for specifying dynamic dim constraints.
    """

    def __init__(
        self,
        symbol_to_source: Dict[sympy.Symbol, List[Source]],
        source_name_to_debug_name: Mapping[str, str],
    ):
        super().__init__()
        self.symbol_to_source = symbol_to_source
        self.source_name_to_debug_name = source_name_to_debug_name

    def _print_Symbol(self, expr: sympy.Symbol) -> str:
        assert isinstance(expr, sympy.Symbol), str(type(expr))
        assert self.symbol_to_source.get(
            expr
        ), f"Unknown symbol {expr} created by constraints solver"
        return self.symbol_to_source[expr][0].name()

    def _print_Relational(self, expr: sympy.core.relational.Relational) -> str:
        return f"{self.parenthesize(expr.lhs, precedence(expr))} {expr.rel_op} {self.parenthesize(expr.rhs, precedence(expr))}"  # type: ignore[attr-defined]


class DimConstraints:
    """
    Custom solver for a system of constraints on symbolic dimensions.
    Solutions are "static" values or simplified "dynamic" constraints.
    """

    def __init__(
        self,
        symbol_to_source: Dict[sympy.Symbol, List[Source]],
        var_to_val: Mapping[sympy.Symbol, sympy.Integer],
        marked_dynamic: Set[sympy.Symbol],
        source_name_to_debug_name: Mapping[str, str],
    ) -> None:
        # We try to solve systems of inequalities with 1 free variable.
        self._univariate_inequalities: Dict[
            sympy.Symbol, Set[SympyBoolean]
        ] = defaultdict(set)
        # Among them, we prioritize solving for a free variable that has equalities.
        # NOTE: _symbols_with_equalities is always a subset of _univariate_inequalities.keys()
        # and removing a symbol from the former => removing it from the latter.
        self._symbols_with_equalities: Set[sympy.Symbol] = set()
        # A solution of a free variable with equalities becomes a substitution.
        # We use these substitutions to simplify other constraints.
        # NOTE: removing a symbol from _symbols_with_equalities => adding it to _substitutions.
        self._substitutions: Dict[sympy.Symbol, sympy.Integer] = {}

        # In general, constraints may have // and % operations.
        # Of course, // can be expressed in terms of / and %.
        # Our inequality solver can handle / but not %. So we need to transform them away.
        # We do so by using the values of variables as hints to evaluate %.
        # For soundness we record additional congruence guards and solve them separately.
        self._var_to_val: Mapping[sympy.Symbol, sympy.Integer] = var_to_val
        self._congruences: DefaultDict[sympy.Symbol, Set[sympy.Expr]] = defaultdict(set)

        # We do not try to (directly) solve inequalities with > 1 free variables.
        # NOTE: free variables in these inequalities cannot also be in _substitutions.
        self._multivariate_inequalities: Set[SympyBoolean] = set()

        # We park external equalities between free variables here.
        self._symbolic_equivalences: List[Tuple[Source, sympy.Expr]] = []

        # Solutions come in two forms:
        # - (static) specializations
        # - (dynamic) inequalities / congruences
        self._static_results: Set[str] = set()
        self._dynamic_results: Set[str] = set()

        # printer for solutions
        self._dcp = DynamicDimConstraintPrinter(
            symbol_to_source, source_name_to_debug_name
        )

        # inconsistencies found on substituting with concrete values / static solutions
        self._inconsistencies: List[str] = []

        # symbols that are marked dynamic
        self._marked_dynamic = marked_dynamic

        # track supported sympy functions and subtract from list of all sympy functions
        self._supported_sympy_functions: Set[sympy.Function] = {
            Application,
            Mod,
            PythonMod,
            FloorDiv,
        }
        self._enumerate_sympy_functions()

    def rewrite_with_congruences(self, s: sympy.Symbol, expr: _SympyT) -> _SympyT:
        """
        Eliminate expressions of the form b // d and b % d while adding congruences of the form b % d == k.
        This leaves rational operators (in particular of the form b / d) that our inequality solver can handle.
        We solve the added congruences separately (using our congruence solver, see below).
        """

        def mod_handler(*args: sympy.Expr) -> sympy.Expr:
            # Suppose that we have an expression of the form b % d with free variable s.
            # Using the value of s as a "hint," we can evaluate b % d to a value k.
            # Then we can rewrite b % d to k while adding the guard b % d == k.

            # NOTE(avik): This abstraction is provably sound but, in general, incomplete. It is complete IFF
            # the original expression always evaluates to a constant value (i.e., it does not vary with s).
            # In other words,
            # - solutions of s with the rewritten expression are guaranteed to also be solutions of s with
            #   the original expression;
            # - while it may be possible to find solutions of s with the original expression that are not
            #   solutions with the rewritten expression, in that case the original expression cannot evaluate
            #   to the same value for all solutions of s.
            #
            # Should we be worried about this incompleteness? No, because of the following reasons:
            # 1. It unblocks dramatic simplification that would not be otherwise possible with current tech
            #    (i.e., "don't let perfect be the enemy of the good").
            # 2. We already have a tradition of using hints to add guards in the compiler for making progress.
            # 3. We have not yet seen a counterexample arise in practice! In particular, any congruence guards
            #    we generate (or simplify to) seem to be of the form b % d == k where k is a constant.
            #
            # Here's a theoretical counterexample: 3*s % (s + 1) == s - 2, that is satisfied by all s >= 2.
            # With any hint (say) s = k, we'd rewrite this to: 3*s % (s + 1) == k - 2. But, substituting, we
            # would then get k - 2 == s - 2, and thus s = k as the (only, constant) solution!
            base, divisor = args
            base, divisor = self.rewrite_with_congruences(
                s, base
            ), self.rewrite_with_congruences(s, divisor)
            mod_reduced = base.xreplace(self._var_to_val) % divisor.xreplace(
                self._var_to_val
            )
            congruence = (base - mod_reduced) % divisor
            if congruence != 0:
                self._congruences[s].add(congruence)
            return mod_reduced

        def floor_div_handler(*args: sympy.Expr) -> sympy.Expr:
            # Suppose that we have an expression of the form b // d with free variable s.
            # Using the value of s, we can evaluate b % d to a value k.
            # Then we can rewrite b // d to (b - k) / d, while adding the guard b % d == k.

            # NOTE(avik): This is exactly equivalent to rewriting b // d as (b - (b % d)) / d
            # and eliminating b % d as above.
            base, divisor = args
            base, divisor = self.rewrite_with_congruences(
                s, base
            ), self.rewrite_with_congruences(s, divisor)
            mod_reduced = base.xreplace(self._var_to_val) % divisor.xreplace(
                self._var_to_val
            )
            congruence = (base - mod_reduced) % divisor
            if congruence != 0:
                self._congruences[s].add(congruence)
            # NB: Must not be CleanDiv, it needs to be regular sympy division
            # so inequality solver works.  This is sort of problematic for
            # is_integer tests though haha
            return (base - mod_reduced) / divisor

        if expr.has(Mod):
            expr = expr.replace(Mod, mod_handler)
        # 7 // -3 is -3, 7 % -3 is -2, and 7 - (-2) / -3 is -3.0 so negative
        # arguments should be OK.
        if expr.has(PythonMod):
            expr = expr.replace(PythonMod, mod_handler)
        if expr.has(FloorDiv):
            expr = expr.replace(FloorDiv, floor_div_handler)
        return expr

    def _enumerate_sympy_functions(self) -> None:
        module = torch.utils._sympy.functions
        all_functions = set()
        for attr in dir(module):
            if isinstance(func := getattr(module, attr), sympy.FunctionClass):
                all_functions.add(func)
        self._unsupported_sympy_functions = all_functions.difference(
            self._supported_sympy_functions
        )

    def _has_unsupported_sympy_function(self, expr: sympy.Basic) -> bool:
        """
        Tracks list of sympy.Functions the export solver doesn't know how to handle.
        """
        return expr.has(*self._unsupported_sympy_functions)

    def add(self, expr: SympyBoolean) -> bool:
        """Add an expression to the set of constraints.

        Return whether the expression is a trivial constraint (i.e., an obvious tautology).
        """
        if expr == sympy.true:
            return True
        orig_expr = expr
        orig_reduced = orig_expr.xreplace(self._var_to_val)
        # TODO(avik): https://github.com/pytorch/pytorch/issues/101093
        # It is possible that `expr` will fail the consistency check because of
        # precision errors. Specifically, on substituting its free symbols with
        # their concrete values, we might end up comparing floats. Until we have
        # a fix for this issue, we delay raising such failures. See solve().
        if orig_reduced == sympy.false:
            self._inconsistencies.append(f"{orig_expr} is inconsistent!")
        if isinstance(expr, sympy.Ne) or self._has_unsupported_sympy_function(expr):
            # we're not going to do anything useful with these, so drop them
            return False
        free_symbols = expr.free_symbols
        assert free_symbols, f"Did not expect constraint with no free variables: {expr}"
        if len(free_symbols) > 1:
            # multivariate: record and move on
            self._multivariate_inequalities.add(expr)
        else:
            # univariate: can solve these immediately
            s = next(iter(free_symbols))
            # eliminate // and % (see documentation of `rewrite_with_congruences` above)
            old_n_congruences = len(self._congruences[s])
            expr = self.rewrite_with_congruences(s, expr)
            new_n_congruences = len(self._congruences[s])
            if expr == sympy.true:
                return old_n_congruences == new_n_congruences
            reduced = expr.xreplace(self._var_to_val)
            if reduced == sympy.false:
                self._inconsistencies.append(
                    f"{expr}, obtained by rewriting {orig_expr} with congruences, "
                    "is inconsistent!"
                )
            if isinstance(expr, sympy.Eq):
                # special status for symbols that have equalities (see `solve` below)
                self._symbols_with_equalities.add(s)
            self._univariate_inequalities[s].add(expr)
        return False

    def add_equality(self, source: Source, expr: sympy.Expr) -> None:
        """Add an equality constraint"""
        if expr.is_number:
            # specialization, right here
            self._static_results.add(f"{source.name()} == {expr}")
        else:
            # these will resolve to either specializations or dynamic equality constraints
            self._symbolic_equivalences.append((source, expr))

    def _reduce_congruences(self) -> Dict[sympy.Symbol, Set[sympy.Expr]]:
        reduced_congruences: Dict[sympy.Symbol, Set[sympy.Expr]] = {}
        for s, congruences in self._congruences.items():
            remainder_modulus_pairs = []
            congruences_to_check = set()
            for congruence in congruences:
                base, divisor = congruence.args
                # We are given a congruence of the form base % divisor == 0 with a free variable s. So:
                # - we transform this into an equation of the form base = divisor * tmp;
                # - we solve this equation for s to get a linear solution with free variable tmp.
                tmp = sympy.Symbol("reduce_congruences_tmp", integer=True)
                symbol, solution = sympy.solve_linear(base - divisor * tmp, symbols=[s])
                # See https://docs.sympy.org/latest/modules/solvers/solvers.html#sympy.solvers.solvers.solve_linear
                # for how to interpret the results.
                if s == symbol:
                    # This means the solution is of the form s = modulus*tmp + remainder.
                    modulus, remainder = sympy.polys.polytools.div(solution, tmp)
                    if isinstance(modulus, sympy.Integer) and isinstance(
                        remainder, sympy.Integer
                    ):
                        # Make sure 0 <= remainder <= modulus.
                        remainder = remainder % modulus
                        remainder_modulus_pairs.append((remainder, modulus))
                        continue
                # This means that we did not get a unique solution to the equation.
                # No problem, we will check it.
                congruences_to_check.add(congruence)
            # Finally we solve for a congruence s such that s = r_i mod m_i for each (r_i, m_i).
            # The solution will be a congruence of the form s = r mod m.
            # NOTE(avik): Since the given m_i may not be pairwise coprime, we can't just use CRT.
            if remainder_modulus_pairs:
                remainder, modulus = sympy.ntheory.modular.solve_congruence(
                    *remainder_modulus_pairs
                )
                reduced_congruences[s] = {(s - remainder) % modulus}
                substitution = {
                    s: modulus * sympy.Symbol("tmp", integer=True) + remainder
                }
                reduced_congruences[s].update(
                    congruence
                    for congruence in congruences_to_check
                    if not sympy.checksol(congruence, substitution)
                )
            else:
                reduced_congruences[s] = congruences_to_check

        return reduced_congruences

    def _raise_inconsistencies(self) -> None:
        if self._inconsistencies:
            msg = "\n".join(self._inconsistencies)
            self._inconsistencies.clear()
            raise ValueError(f"The following inconsistencies were found:\n{msg}")

    def solve(self) -> None:
        """Solve the system of constraint equations to find simplified constraints"""
        self._raise_inconsistencies()
        # as long as there are symbols with equalities, solve for them
        # NOTE(avik): this is guaranteed to terminate (#iterations <= #symbols)
        while self._symbols_with_equalities:
            s = self._symbols_with_equalities.pop()
            exprs = self._univariate_inequalities.pop(s)
            solution = sympy.solvers.inequalities.reduce_inequalities(exprs, s)
            if isinstance(solution, sympy.And):
                solution = next(
                    (arg for arg in solution.args if isinstance(arg, sympy.Eq)),
                    solution,
                )
            assert isinstance(
                solution, sympy.Eq
            ), f"Expected an equality constraint for {s}, got {solution}"
            symbol, val = solution.args
            assert symbol == s, f"Expected a constraint on {s} instead of on {symbol}"
            # because this is univariate, the solution is a specialization
            self._static_results.add(
                f"{self._dcp.symbol_to_source[s][0].name()} == {val}"
            )
            # add this as a substitution to simplify other constraints
            self._substitutions[s] = val  # type: ignore[assignment]

            # simplify multivariate inequalities: some of them will now become univariate!
            multivariate_inequalities = self._multivariate_inequalities
            self._multivariate_inequalities = set()
            for expr in multivariate_inequalities:
                self.add(expr.xreplace({s: self._substitutions[s]}))
            self._raise_inconsistencies()

        # solve linear congruences
        # NOTE(avik): We do not need to solve them for symbols that have already been specialized.
        reduced_congruences = self._reduce_congruences()
        for s, congruences in reduced_congruences.items():
            for congruence in congruences:
                # any congruence that cannot be checked becomes a dynamic constraint as well
                if s not in self._substitutions or not sympy.checksol(
                    congruence, {s: self._substitutions[s]}
                ):
                    if self._is_supported_congruence(congruence):
                        base, divisor = congruence.args
                        tmp_name = f"_{self._dcp.source_name_to_debug_name[self._dcp.symbol_to_source[s][0].name()]}"
                        tmp = sympy.Symbol(tmp_name, integer=True)
                        from torch._dynamo.source import ConstantSource

                        self._dcp.symbol_to_source[tmp] = [ConstantSource(tmp_name)]
                        r = try_solve(sympy.Eq(base, divisor * tmp), s)
                        assert r is not None
                        self._dynamic_results.add(self._dcp.doprint(sympy.Eq(s, r[1])))

        # remaining symbols have only pure inequalities (no equalities)
        for s, exprs in self._univariate_inequalities.items():
            try:
                solution = sympy.solvers.inequalities.reduce_inequalities(exprs, s)
                # because this is univariate, the solution is a dynamic (range) constraint
                if isinstance(solution, sympy.Or):
                    solution = next(
                        iter(
                            arg
                            for arg in solution.args
                            if arg.xreplace(self._var_to_val)
                        )
                    )
                if isinstance(solution, sympy.And):
                    for arg in solution.args:
                        self._dynamic_results.add(self._dcp.doprint(arg))
                else:
                    self._dynamic_results.add(self._dcp.doprint(solution))
            except (NotImplementedError, AssertionError) as e:
                log.warning("Failed to reduce inequalities: %s", e)
                for expr2 in exprs:
                    self._dynamic_results.add(self._dcp.doprint(expr2))

        # simplify symbolic equivalences: some of them will now become specializations!
        symbolic_equivalences = self._symbolic_equivalences
        self._symbolic_equivalences = []
        for source, expr3 in symbolic_equivalences:
            self.add_equality(source, expr3.xreplace(self._substitutions))

        # remaining symbolic equivalences become dynamic equality constraints
        for source, expr3 in self._symbolic_equivalences:
            self._dynamic_results.add(f"{source.name()} == {self._dcp.doprint(expr3)}")

    @classmethod
    def _is_supported_congruence(cls, congruence: sympy.Expr) -> bool:
        base, divisor = congruence.args
        # Congruences that can be currently expressed with supported Dim ops are
        # of the form (x + a) % b == 0, where x is a Dim and a and b are constants.
        # This allows us to derive x as b*y - a for some Dim y.
        # (See also documentation of dynamic_shapes._DerivedDim.)
        if isinstance(base, sympy.Add):
            lhs, rhs = base.args
            cond = (
                isinstance(lhs, sympy.Symbol) and isinstance(rhs, sympy.Integer)
            ) or (isinstance(lhs, sympy.Integer) and isinstance(rhs, sympy.Symbol))
        else:
            cond = isinstance(base, sympy.Symbol)
        cond = cond and isinstance(divisor, sympy.Integer)
        return cond

    def forced_specializations(self) -> Dict[str, sympy.Expr]:
        """Returns a dictionary of the names of symbols to their specialized value"""

        def debug_name(src: Source) -> str:
            name = src.name()
            if self._dcp.source_name_to_debug_name:
                return f"{self._dcp.source_name_to_debug_name[name]} = {name}"
            else:
                return name

        return {
            debug_name(self._dcp.symbol_to_source[s][0]): val
            for s, val in self._substitutions.items()
            if s in self._marked_dynamic
        }

    def _is_derived_dim(
        self, dim: object
    ) -> TypeGuard[torch.export.dynamic_shapes._DerivedDim]:
        return isinstance(dim, torch.export.dynamic_shapes._DerivedDim)

    def _is_dim(self, dim: object) -> TypeGuard[torch.export.dynamic_shapes._Dim]:
        return isinstance(dim, torch.export.dynamic_shapes._Dim) and not isinstance(
            dim, torch.export.dynamic_shapes._DerivedDim
        )

    def _process_derived_dim_roots(
        self,
        results: Dict[str, Dict[str, Any]],
        name_to_dim: Dict[str, Any],
    ) -> None:
        """
        Here we resolve 2 concerns with derived dims suggested fixes: 1) newly introduced roots,
        and 2) root swapping.

        1) Newly introduced roots appear with modulo guards, e.g. Mod(dx, 2) = 0 suggests
        dx is a derived dim equal to 2 * _dx, introducing a new root _dx. Currently the final
        suggested fixes handle this correctly, but we can get intermediate results that look like
        {"dy": {"eq": "dx + 1"}, "dx": {"eq": "2 * _dx + 1, "min": 3, "max": 15}}
        and this routine prettifies this by unifying to a single root, and making each suggestion
        either a derived dim or min/max range, not both.

        2) With suggested fixes for derived dims, roots can be swapped,
        e.g. dx, dx - 1 -> dy + 1, dy. Here we don't want to print out the attached name,
        since this leads to messages like "dx - 1 = Dim("dx - 1", ...)".
        Instead we evaluate the new root value, and remove results for its derivations.

        First we find all the original roots (specified in dynamic_shapes), that are found in the
        values of results (i.e. used for computing suggesting fix values). These original roots
        (suppose `dx`) are either specialized, unchanged, refined, or swapped
        (expressed as a derived dim). If any of the first 3 cases happen, we suggest `dx`'s value
        in results, and remove suggestions for derivations of `dx`, assuming the derived relation
        is valid. If swapped, we find the new root, and use the fix to evaluate `dx`'s new value,
        and then do the same with `dx`'s derivations.

        Assuming the originally specified derived relations are correct is valid, because:
            1) if the relations are plain wrong (e.g. input shape = (6, 4) with spec (dx, dx - 1))
               produce_guards() will catch this and crash before hand.
            2) if the relations are numerically correct but do not match the emitted guard,
               for example:

                    def forward(self, x, y):
                        return x.reshape([-1]) + y  # guard: s0 * 2 = s1
                    inputs = (torch.randn(6, 2), torch.randn(12))
                    dx = Dim("dx", min=2, max=32)
                    dynamic_shapes={"x": (dx, 2), "y": (dx + 6, )}  # this matches values but not op

               then this leads to 2 linear equations, and a) produce_guards() is able to solve for
               the unique solution of dx = 6 and specialize, and b) the export constraint solver will
               raise an issue due to range constraints (a unique solution means not all values in a
               range satisfy a guard) and also force specializations.
        """
        from torch.export.dynamic_shapes import Dim

        def _check_same_range(c: Mapping[str, int], dim: object) -> bool:
            # returns True if c & dim are both min/max ranges with same values
            return (
                self._is_dim(dim)
                and ("min" in c or "max" in c)
                and (
                    (dim.min < 2 and c.get("min", 2) == 2) or dim.min == c.get("min", 2)  # type: ignore[attr-defined]
                )  # let pass if analysis min = 2 and specified min = 0/1
                and dim.max == c.get("max", int_oo)  # type: ignore[attr-defined]
            )

        # 1) newly introduced roots
        # this part we handle adding newly introduced roots
        # these arise from guards like "x.shape[0] % 3 == 0"
        # leading to suggested fixes like "dx = 3*_dx"
        # extract _dx, and find appropriate min/max values
        #
        # before, we have something like:
        # {"dx": {"eq": 3*_dx+1, "min": 4, "max": 10}, "dy": dx+1, "dz": dx+2}
        # we want instead:
        # {"_dx": {"min": 1, "max": 4}, "dx": 3*_dx+1, "dy": 3*_dx+2, "dz": 3*_dx+3}
        introduced_roots: Dict[str, str] = {}  # map new root -> old root
        for k, c in list(results.items()):
            if "eq" in c and isinstance(c["eq"], sympy.Expr):  # derived dim
                root = next(iter(c["eq"].free_symbols))
                if str(root) not in name_to_dim:
                    introduced_roots[str(root)] = k
                    # calculate necessary min & max
                    modulus, remainder = sympy.polys.polytools.div(c["eq"], root)
                    c_min = c.get("min", 2)
                    min_ = math.ceil((c_min - remainder) / modulus)
                    c_max = c.get("max", int_oo)
                    max_ = math.floor((c_max - remainder) / modulus)
                    # create result & dim
                    results[str(root)] = {"min": min_, "max": max_}
                    name_to_dim[str(root)] = Dim(str(root), min=min_, max=max_)
                    # remove old root min/max bounds
                    c.pop("min", None)
                    c.pop("max", None)

        # alter derivations that depend on old root, to unify to new root
        # e.g. dx=3*_dx+1, dy=dx+1 -> dy=3*_dx+2
        for old_root in introduced_roots.values():
            for k, c in list(results.items()):
                if (
                    "eq" in c
                    and isinstance(c["eq"], sympy.Expr)
                    and str(symbol := next(iter(c["eq"].free_symbols))) == old_root
                ):  # derived dim with root = old_root
                    new_root_expr = results[str(old_root)]["eq"]  # dx=3*_dx+1
                    new_expr = c["eq"].subs({symbol: new_root_expr})  # dy=(3*_dx+1)+1
                    c["eq"] = new_expr

        # 2) root swapping
        # collect all the original roots that are used for calculating values of suggested fixes
        # this consists of:
        # 1) {"dx": {"min": ..., "max": ...}} -> dx: refined root dim
        # 2) {"dy": "dx + 1"} -> dx: root for suggested fix
        modified_roots: Set[str] = set()
        for k, c in results.items():
            if k not in name_to_dim:  # _dynamo.export() may handle source directly
                continue
            if self._is_dim(name_to_dim[k]) and ("min" in c or "max" in c):  # case 1)
                modified_roots.add(k)
            elif "eq" in c and isinstance(c["eq"], sympy.Expr):  # case 2)
                root = next(iter(c["eq"].free_symbols))
                assert root is not None
                modified_roots.add(str(root))

        # exclude newly introduced roots, we've already processed these
        modified_roots = modified_roots.difference(introduced_roots)

        # evaluate the new value for each root
        # this is now either 1) unchanged, 2) refined with a new range,
        # or 3) specialized to a concrete value
        modified_root_values: Dict[str, Dict[str, Any]] = {}
        for mroot in modified_roots:
            swapped_root = True
            if mroot in results:
                c = results[mroot]
                if ("min" in c or "max" in c) or isinstance(  # range
                    c["eq"], int
                ):  # specialized
                    # here, the original root is a root Dim or concrete value in results.
                    # if it is a derived dim, it is swapped, and we handle that below.
                    if not _check_same_range(
                        c, name_to_dim[mroot]
                    ):  # ignore if unchanged
                        modified_root_values[mroot] = c
                    swapped_root = False

            if swapped_root:
                # if the original root has been swapped in results, that means the new root
                # is a range (if it had specialized, the original root would have too).
                # find this new root, and solve for the original root's range.
                for k, c in results.items():
                    if k not in name_to_dim:
                        continue
                    dim = name_to_dim[k]
                    if (
                        dim.__class__.__name__ == "_DerivedDim"
                        and dim.root.__name__ == mroot
                    ):
                        # only look for min/max root, otherwise root would have specialized
                        if "min" in c or "max" in c:
                            expr = sympy.sympify(k)
                            s = next(iter(expr.free_symbols))
                            result = {
                                "min": try_solve(sympy.Eq(expr, c["min"]), s)[1],  # type: ignore[arg-type, index]
                                "max": try_solve(sympy.Eq(expr, c["max"]), s)[1],  # type: ignore[arg-type, index]
                            }
                            if not _check_same_range(
                                result, name_to_dim[mroot]  # type: ignore[index, arg-type]
                            ):  # ignore if unchanged
                                modified_root_values[mroot] = result  # type: ignore[index]
                                break

        # filter out results where the key is a derived dim (e.g. {"dx - 1" : 4})
        # we only want to suggest fixes for the root, to avoid derived names.
        # also, remove anything in modified_roots, since we either add new modified values after this,
        # or have decided they are unchanged.
        for k in list(results.keys()):
            if k not in name_to_dim:
                continue
            if self._is_derived_dim(name_to_dim[k]) or k in modified_roots:
                del results[k]

        # update results with modified root values
        # now results has the following properties:
        # - only contains original roots as keys
        # - each root is now either specialized, refined, or derived from another original root
        results.update(modified_root_values)

    def prettify_results(
        self,
        original_signature: inspect.Signature,
        dynamic_shapes: Union[Dict[str, Any], Tuple[Any], List[Any]],
        constraint_violation_error: object,
        forced_specializations: Dict[str, str],
    ) -> str:
        """Format a message for constraint violation erros"""
        from torch.export.dynamic_shapes import _get_dim_name_mapping

        if not self._dcp.source_name_to_debug_name:
            # nothing to do
            return ""

        def transform(s: str, inverse: bool = False) -> str:
            for k, v in self._dcp.source_name_to_debug_name.items():
                s = s.replace(k, v) if not inverse else s.replace(v, k)
            return s

        results: DefaultDict[str, Dict[str, Any]] = defaultdict(dict)
        if dynamic_shapes is None:
            dynamic_shapes = {}

        def flip(op: str) -> str:
            if op == "<=":
                return ">="
            if op == ">=":
                return "<="
            if op == "<":
                return ">"
            if op == ">":
                return "<"
            assert op == "=="
            return op

        def relation_with_digit(expr: str, op: str, digit: int) -> None:
            if op == "<=":
                results[expr]["max"] = digit
            elif op == "<":
                results[expr]["max"] = digit - 1
            elif op == ">=":
                results[expr]["min"] = digit
            elif op == ">":
                results[expr]["min"] = digit + 1
            else:
                assert op == "=="
                results[expr]["eq"] = digit

        # retrieve dynamic shapes
        name_to_dim = _get_dim_name_mapping(dynamic_shapes)

        for s in self._static_results.union(self._dynamic_results):
            t = transform(s)
            if t == s:
                continue
            left, op, right = re.split(r"( == | <= | >= | < | > )", t)
            op = op.strip()
            if op == "==" and left == right:
                continue
            if right.isdigit():
                relation_with_digit(left, op, int(right))
            elif left.isdigit():
                relation_with_digit(right, flip(op), int(left))
            else:
                assert op == "==", t
                results[left]["eq"] = sympy.sympify(right)

        # order forced specializations based on name
        forced_specializations = {
            k: forced_specializations[k]
            for k in sorted(
                forced_specializations.keys(),
                key=lambda x: x.split(" = ")[1],
            )
        }

        buf = ""
        if forced_specializations:
            debug_names = set()
            for k in forced_specializations:
                dim = name_to_dim[k.split(" = ")[0]]
                if self._is_derived_dim(dim):
                    debug_names.add(dim.root.__name__)  # type: ignore[attr-defined]
                else:
                    debug_names.add(dim.__name__)

            buf += (
                f"Specializations unexpectedly required ({', '.join(sorted(debug_names))})! "
                'For more information, run with TORCH_LOGS="+dynamic".\n'
            )
            for s, val in forced_specializations.items():
                buf += f"  - solving the guards generated for {s} resulted in a specialized value of {val}.\n"

        self._process_derived_dim_roots(results, name_to_dim)

        dims = []
        others = []

        # order results by source name
        results2 = {
            k: results[k]
            for k in sorted(
                results.keys(),
                key=lambda x: transform(x, inverse=True),
            )
        }
        for k, c in results2.items():
            if "eq" in c:
                other = c["eq"]
                if isinstance(other, int):
                    others.append(f"{k} = {other}")
                elif _is_supported_equivalence(other):
                    others.append(f"{k} = {other}")
            else:
                min_ = c.get("min", None)
                if min_ == 2:
                    min_ = None
                max_ = c.get("max", None)
                if min_ is not None and max_ is not None:
                    dims.append(f"{k} = Dim('{k}', min={min_}, max={max_})")
                elif min_ is not None:
                    dims.append(f"{k} = Dim('{k}', min={min_})")
                elif max_ is not None:
                    dims.append(f"{k} = Dim('{k}', max={max_})")
                else:
                    dims.append(f"{k} = Dim('{k}')")

        # results2 will get filtered out if no new suggestions,
        # this can happen if guards are too complex.
        # in that case don't suggest fix
        if dims or others:
            buf += "\nSuggested fixes:\n  "
            buf += "\n  ".join(dims + others)

        return buf


TLS = threading.local()


@dataclass(frozen=True)
class ShapeEnvSettings:
    """
    Encapsulates all shape env settings that could potentially affect
    FakeTensor dispatch. Used when creating dispatch cache keys.
    """

    allow_scalar_outputs: bool
    allow_dynamic_output_shape_ops: bool
    assume_static_by_default: bool
    specialize_zero_one: bool
    duck_shape: bool
    prefer_deferred_runtime_asserts_over_guards: bool
    allow_complex_guards_as_runtime_asserts: bool


@dataclass
class ValueRangesSLoc:
    """
    Locations of the guards that triggered lower and upper bound.
    """

    lower: SLoc
    upper: SLoc


class ShapeEnv:
    # This is a wrapper over the actual __init__ function.
    #
    # Where to add a new constructor parameter to ShapeEnv?
    # =====================================================
    # This __init__ function should be used only for parameters related to event recording.
    # These are parameters that we don't wish to pass down the road to new ShapeEnv instances
    # created from replaying events.
    #
    # If you wish to add a parameter to the constructor of ShapeEnv, unrelated to event
    # recording, do so in the _init function.
    def __init__(
        self,
        *,
        should_record_events: Optional[bool] = None,
        tracked_fakes: Optional[List[Any]] = None,
        **kwargs: Any,
    ) -> None:
        self._init(**kwargs)

        # Disable event recording when replaying.
        kwargs["should_record_events"] = False

        from torch.fx.experimental.validator import translation_validation_enabled

        self._translation_validation_enabled = translation_validation_enabled()

        # If not specified, enable event recording if both:
        #   - Translation validation is on
        #   - Translation validation bisection is not disabled
        self.should_record_events = (
            should_record_events
            if should_record_events is not None
            else (
                self._translation_validation_enabled
                and not config.translation_validation_no_bisect
            )
        )

        # Enable event recording check if both:
        #   - It should record events
        #   - The recording check is enabled
        self.check_recorded_events = (
            self.should_record_events and config.check_shape_env_recorded_events
        )

        # This will make sure we only record the top-level function call.
        self.is_recording = not self.should_record_events
        # Keep track of the list of tracked fakes.
        self.tracked_fakes = tracked_fakes
        # List of events for reconstructing ShapeEnv at arbitrary points in time.
        self.events: List[ShapeEnvEvent] = (
            [ShapeEnvEvent(ShapeEnv, kwargs=kwargs)]
            if self.should_record_events
            else []
        )

        # FakeTensor per-ShapeEnv operation cache. This is used for caching
        # operations that contain symbolic shapes which have guards on the
        # ShapeEnv (so are ShapeEnv-dependent).
        #
        # NOTE: It's important that SymNodes in this cache have their ShapeEnv
        # stripped otherwise you end up with cycles which can only be cleaned
        # with the GC.
        self.fake_tensor_cache: Dict[
            torch._subclasses.fake_tensor._DispatchCacheKey,
            torch._subclasses.fake_tensor._DispatchCacheEntry,
        ] = {}

    # Pro-tip: if you add new field to ShapeEnv, this affects some accept
    # tests.  Accept their output with:
    #
    #   EXPECTTEST_ACCEPT=1 python test/dynamo/test_dynamic_shapes.py -k test_shape_env_equal
    #
    def _init(
        self,
        *,
        allow_scalar_outputs: bool = True,
        allow_dynamic_output_shape_ops: bool = True,
        # NB: These are legacy configuration that help us make good choices
        # when the constraint/dynamic dims are not explicitly passed to us.
        # Ideally we will fix all call sites to be explicit and not have
        # implicit choices, but this apparently was pretty involved.
        assume_static_by_default: bool = False,
        # Note - On 0/1 specialization
        #
        # The following options affect decisions we make about eager
        # specialization.  Disabling them will increase trace time (as we do
        # more symbolic reasoning) and can also harm the quality of generated
        # code (because inductor may not be able to specialize for bounds
        # being equal--although if we later respecialize because of a guard,
        # your code may be just as good as it was before.)
        #
        # When True, eagerly specialize input sizes which have 0/1.
        specialize_zero_one: bool = True,
        # When True, assume input sizes which have the same size are
        # symbolically equal.
        duck_shape: Optional[bool] = None,
        # For debugging
        co_fields: Optional[Dict[str, str]] = None,
        # When True, whenever safe, we will generate a deferred runtime assert
        # instead of a guard whenever we know that an expression must be True,
        # otherwise it would be an error, even for backed SymInts (where we
        # could ostensibly unconditionally generate guards).  This is useful
        # for export, where preventing "error checking" sizes from showing up
        # in guards is helpful, since these guards in some sense are overly
        # pedantic.  See also https://github.com/pytorch/pytorch/issues/121749
        prefer_deferred_runtime_asserts_over_guards: bool = False,
        # When True, does not emit or raise constraint violation errors on
        # implicit guards generated by ops, and defers to runtime assertions
        # in the graph instead. For export.
        allow_complex_guards_as_runtime_asserts: bool = False,
        # XXX Add any new settings that could affect FakeTensor evaluation
        # to: torch._subclasses.fake_tensor._ShapeEnvSettings
    ) -> None:
        if duck_shape is None:
            duck_shape = config.use_duck_shape

        self.settings = ShapeEnvSettings(
            # Not directly used by ShapeEnv; indirectly used by FakeTensor
            allow_scalar_outputs=allow_scalar_outputs,
            allow_dynamic_output_shape_ops=allow_dynamic_output_shape_ops,
            # End
            assume_static_by_default=assume_static_by_default,
            specialize_zero_one=specialize_zero_one,
            duck_shape=duck_shape,
            prefer_deferred_runtime_asserts_over_guards=prefer_deferred_runtime_asserts_over_guards,
            allow_complex_guards_as_runtime_asserts=allow_complex_guards_as_runtime_asserts,
        )

        self.guards: List[ShapeGuard] = []
        # Maps symbolic ints to their original concrete values
        # Currently populated from tensors
        self.var_to_val: Dict[sympy.Symbol, sympy.Integer] = {}
        # Like var_to_val, but only set when propagate_real_tensors is on.
        # Used as last resort to avoid GuardOnDataDependent error
        self.unbacked_var_to_val: Dict[sympy.Symbol, sympy.Integer] = {}
        # Maps symbolic ints to their min/max range.  These ranges
        # are conservative: the int MUST fall in the range, but the
        # range may contain ints which may not actually appear in
        # practice
        self.var_to_range: Dict[sympy.Symbol, ValueRanges] = {}
        self.var_to_range_sloc: Dict[sympy.Symbol, ValueRangesSLoc] = {}
        self.source_name_to_debug_name: Dict[str, str] = {}
        self.var_to_sources: Dict[sympy.Symbol, List[Source]] = {}
        self.var_to_stack: Dict[sympy.Symbol, CapturedTraceback] = {}
        # Maps a source to the *original* symbol that was assigned to it
        self.source_to_var: Dict[str, sympy.Symbol] = {}
        # Maps from sympy ints to expressions representing them
        # Populated from equality guards (i.e. a.shape[0] == b.shape[0])
        self.replacements: Dict[sympy.Symbol, sympy.Expr] = {}
        # The sloc of the guard that triggered this replacement to be added
        self.replacements_slocs: Dict[sympy.Symbol, SLoc] = {}
        self.unbacked_renamings: Dict[sympy.Symbol, sympy.Symbol] = {}
        # Set holds a % b expressions that evaluate to 0.
        self.divisible: Set[sympy.Expr] = set()
        # Set that holds "size-like" symbols.  When we perform
        # "size-oblivious" tests, these can be assumed to be >= 2.
        self.size_like: Set[sympy.Symbol] = set()
        # Duck-shaping says that if two input tensors have the same size,
        # they get assigned the same symbolic variable
        self.val_to_var: Dict[int, sympy.Symbol] = {}
        if specialize_zero_one:
            self.val_to_var = {0: sympy.Integer(0), 1: sympy.Integer(1)}
        self.unbacked_symfloat_counter = itertools.count()
        self.unbacked_symint_counter = itertools.count()
        # Similar to guards, but these MUST evaluate to true and can
        # only be evaluated at runtime midway through (i.e., they always
        # involve unbacked symints)
        #
        # For efficiency reasons, we index in the following way.  Suppose you have
        # a runtime assert i0 + i1 <= s1.  We pick the most recently allocated
        # symbol in the source expression and add the assert to the list for
        # that symbol e.g., {i1: [i0 + i1 <= s1]}.
        #
        # We access the runtime asserts in two situations:
        #
        #   - When we are guarding on an expression, we will attempt to
        #     statically evaluate it, in case the unbacked SymInts can
        #     simplify away.  If we have a runtime assert, we may be able
        #     to discharge the guard entirely.  We only need to attempt
        #     runtime asserts that mention freevars of the expression in
        #     question.
        #
        #   - When we are performing codegen (in Inductor for eager, or
        #     when finalizing the export FX graph), we need to know what
        #     extra runtime asserts to insert.  Whenever an unbacked
        #     SymInt comes into scope, all runtime asserts involving it
        #     become eligible for insertion (so long as all of their other
        #     free unbacked symbols are also in scope).  We technically
        #     can handle any choice of key by kicking inexpressible asserts
        #     to the next unbacked symbol to wait on, but if we choose the
        #     latest key, an assert will only show up at the moment when
        #     we can actually codegen it.
        self.deferred_runtime_asserts: Dict[
            Optional[sympy.Symbol], List[RuntimeAssert]
        ] = {}
        # This exists so we can efficiently invalidate the cache (it's used as
        # part of the cache key); otherwise we'd have to iterate through
        # deferred_runtime_asserts to compute its length
        self.num_deferred_runtime_asserts = 0
        self.log = log
        self.log.debug("create_env")
        self.frozen = False
        self.runtime_asserts_frozen = False
        self.dim_constraints: Optional[DimConstraints] = None
        self.counter: Counter[str] = collections.Counter()
        # Mapping from sympy.Symbol to the number of guards which mention this
        # symbol
        self.symbol_guard_counter: Counter[sympy.Symbol] = collections.Counter()
        # A selection of important fields on co_field; solely used for
        # signpost_event
        self.co_fields = co_fields if co_fields else {}

        # Whenever we allocate a fresh unbacked Symbol, we add it to this
        # pending list.  Unbacked symbol allocation can occur at unpredictable
        # points during meta tensor propagation, but at some point, the we
        # have to know what the binding site for an unbacked symbol is, and
        # this is computed when we actually place the node in the graph.  The
        # important thing is that we always actually handle every unaccounted
        # for unbacked symbol, so this list helps us keep track of them and
        # then make sure they are all accounted for.
        #
        # We could potentially give rise to errors earlier by lexically
        # scoping when we do propagation, and only allowing unbacked symbols
        # to be allocated at this point in time.  However this is inconvenient
        # to do in Dynamo, because fake tensor propagation is far from when we
        # analyze binding sites (set_example_value), so we do it in a more
        # mutatey way.
        #
        # NB: fresh unbacked symbols NEVER get substitutions applied to them,
        # they are binding sites!
        self.pending_fresh_unbacked_symbols: List[sympy.Symbol] = []

        # Version counter used to invalidate cached values
        self._prev_cache_key = self._get_key()
        self._version_counter = 0

        # Cache for FX nodes.
        # Maps an already built node a tuple of:
        #   1. node's target
        #   2. list of arguments
        # This drastically reduces the size of the FX graph, avoiding
        # duplicated nodes.
        self.fx_node_cache: Dict[Tuple[Callable, Tuple[Any, ...]], torch.fx.Node] = {}
        self.source_to_symbol: Dict[str, sympy.Symbol] = {}

        # Suppose you want to replace an unbacked symbol with another
        # unbacked symbol.  This is error prone because you can cause
        # references to unbacked symbols to time travel backwards.  E.g.,
        #
        # u1 = x.item()
        # ... use of u1 ...
        # u2 = y.item()
        # u3 = z.item()
        # torch._check(u1 == u2 + u3)
        #
        # If you replace u1 with u2 + u3, then the use of u1 now
        # references u2 and u3 prior to them actually being bound at
        # runtime.
        #
        # To control for this, we track the order unbacked symbols
        # were allocated, and only allow substitutions if they respect
        # the dependency from this order; an unbacked symbol can only
        # be substituted with unbacked symbols that come before it in the
        # order.
        #
        # This also imposes an ordering on the unbacked symbol binding
        # sites themselves: you are not allowed to reorder unbacked symbol
        # bindings.  At the moment, this is not tracked, but we potentially
        # could track this at the IR level using a higher order operator
        # with something like effect token tracking.
        self.unbacked_alloc_order: Dict[sympy.Symbol, int] = {}

        from torch.fx.experimental.validator import translation_validation_enabled

        self._translation_validation_enabled = translation_validation_enabled()

        if self._translation_validation_enabled:
            from torch.fx.experimental.validator import TranslationValidator

            self.validator = TranslationValidator()
            self.graph = torch.fx.Graph()
            # Create an output graph and start inserting before that.
            # This is needed when 'deepcopy'-ing this object.
            self.graph.inserting_before(self.graph.output(None))

            # Mapping of each node name to the node itself.
            #
            # This is useful for matching an FX node from a recorded ShapeEnv.graph
            # to the FX node of the ShapeEnv we are running the event on.
            #
            # Whenever you add a node to self.graph, you must add a mapping to this
            # variable. Otherwise, the built FX graph on the replayed ShapeEnv will
            # not be valid.
            self.name_to_node: Dict[str, torch.fx.Node] = {}

    @property
    def allow_scalar_outputs(self) -> bool:
        return self.settings.allow_scalar_outputs

    @property
    def allow_dynamic_output_shape_ops(self) -> bool:
        return self.settings.allow_dynamic_output_shape_ops

    @property
    def assume_static_by_default(self) -> bool:
        return self.settings.assume_static_by_default

    @property
    def specialize_zero_one(self) -> bool:
        return self.settings.specialize_zero_one

    @property
    def duck_shape(self) -> bool:
        return self.settings.duck_shape

    @property
    def prefer_deferred_runtime_asserts_over_guards(self) -> bool:
        return self.settings.prefer_deferred_runtime_asserts_over_guards

    @property
    def allow_complex_guards_as_runtime_asserts(self) -> bool:
        return self.settings.allow_complex_guards_as_runtime_asserts

    def check_equal(self, other: ShapeEnv) -> None:
        """Compare another ShapeEnv for equivalence"""
        # ShapeEnv fields that are not relevant for the outcome of
        # ShapeEnv.produce_guards call:
        #   - Debugging variables
        #   - Translation validation related variables
        #   - Events recording related variables
        non_state_variable_names = (
            "counter",
            "log",
            "var_to_stack",
            "fx_node_cache",
            "graph",
            "validator",
            "check_recorded_events",
            "should_record_events",
            "is_recording",
            "tracked_fakes",
            "events",
            "source_name_to_debug_name",
            "_prev_cache_key",
            "_version_counter",
            "dim_constraints",
            # source locations are OK to diverge
            "var_to_range_sloc",
            "replacements_slocs",
        )

        # Mapping of the value of each to-be-compared field into the values that
        # should actually be compared.
        #
        # You should modify this if, for example, the field that holds state and
        # debugging information. e.g. ShapeGuard holds the actual guard (sympy.Expr)
        # and the stack when it was added to the set of guards. In order to compare
        # it, we throw away the stack information.
        def map_value(key: str, value: Any) -> Any:
            if key in ("unbacked_symfloat_counter", "unbacked_symint_counter"):
                from copy import copy

                # For itertools.count(), we compare the next integer returned
                # by the count iterators. Not that we need to copy the iterator
                # first. Otherwise we are mutating the object.
                return next(copy(value))
            elif key == "guards":
                # Transform the list of ShapeGuard into a list of expressions.
                return [g.expr for g in value]
            elif key == "deferred_runtime_asserts":
                # Transform the list of RuntimeAsserts into a list of expressions.
                return {s: [ra.expr for ra in ras] for s, ras in value.items()}
            elif key == "name_to_node":
                # Compare just the set of keys is the same.
                return set(value.keys())
            elif key in (
                "symbol_guard_counter",
                "pending_fresh_unbacked_symbols",
                "fake_tensor_cache",
            ):
                # Skip this for comparisons
                return None
            return value

        shape_env_check_state_equal(self, other, non_state_variable_names, map_value)

    def _snapshot_tracked_fakes(self) -> Optional[List[Any]]:
        if self.tracked_fakes is None:
            return None

        from torch._dynamo.variables.builder import TrackedFake

        def maybe_transform_fake(fake: TrackedFake) -> TrackedFake:
            inner_fake = (
                fake.fake
                if isinstance(fake.fake, (torch.SymInt, torch.SymFloat))
                else FakeTensorMeta.from_fake(fake.fake)
            )
            # Even though TrackedFake accepts either a Union[SymInt, FakeTensor], here we give it a
            # FakeTensorMeta for two reasons:
            #   1. this is all the information we need when recording ShapeEnvEvents.
            #   2. it works even if each TrackedFake changes its metadata.
            return TrackedFake(inner_fake, fake.source, fake.symbolic_context)  # type: ignore[arg-type]

        return [maybe_transform_fake(fake) for fake in self.tracked_fakes]

    def _last_event_index(self) -> int:
        return len(self.events) - 1

    @contextmanager
    def _recording(self) -> Iterator[None]:
        self.is_recording = True
        try:
            yield
        finally:
            self.is_recording = False

    @record_shapeenv_event()
    def _eliminate_unbacked(self, orig_s: sympy.Symbol, new_s: sympy.Expr) -> None:
        self._set_replacement(orig_s, new_s, "eliminate_unbacked")

    @record_shapeenv_event()
    def set_unbacked_var_to_val(self, k: sympy.Symbol, v: int) -> None:
        """Used only when propagate_real_tensors; registers a value for an
        unbacked symbol, which can be used last resort to resolve hints."""
        log.info("set_unbacked_var_to_val %s = %s", k, v)
        self.unbacked_var_to_val[k] = sympy.sympify(v)

    # Unlike set_replacement, this records a shapeenv event
    @record_shapeenv_event()
    def _rename_unbacked_to(self, orig_s: sympy.Symbol, new_s: sympy.Symbol) -> None:
        assert isinstance(orig_s, sympy.Symbol), orig_s
        assert isinstance(new_s, sympy.Symbol), new_s
        assert free_unbacked_symbols(new_s), new_s
        assert free_unbacked_symbols(orig_s), orig_s
        dest = self.replacements.get(orig_s)
        if dest is not None:
            assert not free_unbacked_symbols(dest), f"{orig_s} -> {dest}"
        self._set_replacement(orig_s, new_s, "rename_unbacked_to")
        self.unbacked_renamings[orig_s] = new_s
        if dest is not None:
            self._set_replacement(new_s, dest, "rename_unbacked_to_dest")

    @record_shapeenv_event()
    def _constrain_range_for_size(
        self, a: sympy.Symbol, min: Optional[int] = None, max: Optional[int] = None
    ) -> None:
        if min is None:
            min = 0
        if max is None:
            max = int_oo

        if max < min:
            raise ValueError(
                "Maximum value to constrain_as_size can't be less than the specified min value, "
                "received min={min} and max={max}"
            )

        self.constrain_symbol_range(
            a,
            compiler_min=min,
            compiler_max=max,
        )
        self.size_like.add(a)

    @record_shapeenv_event()
    def _constrain_range(self, a: sympy.Expr, min: int, max: int) -> None:
        if isinstance(a, sympy.Integer):
            if not (min <= int(a) <= max):
                raise ValueRangeError(f"Invalid value {int(a)} for range [{min}:{max}]")
            return

        # TODO: Shouldn't we install a guard if the symbol is backed?  Or is the
        # semantics that this is an "unchecked" assert (but it this actually
        # something useful?  Might be better to restrict only for unbacked
        # SymInt).
        if isinstance(a, sympy.Symbol):
            self.constrain_symbol_range(
                a,
                compiler_min=min,
                compiler_max=max,
            )

    @record_shapeenv_event()
    def _constrain_unify(self, a: SymInt, b: SymInt) -> None:
        """
        Given two SymInts, constrain them so that they must be equal.  NB:
        this will not work with SymInts that represent nontrivial expressions
        (yet!)
        """
        # TODO: this does not install a deferred runtime assert yet

        # TODO: Maybe dedupe this with _maybe_guard_rel?
        # Update Feb 2024: this is extra important to do, this doesn't handle
        # unbacked replacements properly nor does it generate deferred runtime
        # asserts
        if not isinstance(a, SymInt):
            if not isinstance(b, SymInt):
                assert a == b
            else:
                assert isinstance(
                    b.node.expr, sympy.Symbol
                ), "constraining non-Symbols NYI"
                assert b.node.shape_env is self
                self.replacements[b.node.expr] = sympy.Integer(a)
        else:
            # TODO: Actually, we can support this as long as one of them is a symbol.
            # NB: We can't actually do "unification" as our operators are not
            # injective
            assert isinstance(a.node.expr, sympy.Symbol), "constraining non-Symbols NYI"
            assert a.node.shape_env is self
            if not isinstance(b, SymInt):
                self.replacements[a.node.expr] = sympy.Integer(b)
            else:
                assert a.node.shape_env is b.node.shape_env
                assert isinstance(
                    b.node.expr, sympy.Symbol
                ), "constraining non-Symbols NYI"
                new_var = self._find(a.node.expr)
                self.replacements[b.node.expr] = new_var

    def _ignore_fresh_unbacked_symbols_tls(self) -> bool:
        return getattr(TLS, "ignore_fresh_unbacked_symbols", False)

    @record_shapeenv_event()
    def _ignore_fresh_unbacked_symbols_enter(self) -> None:
        TLS.ignore_fresh_unbacked_symbols = True

    @record_shapeenv_event()
    def _ignore_fresh_unbacked_symbols_exit(self) -> None:
        TLS.ignore_fresh_unbacked_symbols = False

    @contextmanager
    def ignore_fresh_unbacked_symbols(self) -> Iterator[None]:
        """
        Indicates that the newly allocated unbacked SymInts are being
        discarded
        """
        self._ignore_fresh_unbacked_symbols_enter()
        try:
            yield
        finally:
            self._ignore_fresh_unbacked_symbols_exit()

    @record_shapeenv_event()
    def freeze(self) -> None:
        """Freeze this ShapeEnv to stop accumulating guards

        A frozen ShapeEnv will ignore any further guards generated on it and
        only emit a warning which may lead to accuracy problems.
        """
        self.frozen = True

    @record_shapeenv_event()
    def freeze_runtime_asserts(self) -> None:
        """Freeze this ShapeEnv to stop adding deferred runtime asserts.

        We will error if you try to install a new runtime assert when it is
        frozen.  This would indicate a lowering violation, or perhaps something
        we know statically is already True but we are checking it again in a way
        that is not clearly dischargeable.
        """
        # self.prefer_deferred_runtime_asserts_over_guards = False
        self.runtime_asserts_frozen = True

    def _create_symbol_for_source(self, source: Source) -> Optional[sympy.Symbol]:
        if not self._translation_validation_enabled:
            return None
        srcname = source.name()
        if source not in self.source_to_symbol:
            self.source_to_symbol[srcname] = sympy.Symbol(srcname, integer=True)
        return self.source_to_symbol[srcname]

    def _add_z3var(self, symbol: sympy.Symbol, type: Type) -> None:
        if self._translation_validation_enabled:
            self.validator.add_var(symbol, type)

    def _add_target_expr(self, expr: SympyBoolean) -> None:
        if self._translation_validation_enabled:
            self.validator.add_target_expr(expr)

    def _add_assertion(self, expr: SympyBoolean) -> None:
        if self._translation_validation_enabled:
            self.validator.add_assertion(expr)

    def _check_translation_validate(self) -> None:
        if self._translation_validation_enabled:
            self.validator.validate()

    @record_shapeenv_event()
    def _create_fx_call_function(
        self,
        op: Callable,
        args: Tuple,
    ) -> Tuple[Optional[torch.fx.Node], bool]:
        # Cache this tuple in order to avoid duplicated nodes.
        node_key = (op, args)
        # Flags whether the returned node was cached or not.
        fresh = False

        if self._translation_validation_enabled and node_key not in self.fx_node_cache:
            # Presence of None in the arguments implies that we should ignore this operation.
            if any(a is None for a in args):
                # We check if we are not mixing SymNode that should not be ignored
                # (fx_node is not None) with those that should (fx_node is None).
                assert all(not isinstance(a, torch.fx.Node) for a in args)
                return None, fresh

            fresh = True

            # If translation validation is enabled, all arguments must have its
            # own FX node.
            assert all(
                a is not None for a in args
            ), f"missing arg in FX graph ({op.__name__}): {args}"
            node = self.fx_node_cache[node_key] = self.graph.call_function(op, args)
            self.name_to_node[node.name] = node

        return self.fx_node_cache.get(node_key, None), fresh

    def _create_fx_placeholder_and_z3var(
        self,
        symbol: sympy.Symbol,
        type: Type,
    ) -> Optional[torch.fx.Node]:
        if not self._translation_validation_enabled:
            return None

        node_key = (self.graph.placeholder, (symbol,))

        # Check if we haven't added this symbol already.
        # If so, skip the placeholder creation, as it
        # generates invalid Python code.
        if node_key not in self.fx_node_cache:
            # Add a Z3 variable according to 'type'.
            self._add_z3var(symbol, type)
            # Create the FX placeholder out of a mangled name.
            mangled_name = re.sub(
                r"[^a-zA-Z0-9]", "_", re.sub(r"[()]", "", symbol.name)
            )
            node = self.fx_node_cache[node_key] = self.graph.placeholder(mangled_name)
            self.name_to_node[node.name] = node
            # Attach the 'symbol' to the placeholder so that we can retrieve
            # the Z3 variable later.
            node.meta["symbol"] = symbol

        return self.fx_node_cache[node_key]

    def _remove_fx_node(self, node: Optional[torch.fx.Node]) -> None:
        if self._translation_validation_enabled and node is not None:
            self.name_to_node.pop(node.name)
            self.graph.erase_node(node)

    def _add_fx_node_metadata(self, node: torch.fx.Node) -> None:
        from torch._dynamo.utils import get_current_node

        if self.should_record_events:
            node.meta[SHAPEENV_EVENT_KEY] = self._last_event_index()
            node.meta[CURRENT_NODE_KEY] = get_current_node()

    def _suppress_guards_tls(self) -> bool:
        return getattr(TLS, "suppress_guards", False)

    @record_shapeenv_event()
    def _suppress_guards_enter(self) -> None:
        TLS.suppress_guards = True

    @record_shapeenv_event()
    def _suppress_guards_exit(self) -> None:
        TLS.suppress_guards = False

    @contextmanager
    def suppress_guards(self) -> Iterator[None]:
        """Context manager to ignore all guards generated inside"""
        self._suppress_guards_enter()
        try:
            yield
        finally:
            self._suppress_guards_exit()

    def _get_key(self) -> object:
        """
        Defines the current "state" of the guards we've accumulated in this ShapeEnv.
        Determines when we need to invalidate our cache
        """
        return (
            len(self.replacements),
            len(self.divisible),
            self.num_deferred_runtime_asserts,
            len(self.unbacked_var_to_val),
        )

    def _update_version_counter(self) -> None:
        # The shape environment is queried orders of magnitude more often than
        # it is changed, so we summarise the cache key into a linearly
        # increasing version counter which is cheaper to check in _lru_cache

        # Only update version counter if the state actually changed
        cur_key = self._get_key()
        if self._prev_cache_key != cur_key:
            self._prev_cache_key = cur_key
            self._version_counter += 1

    def _produce_dyn_sizes(
        self,
        ex_size: Sequence[Union[int, SymInt]],
        source: Source,
        symbolic_context: SymbolicContext,
    ) -> List[sympy.Expr]:
        return self._produce_dyn_sizes_from_int_tuple(
            tuple(ex_size), source, symbolic_context
        )

    def _produce_dyn_sizes_from_int_tuple(
        self,
        tensor_size: Sequence[Union[int, SymInt]],
        source: Source,
        symbolic_context: SymbolicContext,
    ) -> List[sympy.Expr]:
        assert all(
            not is_symbolic(val) for val in tensor_size
        ), f"Expect size to be a plain tuple of ints but got {tensor_size}"
        from torch._dynamo.source import TensorProperty, TensorPropertySource

        _assert_symbol_context(symbolic_context)
        dynamic_dims = symbolic_context.dynamic_sizes  # type: ignore[attr-defined]
        constraint_dims = symbolic_context.constraint_sizes  # type: ignore[attr-defined]
        size = []
        for i, val in enumerate(tensor_size):
            size.append(
                self.create_symbol(
                    val,
                    TensorPropertySource(source, TensorProperty.SIZE, i),
                    dynamic_dims[i],
                    constraint_dims[i],
                    symbolic_context=symbolic_context,
                )
            )
        return size

    def create_symbolic_sizes_strides_storage_offset(
        self,
        ex: torch.Tensor,
        source: Source,
        *,
        symbolic_context: Optional[SymbolicContext] = None,
    ) -> Tuple[
        Tuple[Union[int, SymInt], ...],
        Tuple[Union[int, SymInt], ...],
        Union[int, SymInt],
    ]:
        """
        Returns a list of symbolic sizes and strides for the given tensor.
        We try our best to express stride in terms of the sizes, so as to not
        introduce new symbolic variables.
        """

        ex_size = tuple(
            self._maybe_specialize_sym_int_with_hint(sz) for sz in ex.size()
        )
        ex_stride = tuple(
            self._maybe_specialize_sym_int_with_hint(sd) for sd in ex.stride()
        )
        ex_storage_offset = self._maybe_specialize_sym_int_with_hint(
            ex.storage_offset()
        )

        return self._create_symbolic_sizes_strides_storage_offset(
            ex_size,
            ex_stride,
            ex_storage_offset,
            [_is_dim_dynamic(ex, i) for i in range(ex.dim())],
            source,
            symbolic_context=symbolic_context,
        )

    # Dynamo may want to wrap FakeTensors with SymInt sizes up e.g. make_fx(opt_f(), tracing_mode="symbolic").
    # We create symbols in shape_env using the backed hints behind SymInt.

    # Case 1: when SymInt is backed, dynamo can proceed with FakeTensors that have concrete shape.
    # produce_guards will trigger specializations on the outer stuff

    # Case 2: when the SymInt is unbacked, we will throw an data dependent error in require_hint().
    #
    # It's probably good for now but it's important to note that this approach has implications for
    # the original shape_env when checking guards in different order.

    # Example:
    # ---------
    # Consider a function "opt_f" as shown below:

    # @torch.compile()
    # def opt_f(x: bool, y: Tensor):
    #   if x == True:
    #     return y + torch.randn([4])
    #   else:
    #     return y
    # Depending on the sequence of calls, we might install two different sets of guards:

    # 1. opt_f(False, y):
    #    - "x == False" (always works for any size y)

    # 2. opt_f(True, y):
    #    - Triggers recompilation and results in guards like:
    #      - "x == True and y.size(0) == 4"
    #      - (or "y.size(0) == 4 and x == True")

    # The order of checking the guards matters. In this specific example:
    # If True branch guard check precedes False branch and for True branch, y.size(0) check precedes x == True,
    # we may have an unnessary shape speciliazation for y.
    def _maybe_specialize_sym_int_with_hint(
        self, maybe_sym: Union[int, SymInt]
    ) -> Union[int, SymInt]:
        assert isinstance(maybe_sym, (int, torch.SymInt))
        if is_symbolic(maybe_sym):
            assert (
                maybe_sym.node.shape_env is not self
            ), "expect the symbol is created from an shape env other than current one."
            return maybe_sym.node.require_hint()
        return maybe_sym

    @record_shapeenv_event()
    def _create_symbolic_sizes_strides_storage_offset(
        self,
        # NB: SymInt is allowed here due to nested int, normally you don't
        # actually pass true symbolic sizes to this function
        ex_size: Sequence[Union[int, SymInt]],
        ex_stride: Sequence[Union[int, SymInt]],
        ex_storage_offset: Union[int, SymInt],
        is_dim_dynamic: Sequence[bool],
        source: Source,
        *,
        symbolic_context: Optional[SymbolicContext] = None,
    ) -> Tuple[
        Tuple[Union[int, SymInt], ...],
        Tuple[Union[int, SymInt], ...],
        Union[int, SymInt],
    ]:
        dim = len(ex_size)

        # Reimplement the legacy behavior
        if symbolic_context is None:
            constraint_sizes: List[DimConstraint] = [None] * dim
            constraint_strides: List[DimConstraint] = [None] * dim
            dynamic_dims = []
            dynamic_strides = []
            for i in range(dim):
                # NB: This is encapsulation breaking!  Legacy behavior was
                # bad.
                if is_dim_dynamic[i]:
                    r = DimDynamic.DYNAMIC
                elif self.assume_static_by_default:
                    r = DimDynamic.STATIC
                else:
                    r = DimDynamic.DUCK
                dynamic_dims.append(r)
                dynamic_strides.append(r)
            dynamic_dims = [DimDynamic.DUCK] * dim
            dynamic_strides = [DimDynamic.INFER_STRIDE] * dim
            # symbolic_context is None - set one
            symbolic_context = StatelessSymbolicContext(
                dynamic_sizes=dynamic_dims,
                dynamic_strides=dynamic_strides,
                constraint_sizes=constraint_sizes,
                constraint_strides=constraint_strides,
            )
        # We got a StatelessSymbolicContext
        _assert_symbol_context(symbolic_context)
        constraint_sizes = symbolic_context.constraint_sizes  # type: ignore[attr-defined]
        constraint_strides = symbolic_context.constraint_strides  # type: ignore[attr-defined]
        dynamic_sizes = symbolic_context.dynamic_sizes  # type: ignore[attr-defined]
        dynamic_strides = symbolic_context.dynamic_strides  # type: ignore[attr-defined]

        # TODO: make this configurable from outside symbolic_context; we made a symbolic_context
        # decision here where if all sizes are static, we are going to
        # specialize all of the inner strides/offset too. We don't have to
        # do this, and arguably we should ALWAYS allow for dynamic offset,
        # this is cheap.
        # TODO: This should be DYNAMIC, using DUCK for BC
        dynamic_offset = (
            DimDynamic.STATIC
            if all(r == DimDynamic.STATIC for r in dynamic_sizes)
            else DimDynamic.DUCK
        )
        are_sizes_static = all(r == DimDynamic.STATIC for r in dynamic_sizes)

        assert len(dynamic_sizes) == dim, f"{len(dynamic_sizes)} != {dim}"
        assert len(dynamic_strides) == dim, f"{len(dynamic_sizes)} != {dim}"
        assert len(constraint_sizes) == dim
        assert len(constraint_strides) == dim

        from torch._dynamo.source import TensorProperty, TensorPropertySource

        size: List[sympy.Expr] = self._produce_dyn_sizes_from_int_tuple(
            ex_size, source, symbolic_context
        )
        stride: List[Optional[sympy.Expr]] = [None] * len(size)
        for i, val in enumerate(ex_stride):
            if val in (0, 1):
                stride[i] = sympy.Integer(val)
        while any(x is None for x in stride):
            candidates = {
                ex_size[i] * ex_stride[i]: size[i] * stride[i]
                for i in range(len(size))
                if stride[i] is not None and ex_stride[i] >= 0
            }

            # iterate over unbound strides in sorted order
            def _nested_int_aware_sort(
                tup: Tuple[Union[SymInt, int], int]
            ) -> Tuple[int, int, int]:
                return (
                    # Order nested ints by their coefficients.
                    # 1 here to order nested ints after non-nested-ints.
                    (1, tup[0].node.nested_int_coeff(), tup[1])
                    if is_nested_int(tup[0])
                    else (0, *tup)
                )

            val_list = sorted(
                [(ex_stride[i], i) for i in range(len(stride)) if stride[i] is None],
                key=_nested_int_aware_sort,
            )
            for _, i in val_list:
                # Set stride to a candidate only for DimDynamic.INFER_STRIDE
                if (
                    stride[i] is None
                    and dynamic_strides[i] == DimDynamic.INFER_STRIDE
                    and ex_stride[i] in candidates
                ):
                    stride[i] = candidates[ex_stride[i]]
                    candidates[ex_size[i] * ex_stride[i]] = size[i] * stride[i]  # type: ignore[operator]

            if any(x is None for x in stride):
                # bind the smallest unbound stride to a new variable
                val, i = min(
                    [
                        (ex_stride[i], i)
                        for i in range(len(stride))
                        if stride[i] is None
                    ],
                    key=_nested_int_aware_sort,
                )
                # Set INFER_STRIDE to STATIC or DUCK depending on sizes
                dyn_stride = dynamic_strides[i]
                if dynamic_strides[i] == DimDynamic.INFER_STRIDE:
                    dyn_stride = (
                        DimDynamic.STATIC if are_sizes_static else DimDynamic.DUCK
                    )
                stride[i] = self.create_symbol(
                    val,
                    TensorPropertySource(source, TensorProperty.STRIDE, i),
                    dynamic_dim=dyn_stride,
                    constraint_dim=constraint_strides[i],
                    symbolic_context=symbolic_context,
                )
        assert all(x is not None for x in stride)

        sym_sizes = [
            self.create_symintnode(
                sym,
                hint=hint,
                source=TensorPropertySource(source, TensorProperty.SIZE, i),
            )
            for i, (sym, hint) in enumerate(zip(size, ex_size))
        ]
        sym_stride = []
        for i, stride_expr in enumerate(stride):
            # NB: Don't duck size the stride; instead use the expression
            # we computed
            assert stride_expr is not None
            sym_stride.append(
                self.create_symintnode(
                    stride_expr,
                    hint=ex_stride[i],
                    source=TensorPropertySource(source, TensorProperty.STRIDE, i),
                )
            )
        sym_storage_offset = self.create_symintnode(
            self.create_symbol(
                ex_storage_offset,
                TensorPropertySource(source, TensorProperty.STORAGE_OFFSET),
                dynamic_dim=dynamic_offset,
                constraint_dim=None,
                symbolic_context=symbolic_context,
            ),
            hint=ex_storage_offset,
            source=TensorPropertySource(source, TensorProperty.STORAGE_OFFSET),
        )
        return tuple(sym_sizes), tuple(sym_stride), sym_storage_offset

    @record_shapeenv_event()
    def create_symintnode(
        self,
        sym: sympy.Expr,
        *,
        hint: Optional[int],
        source: Optional[Source] = None,
    ) -> Union[int, SymInt]:
        """Create a SymInt value from a symbolic expression

        If you know what the current hint value of the SymInt to be created
        is, pass it into hint.  Otherwise, pass None and we will make our best
        guess

        """
        source_name = source.name() if source else None

        if self._translation_validation_enabled and source is not None:
            # Create a new symbol for this source.
            symbol = self._create_symbol_for_source(source)
            assert symbol is not None

            # Create a new FX placeholder and Z3 variable for 'symbol'.
            fx_node = self._create_fx_placeholder_and_z3var(symbol, int)

            # Add an equality assertion for the newly created symbol and 'sym'.
            self._add_assertion(sympy.Eq(symbol, sym))
        else:
            fx_node = None

        out: Union[int, SymInt]
        if isinstance(sym, sympy.Integer):
            if hint is not None:
                assert int(sym) == hint
            out = int(sym)
        else:
            # How can this occur? When we mark_unbacked, we end up with a real
            # tensor that has hints for all sizes, but we MUST NOT create a
            # SymNode with a hint, because we're hiding the hint from our eyes
            # with the unbacked Symbol.  And in fact, the hint compute may be
            # inconsistent with size oblivious tests.
            if free_unbacked_symbols(sym):
                hint = None
            out = SymInt(SymNode(sym, self, int, hint, fx_node=fx_node))
        return out

    @record_shapeenv_event()
    def create_symfloatnode(
        self,
        sym: sympy.Expr,
        *,
        hint: Optional[int],
        source: Optional[Source] = None,
    ) -> Union[float, SymFloat]:
        """Create a SymFloat value from a symbolic expression"""
        source_name = source.name() if source else None

        if self._translation_validation_enabled and source is not None:
            # Create a new symbol for this source.
            symbol = self._create_symbol_for_source(source)
            assert symbol is not None

            # Create a new FX placeholder and Z3 variable for 'symbol'.
            fx_node = self._create_fx_placeholder_and_z3var(symbol, float)

            # Add an equality assertion for the newly created symbol and 'sym'.
            self._add_assertion(sympy.Eq(symbol, sym))
        else:
            fx_node = None

        out: Union[float, SymFloat]
        if isinstance(sym, sympy.Float):
            if hint is not None:
                assert float(sym) == hint
            out = float(sym)
        else:
            # You could give this the same treatment as SymInt above if
            # you supported mark_unbacked on a float, but it's a kind of
            # strange thing to do though because floats don't get 0/1
            # specialization anyway
            if free_unbacked_symbols(sym):
                assert hint is None, sym
            out = SymFloat(SymNode(sym, self, float, hint, fx_node=fx_node))
        return out

    @record_shapeenv_event()
    def create_unspecified_symint_and_symbol(
        self, value: int, source: Source, dynamic_dim: DimDynamic
    ) -> Union[int, SymInt]:
        """Create a SymInt wrapping a new unspecified symbol"""
        return self.create_symintnode(
            self.create_unspecified_symbol(
                value,
                source=source,
                dynamic_dim=dynamic_dim,
            ),
            hint=value,
            source=source,
        )

    def create_symboolnode(self, sym: sympy.Expr) -> SymBool:
        """Create a SymBool object from a sympy boolean expression"""
        # This function is only being used in serialization, so we do not track it
        # for validation.
        return SymBool(SymNode(sym, self, bool, None))

    def _log_create_unbacked_symbol(
        self, prefix: str, symbol: sympy.Symbol, vr: ValueRanges
    ) -> None:
        is_debug = config.extended_debug_create_symbol is not None and str(
            symbol
        ) in config.extended_debug_create_symbol.split(",")
        sloc, maybe_extra_debug = self._get_stack_summary(is_debug)
        log.info(
            "%s %s [%s, %s] %s%s",
            prefix,
            symbol,
            vr.lower,
            vr.upper,
            sloc,
            maybe_extra_debug,
            stack_info=is_debug,
        )

    @record_shapeenv_event()
    def create_unbacked_symfloat(self) -> SymFloat:
        """Create a symbolic float without a hint value"""
        symbol: sympy.Symbol = make_symbol(
            SymT.UNBACKED_FLOAT, next(self.unbacked_symfloat_counter)
        )
        self.counter["create_unbacked_symbol"] += 1
        if not self._ignore_fresh_unbacked_symbols_tls():
            self.pending_fresh_unbacked_symbols.append(symbol)
        self.var_to_stack[symbol] = CapturedTraceback.extract(skip=1)
        vr = self.var_to_range[symbol] = ValueRanges.unknown()
        assert vr.is_float
        sloc = self._get_sloc()
        self.var_to_range_sloc[symbol] = ValueRangesSLoc(sloc, sloc)

        # Create a new FX placeholder and Z3 variable for 'symbol'.
        fx_node = self._create_fx_placeholder_and_z3var(symbol, float)

        self._log_create_unbacked_symbol("create_unbacked_symfloat", symbol, vr)

        return SymFloat(SymNode(symbol, self, float, None, fx_node=fx_node))

    @record_shapeenv_event()
    def create_unbacked_symint(self) -> SymInt:
        """Create a symbolic integer without a hint value"""
        symbol: sympy.Symbol = make_symbol(
            SymT.UNBACKED_INT, next(self.unbacked_symint_counter), integer=True
        )
        if not self._ignore_fresh_unbacked_symbols_tls():
            self.pending_fresh_unbacked_symbols.append(symbol)
        self.counter["create_unbacked_symbol"] += 1
        self.var_to_stack[symbol] = CapturedTraceback.extract(skip=1)
        vr = self.var_to_range[symbol] = self._default_unspecified_value_range()
        assert vr.is_int
        sloc = self._get_sloc()
        self.var_to_range_sloc[symbol] = ValueRangesSLoc(sloc, sloc)

        # Create a new FX placeholder and Z3 variable for 'symbol'.
        fx_node = self._create_fx_placeholder_and_z3var(symbol, int)

        self._log_create_unbacked_symbol("create_unbacked_symint", symbol, vr)

        return SymInt(SymNode(symbol, self, int, None, fx_node=fx_node))

    def is_unbacked_symint(self, symbol: sympy.Symbol) -> bool:
        """Check if a sympy symbol matches the naming convention for unbacked symbols"""
        return symbol_is_type(symbol, SymT.UNBACKED_INT)

    @record_shapeenv_event()
    def create_unbacked_symbool(self) -> SymBool:
        """Create a symbolic boolean without a hint value"""
        symbol: sympy.Symbol = make_symbol(
            SymT.UNBACKED_INT, next(self.unbacked_symint_counter), integer=True
        )
        if not self._ignore_fresh_unbacked_symbols_tls():
            self.pending_fresh_unbacked_symbols.append(symbol)
        self.counter["create_unbacked_symbol"] += 1
        self.var_to_stack[symbol] = CapturedTraceback.extract(skip=1)
        vr = self.var_to_range[symbol] = ValueRanges(0, 1)
        assert vr.is_int
        sloc = self._get_sloc("default value range for unbacked SymBool")
        self.var_to_range_sloc[symbol] = ValueRangesSLoc(sloc, sloc)

        # Create a new FX placeholder and Z3 variable for 'symbol'.
        fx_node = self._create_fx_placeholder_and_z3var(symbol, bool)

        self._log_create_unbacked_symbol("create_unbacked_symbool", symbol, vr)

        return SymBool(SymNode(sympy.Eq(symbol, 1), self, bool, None, fx_node=fx_node))

    @record_shapeenv_event()
    def create_unspecified_symbol(
        self,
        val: Union[int, SymInt, float, SymFloat],
        source: Source,
        dynamic_dim: DimDynamic = DimDynamic.DUCK,
        constraint_dim: DimConstraint = None,  # NB: includes None
    ) -> sympy.Expr:
        """Create a symbol with an unspecified value

        Compared to standard symbols we do not assume the value is positive,
        nor do we specialze on zero or one values.
        """
        # 'positive' is None for unspecified symbols, since we can't
        # assume that it will be neither positive nor negative.

        # We don't want to specialize zero one val for unspecified symbol
        # so that we can always get a new symbol despite val.
        return self.create_symbol(
            val,
            source,
            dynamic_dim,
            constraint_dim,
            positive=None,
            do_not_specialize_zero_one=True,
            symbolic_context=None,
        )

    @record_shapeenv_event()
    def create_symbol(
        self,
        val: int,
        source: Source,
        dynamic_dim: DimDynamic = DimDynamic.DUCK,
        constraint_dim: DimConstraint = None,  # NB: includes None
        positive: Optional[bool] = True,
        do_not_specialize_zero_one: bool = False,
        symbolic_context: Optional[StatelessSymbolicContext] = None,
    ) -> sympy.Expr:
        """Create a new symbol which is tracked by this ShapeEnv"""
        # check if constraint_dim is actually static integer
        if (
            isinstance(constraint_dim, StrictMinMaxConstraint)
            and constraint_dim.vr.lower == constraint_dim.vr.upper
        ):
            dynamic_dim = DimDynamic.STATIC
            if constraint_dim.vr.lower != val:
                raise ConstraintViolationError(
                    f"Static shape constraint of {constraint_dim.vr.lower} does not match input size of {val}, "
                    f"for {source.name()}"
                )
            if symbolic_context:
                from torch._dynamo.source import TensorPropertySource

                assert isinstance(source, TensorPropertySource)
                # TODO: storage_offset handling?
                assert source.idx is not None
                symbolic_context.dynamic_sizes[source.idx] = dynamic_dim
                symbolic_context.constraint_sizes[source.idx] = None
            constraint_dim = None

        # see note [Tensor Fakification and Symbol Caching]
        source_name = source.name()
        if (
            isinstance(symbolic_context, StatefulSymbolicContext)
            and id(self) not in symbolic_context.shape_env_to_source_to_symbol_cache
        ):
            symbolic_context.shape_env_to_source_to_symbol_cache[id(self)] = {}

        if (
            isinstance(symbolic_context, StatefulSymbolicContext)
            and source_name
            and (
                source_name
                in symbolic_context.shape_env_to_source_to_symbol_cache[id(self)]
            )
        ):
            return symbolic_context.shape_env_to_source_to_symbol_cache[id(self)][
                source_name
            ]

        if dynamic_dim is DimDynamic.SIZE_LIKE_UNBACKED:
            out = self.create_unbacked_symint().node.expr
            self._constrain_range_for_size(out)
            # TODO: maybe put the hint somewhere
            if isinstance(symbolic_context, StatefulSymbolicContext) and source_name:
                symbolic_context.shape_env_to_source_to_symbol_cache[id(self)][
                    source_name
                ] = out
            return out

        if do_not_specialize_zero_one:
            specialize_zero_one = False
        else:
            specialize_zero_one = self.specialize_zero_one

        assert isinstance(source, Source), f"{type(source)} {source}"
        assert not (positive and val < 0), f"positive set for negative value: {val}"
        # It's always sound to allocate a symbol as DYNAMIC.  If the user
        # constrained the symbol, force the symbolic_context to DYNAMIC, because our
        # constraint code will do weird stuff if, e.g., it's duck shaped
        if constraint_dim is not None:
            dynamic_dim = DimDynamic.DYNAMIC

        if dynamic_dim is DimDynamic.STATIC:
            out = sympy.Integer(val)
            if isinstance(symbolic_context, StatefulSymbolicContext) and source_name:
                symbolic_context.shape_env_to_source_to_symbol_cache[id(self)][
                    source_name
                ] = out
            return out

        elif dynamic_dim is DimDynamic.DUCK:
            # duck_shape can be used to globally turn off duck shaping, even
            # if it was requested
            duck = self.duck_shape
        elif dynamic_dim is DimDynamic.DYNAMIC:
            duck = False
        else:
            raise AssertionError(f"unhandled dynamic_dim {dynamic_dim}")

        sloc = self._get_sloc()

        if val in (0, 1) and specialize_zero_one:
            r = self.val_to_var[val]
        elif not duck or val not in self.val_to_var:
            # If we're not duck shaping, we always create a new symbol
            # Even if we're duck shaping, if we haven't seen this particular
            # value before, we also create a new symbol
            if type(val) is int or is_nested_int(val):
                sympy_expr = make_symbol(
                    SymT.SIZE, len(self.var_to_val), positive=positive, integer=True
                )
            else:
                sympy_expr = make_symbol(
                    SymT.FLOAT, len(self.var_to_val), positive=positive, real=True
                )
            self.source_to_var[source_name] = sympy_expr
            # We always associate vars to vals
            if isinstance(val, int):
                self.var_to_val[sympy_expr] = sympy.Integer(val)
            elif isinstance(val, float):
                self.var_to_val[sympy_expr] = sympy.Float(val)
            else:
                # Only used for jagged layout nested tensors
                self.var_to_val[sympy_expr] = SingletonInt(
                    val.node.nested_int(), coeff=val.node.nested_int_coeff()
                )

            # Do the appending later, because we always want to populate this
            self.var_to_sources[sympy_expr] = []
            # Create a Z3 variable for the new symbol.
            self._add_z3var(sympy_expr, int)

            if duck:
                # Make sure to reuse this symbol for subsequent duck shaping
                self.val_to_var[val] = sympy_expr

            if isinstance(val, int):
                if positive:
                    # Add assertions for the newly created symbols
                    self._add_assertion(sympy_expr > 1)

                    # Apply default range, which assumes not zero-one
                    self.var_to_range[sympy_expr] = self._default_value_range()
                    self.var_to_range_sloc[sympy_expr] = ValueRangesSLoc(
                        self._get_sloc(
                            "user code shown is first use of this value--the guard itself is not "
                            "due user code but due to 0/1 specialization in the framework; to "
                            "avoid specialization try torch._dynamo.mark_unbacked(tensor, dim)"
                            if self.specialize_zero_one
                            else None
                        ),
                        sloc,
                    )
                else:
                    self.var_to_range[
                        sympy_expr
                    ] = self._default_unspecified_value_range()
                    self.var_to_range_sloc[sympy_expr] = ValueRangesSLoc(sloc, sloc)

                # Small performance optimization: if we have a min-max constraint,
                # we can proactively narrow to that range
                if isinstance(constraint_dim, StrictMinMaxConstraint):
                    assert not duck
                    self._update_var_to_range(
                        sympy_expr, constraint_dim.vr, is_constraint=True
                    )

                vr = self.var_to_range[sympy_expr]
                assert vr.is_int

                if val not in vr:
                    raise ConstraintViolationError(
                        f"{val} not in range [{vr.lower}, {vr.upper}]"
                    )

                range_str = f"[{vr.lower}, {vr.upper}]"
            elif isinstance(val, float):
                self.var_to_range[sympy_expr] = vr = ValueRanges(-sympy.oo, sympy.oo)
                self.var_to_range_sloc[sympy_expr] = ValueRangesSLoc(sloc, sloc)
                range_str = f"[{vr.lower}, {vr.upper}]"
                assert vr.is_float
            else:
                # Skip var_range logic for SingletonInt
                # Only used for jagged layout nested tensors
                range_str = ""

            r = sympy_expr

            is_debug = config.extended_debug_create_symbol is not None and str(
                sympy_expr
            ) in config.extended_debug_create_symbol.split(",")
            maybe_more_info = ""
            if not is_debug:
                maybe_more_info = (
                    ", for more info run with "
                    f'TORCHDYNAMO_EXTENDED_DEBUG_CREATE_SYMBOL="{sympy_expr}"'
                )
            sloc, maybe_extra_debug = self._get_stack_summary(is_debug)
            self.log.info(
                "create_symbol %s = %s for %s %s %s%s%s",
                sympy_expr,
                val,
                source.name(),
                range_str,
                sloc,
                maybe_more_info,
                maybe_extra_debug,
                stack_info=is_debug,
            )

            self.counter["create_symbol"] += 1
        else:
            # This implements duck-shaping: input sizes that match are assigned
            # the same symint
            r = self.val_to_var[val]
            self.source_to_var[source_name] = r
            self.log.debug("create_symbol %s duck sized %s", r, source.name())

        if isinstance(r, sympy.Symbol):
            r_sources = self.var_to_sources[r]
            r_sources.append(source)
            if not source.is_ephemeral() and r_sources[0].is_ephemeral():
                # prefer non-ephemeral source first since it may be guarded on later
                r_sources[0], r_sources[-1] = r_sources[-1], r_sources[0]

            # This ensures we get zeros in symbol_guard_counts, which makes
            # some queries simpler (since we will accumulate mass on 0 this
            # way)
            self.symbol_guard_counter[r] = 0

        if isinstance(symbolic_context, StatefulSymbolicContext) and source_name:
            symbolic_context.shape_env_to_source_to_symbol_cache[id(self)][
                source_name
            ] = r
        return r

    def add_var_to_val(self, expr: sympy.Symbol, val: int) -> None:
        """Adds a new symbol to the symbolic environment."""
        log.debug("add_var_to_val %s %s", expr, val, stack_info=True)
        assert expr not in self.var_to_val, f"{expr} already exists"
        self.var_to_val[expr] = sympy.Integer(val)

    def _debug_name(self, source: Source) -> str:
        src_name = source.name()
        return self.source_name_to_debug_name.get(src_name, src_name)

    def _render_range_for_constraint_violation(
        self, source: Source, c: Union[StrictMinMaxConstraint, RelaxedUnspecConstraint]
    ) -> str:
        if isinstance(c, StrictMinMaxConstraint):
            lower, upper = c.vr.lower, c.vr.upper
            default = self._default_value_range()
            if lower <= default.lower:
                lower = None
            if upper >= default.upper:
                upper = None
            c_render = (
                f"{self._debug_name(source)} = {source.name()} in the specified range"
            )
            if lower is not None and upper is not None:
                c_render += f" {lower} <= {self._debug_name(source)} <= {upper}"
            elif lower is None and upper is not None:
                c_render += f" {self._debug_name(source)} <= {upper}"
            elif lower is not None and upper is None:
                c_render += f" {lower} <= {self._debug_name(source)}"
            return c_render
        return c.render(source)

    def produce_guards(self, *args: Any, **kwargs: Any) -> List[str]:
        """
        Like produce_guards_verbose, but only returns the non-verbose guard expressions
        (no verbose guards produced.)
        """
        return self.produce_guards_verbose(*args, **kwargs)[0]

    def produce_guards_verbose(
        self,
        placeholders: Sequence[FakeTensor],
        sources: Sequence[Source],
        source_ref: Callable[[Source], str] = lambda n: n.name(),
        *,
        guards: Optional[List[ShapeGuard]] = None,
        input_contexts: Optional[DimList[SymbolicContext]] = None,
        # Encodes user-specified input shape equations of the form s = s' and s = fn(s').
        # (See docs on EqualityConstraint for details of the encoding.)
        equalities_inputs: Optional[EqualityConstraint] = None,
        _simplified: bool = False,
        # Indicates if we should produce guards for known static values.
        ignore_static: bool = True,
    ) -> Tuple[List[str], List[str]]:  # regular, verbose
        """
        Generates a list of guards strings which, when evaluated in a context that
        defines tensors for all the sources, returns True or False depending
        on if the guards in the list evaluated to True or not.  Primarily used by Dynamo,
        but this is also helpful for manual testing of guards (see
        evaluate_guards_for_args)

        For convenience in testing, a source is allowed to be a str,
        in which case we will assume it is a LocalSource

        simplified lets you omit duck sizing, equality and 0/1 guards.
        This is useful for testing when you don't care about the boilerplate
        guards, and it may be helpful for user output too (be careful though;
        some equality guards are nontrivial!  It would be nice to get simplified
        output to print them too).  It's private because it's not
        intended for normal use
        """
        self.log.info("produce_guards")

        # Check if we get to the same ShapeEnv state by replaying the recorded events.
        # This will create a new ShapeEnv instance, and call all recorded function
        # calls on this new instance. Finally, it will check whether this new instance
        # has equal state.
        #
        # It's important that we do it in the begining of this function, since it modifies
        # self.dim_constraints through its execution. Changes that happen in this method
        # aren't interesting, since this is the function call we wish to reproduce at the
        # end. If we wish to simply reproduce ShapeEnv instances even after this call,
        # this method should also be recorded.
        if self.check_recorded_events:
            shape_env = replay_shape_env_events(self.events)
            self.check_equal(shape_env)

        assert len(placeholders) == len(
            sources
        ), f"len({placeholders}) != len({sources})"
        Tensorlike = (torch.Tensor, FakeTensorMeta)

        def _create_no_constraints_context(t: Tensor) -> StatelessSymbolicContext:
            return StatelessSymbolicContext(
                # Ignored; only the constraints part is relevant below.
                dynamic_sizes=[DimDynamic.DYNAMIC] * t.dim(),
                dynamic_strides=[DimDynamic.INFER_STRIDE] * t.dim(),
                constraint_sizes=[None] * t.dim(),
                constraint_strides=[None] * t.dim(),
            )

        # Expand optional inputs, or verify invariants are upheld
        if input_contexts is None:
            input_contexts = [
                _create_no_constraints_context(t) if isinstance(t, Tensorlike) else None
                for t in placeholders
            ]
        else:
            assert len(input_contexts) == len(placeholders)
            for i, (t, context) in enumerate(zip(placeholders, input_contexts)):
                if isinstance(t, Tensorlike):
                    if context is None:
                        input_contexts[i] = _create_no_constraints_context(t)
                else:
                    assert isinstance(t, (SymInt, int, SymFloat, float))
                    assert not isinstance(context, list)

        # It took a lot of sweat to figure out the algorithm here.  Let's
        # explain how it works.
        #
        # The ShapeEnv lifecycle looks something like this:
        #
        # - For each input, you either generate a fresh Sympy symbol (s0) to
        #   represent its value (a binding site), or you reuse some
        #   preexisting symbol or expression, skipping the symbol allocation
        #   (e.g., duck sizing to a preexisting symbol, or expressing a
        #   stride as a multiplication of a separate stride and size.)
        #   Naively, you might expect to bind a fresh Sympy symbol for
        #   every input, but this is fairly wasteful as most of these
        #   symbols immediately simplify away, and if you don't eagerly
        #   specialize, e.g., 0/1 symbols, you end up with very complicated
        #   expressions that are not optimizable in practice.
        #
        # - You perform some compute on these symbols, occasionally
        #   introducing guards on boolean expressions on these symbols.
        #   In particular, whenever we guard on equality (_maybe_guard_rel),
        #   we can simplify shapes; e.g., when s0 == s1 * 2, we can now
        #   replace all occurrences of s0 with s1 * 2.  Sometimes, a
        #   boolean expression evaluation doesn't introduce a guard, as
        #   the guard is already entailed by the simplifications we have
        #   applied.
        #
        # - In the end, you have a bunch of replacements (saying how to
        #   simplify shapes) and a bunch of guards (all the equality guards
        #   are trivial, because they're covered by the replacements).
        #
        # From the ShapeEnv, we must generate a Python expression that, when
        # evaluated on a set of inputs, tells us whether or not these boolean
        # expressions would have evaluated in the same way.  However,
        # we cannot easily compute this, as we elide recording boolean
        # expressions when we think they are vacuously true.  Thus, we seek
        # an approximation: we must generate an expression, if true, would have
        # produced an "equivalent" ShapeEnv, which would answer guard
        # expressions in the same way.
        #
        # Our notion of equivalence is a bit subtle.  For example, consider
        # the ShapeEnv created from an input of size (5, 4) versus (4, 4)
        # (no other guards.)  Duck sizing would generate (s0, s1) in the first
        # case but (s0, s0) in the second.  We do NOT assume that size
        # variables are disjoint; so in fact a graph that assumes the input
        # could be (s0, s1) subsumes (s0, s0) (setting s0 == s1), but not
        # vice versa.  However, consider an analogous case (1,) versus (2,).
        # Duck sizing generates (1,) and (s0,); the (s0,) graph does NOT
        # subsume the (1,) graph because we assume that any size variables
        # is NOT 0/1 (and make simplifications according to this; e.g., if
        # we queried s0 == 0, we would immediately return False without
        # returning a guard.)
        #
        # So, it is perhaps easier to flip things on their head: the guard
        # expressions we generate here say what simplifications are valid,
        # and what are not.  Below, we explain each of the guard expressions
        # we generate

        # TODO: Make this more efficient by binding all the size/stride/offsets
        # to locals before performing tests on them.

        from torch._dynamo.source import TensorProperty, TensorPropertySource

        # Actual codegen must be delayed as we don't necessarily know what
        # the symbol mapping is
        input_guards = []

        symbol_to_source = collections.defaultdict(list)
        symbol_to_constraints: DefaultDict[
            sympy.Symbol, Set[Constraint]
        ] = collections.defaultdict(set)
        constraint_violations: List[Tuple[bool, str, Callable[[], str]]] = []

        def record_constraint_violation(
            warn_only: bool,
            debug_name: str,
            msg: str,
            hint: Optional[Callable[[], str]] = None,
        ) -> None:
            constraint_violations.append(
                (warn_only, debug_name, lambda: f"{msg}{hint()}" if hint else msg)
            )

        def is_dim(src: object) -> TypeGuard[TensorPropertySource]:
            return (
                isinstance(src, TensorPropertySource)
                and src.prop is TensorProperty.SIZE
            )

        if equalities_inputs:
            source_index = {}
            for i, src in enumerate(sources):
                source_index[src.name()] = i

            def get_expression(tensor_dim_src: Source) -> sympy.Expr:
                fake = placeholders[source_index[tensor_dim_src.base.name()]]  # type: ignore[attr-defined]
                assert tensor_dim_src.idx is not None  # type: ignore[attr-defined]
                symint = fake.shape[tensor_dim_src.idx]  # type: ignore[attr-defined]
                if isinstance(symint, torch.SymInt):
                    return symint.node.expr
                else:
                    assert type(symint) is int, f"Expected int, got {type(symint)}"
                    return sympy.Integer(symint)

            for src1, src2 in equalities_inputs.source_pairs:
                expr1, expr2 = get_expression(src1), get_expression(src2)  # type: ignore[]
                # Check whether given input shape values satisfy a specified equation s = s'.
                # - Raise when the equation was violated by the given input shape values.
                # - Otherwise issue a guard to constrain them.
                concrete_val = self.evaluate_expr(sympy.Eq(expr1, expr2))
                if not concrete_val:
                    raise ConstraintViolationError(
                        f"{src1.name()} = {expr1 if isinstance(expr1, int) else expr1.xreplace(self.var_to_val)}"
                        " is not equal to "
                        f"{src2.name()} = {expr2 if isinstance(expr2, int) else expr2.xreplace(self.var_to_val)}"
                    )

            for srcEq, root, fn in equalities_inputs.derived_equalities:
                expr1 = get_expression(srcEq)
                # recall that root is either a phantom symbol or an input source
                expr2, debug_name = (
                    (root, self.var_to_sources[root][0].name())
                    if isinstance(root, sympy.Symbol)
                    else (get_expression(root), self._debug_name(root))
                )
                expr2_ = fn(expr2)
                # Check whether given input shape values satisfy a specified equation s = fn(s').
                # - Raise when the equation was violated by the given input shape values.
                # - Otherwise issue a guard to constrain them.
                concrete_val = self.evaluate_expr(sympy.Eq(expr1, expr2_))
                if not concrete_val:
                    raise ConstraintViolationError(
                        f"Expected input {srcEq.name()} to be equal to "
                        f"{fn(sympy.Symbol(debug_name))}, "
                        f"where {debug_name} = {expr2.xreplace(self.var_to_val)}, "
                        f"but got {expr1.xreplace(self.var_to_val)}"
                    )

            for phantom_symbol in equalities_inputs.phantom_symbols:
                # we created additional phantom symbols that are not input shape dimensions
                symbol_to_source[phantom_symbol].extend(
                    self.var_to_sources[phantom_symbol]
                )

        # How do we know what the value of s0 is?  Fresh variables can only be
        # bound by inputs, so there MUST be some other input which binds the
        # variable.  If there is no such input, this is an error in our
        # system.  We record where all symbols come from, to help you diagnose
        # why those symbols didn't occur.
        #
        # In fact, generally speaking it is only possible for the "outermost"
        # user of a ShapeEnv to evaluate the guards, because some inputs may
        # not be available to inner levels.  For example, Dynamo can guard on
        # tensors that never actually become graph arguments (they are
        # pruned).  In this case, only Dynamo knows about these arguments.
        def track_symint(
            source: Source, val: Union[SymInt, int], constraint: DimConstraint = None
        ) -> None:
            log.debug("track_symint %s %s %s", LazyString(source.name), val, constraint)
            assert not isinstance(val, SymInt) or is_symbolic(val)

            if isinstance(val, SymInt) and val.node.maybe_as_int() is not None:
                val = val.node.maybe_as_int()

            if isinstance(val, SymInt):
                s = val.node.expr
                if isinstance(s, sympy.Symbol):
                    symbol_to_source[s].append(source)
                    if constraint is not None and not isinstance(
                        constraint, RelaxedUnspecConstraint
                    ):
                        symbol_to_constraints[s].add(constraint)
                else:
                    constraint_violated = False
                    if isinstance(constraint, StrictMinMaxConstraint):
                        # try inferring the ranges of the expr s
                        sym_vrs = {
                            x: self.var_to_range.get(x, None) for x in s.free_symbols
                        }
                        if any(vr is None for vr in sym_vrs.values()):
                            # some of the free symbols in s don't have ranges
                            constraint_violated = True
                    elif isinstance(constraint, RelaxedUnspecConstraint):
                        if s.is_number:
                            i = int(s)
                            # Don't complain about 0/1 specialization, we
                            # expect to have to compile in this case anyway
                            if i not in (0, 1):
                                constraint_violated = True
                    if constraint_violated:
                        assert constraint is not None

                        def hint(s: sympy.Expr) -> str:
                            sexpr = ShapeGuardPrinter(
                                symbol_to_source, source_ref, self.var_to_sources
                            ).doprint(s)
                            return f"{sexpr}."

                        var_with_range = self._render_range_for_constraint_violation(
                            source, constraint
                        )
                        msg = (
                            f"Not all values of {var_with_range} are valid because "
                            f"{self._debug_name(source)} was inferred to be equal to "
                        )
                        record_constraint_violation(
                            constraint.warn_only,
                            self._debug_name(source),
                            msg,
                            hint=functools.partial(hint, s),
                        )

                input_guards.append((source, s))
            else:
                s = sympy.Integer(val)
                input_guards.append((source, s))
                constraint_violated = False
                if isinstance(constraint, StrictMinMaxConstraint):
                    if not (
                        s == constraint.vr.lower == constraint.vr.upper
                    ):  # allow static constraints
                        constraint_violated = True
                elif isinstance(constraint, RelaxedUnspecConstraint):
                    # Don't complain about 0/1 specialization, we
                    # expect to have to compile in this case anyway
                    if val not in (0, 1):
                        constraint_violated = True
                if constraint_violated:
                    assert constraint is not None
                    var_with_range = self._render_range_for_constraint_violation(
                        source, constraint
                    )
                    msg = (
                        f"Not all values of {var_with_range} are valid because "
                        f"{self._debug_name(source)} was inferred to be a constant ({val})."
                    )
                    record_constraint_violation(
                        constraint.warn_only, self._debug_name(source), msg
                    )

        def track_symfloat(source: Source, val: Union[float, SymFloat]) -> None:
            log.debug("track_symfloat %s %s", LazyString(source.name), val)
            assert not isinstance(val, SymFloat) or is_symbolic(val)

            if isinstance(val, SymFloat) and val.node.maybe_as_float() is not None:
                val = val.node.maybe_as_float()

            if isinstance(val, SymFloat):
                s = val.node.expr
                if isinstance(s, sympy.Symbol):
                    symbol_to_source[s].append(source)
                input_guards.append((source, s))
            else:
                s = sympy.Float(val)
                input_guards.append((source, s))

        for t, source, context in zip(placeholders, sources, input_contexts):
            if isinstance(source, str):
                from torch._dynamo.source import LocalSource

                source = LocalSource(source)
            assert isinstance(source, Source)
            if t is None:
                continue
            if isinstance(t, (SymInt, int)):
                track_symint(source, t)
                continue
            elif isinstance(t, (SymFloat, float)):
                track_symfloat(source, t)
                continue
            assert isinstance(t, Tensorlike)
            if is_traceable_wrapper_subclass(t):
                from torch._dynamo.source import AttrSource

                assert isinstance(context, SubclassSymbolicContext)

                # For subclasses, we need to track symints on BOTH the outer
                # and inner tensors.
                # TODO: type this better
                sources_tensors_constraints: List[Tuple[Source, Any, Any, Any]] = [
                    (source, t, context.constraint_sizes, context.constraint_strides)
                ]
                attrs, _ = t.__tensor_flatten__()
                for attr in attrs:
                    inner_t = getattr(t, attr)
                    inner_context = context.inner_contexts[attr]
                    sources_tensors_constraints.append(
                        (
                            AttrSource(source, attr),
                            inner_t,
                            inner_context.constraint_sizes,  # type: ignore[attr-defined]
                            inner_context.constraint_strides,  # type: ignore[attr-defined]
                        )
                    )
            else:
                sources_tensors_constraints = [
                    (source, t, context.constraint_sizes, context.constraint_strides)  # type: ignore[attr-defined]
                ]

            for (
                src,
                curr_t,
                constraint_size,
                constraint_stride,
            ) in sources_tensors_constraints:
                if is_sparse_any(curr_t):
                    for i, ss in enumerate(curr_t.size()):
                        property_source = TensorPropertySource(
                            src, TensorProperty.SIZE, i
                        )
                        track_symint(property_source, ss, constraint_size[i])
                else:
                    for i, ss in enumerate(curr_t.size()):
                        property_source = TensorPropertySource(
                            src, TensorProperty.SIZE, i
                        )
                        track_symint(property_source, ss, constraint_size[i])
                    for i, ss in enumerate(curr_t.stride()):
                        property_source = TensorPropertySource(
                            src, TensorProperty.STRIDE, i
                        )
                        track_symint(property_source, ss, constraint_stride[i])
                    track_symint(
                        TensorPropertySource(src, TensorProperty.STORAGE_OFFSET),
                        curr_t.storage_offset(),
                    )

        # 1. Every input must equal the final simplified symbolic expression
        #    stored on the placeholder.  Given a placeholder (s0*2, s1),
        #    if we have an input (2, 3), we must show s0*2 == 2 and s1 == 3.
        #    This does a lot of work: it covers duck sizing and equality guards.
        exprs = []
        verbose_exprs = []
        self.dim_constraints = DimConstraints(
            symbol_to_source,
            self.var_to_val,
            set(symbol_to_constraints.keys()),
            self.source_name_to_debug_name,
        )

        if not _simplified:
            for source, expr in input_guards:
                srcname = source.name()
                if self._translation_validation_enabled:
                    # Ignore sources that were not turned into SymInts.
                    if srcname in self.source_to_symbol:
                        self._add_target_expr(
                            sympy.Eq(self.source_to_symbol[srcname], expr)
                        )

                # Small optimization
                if (
                    isinstance(expr, sympy.Symbol)
                    and symbol_to_source.get(expr)
                    and source == symbol_to_source[expr][0]
                ):
                    continue

                # This logic excludes static values found on tensors from guarding, because
                # dynamo's check_tensor_fn does that (see guards.cpp).
                # However, for non tensor sources, we still need to guard here.
                if ignore_static and isinstance(source, TensorPropertySource):
                    if expr.is_number:
                        self.log.debug(
                            "Skipping guard %s", f"{source_ref(source)} == {expr}"
                        )
                        continue

                if is_dim(source):
                    self.dim_constraints.add_equality(source, expr)

                sexpr = ShapeGuardPrinter(
                    symbol_to_source, source_ref, self.var_to_sources
                ).doprint(expr)
                res = f"{source_ref(source)} == {sexpr}"
                exprs.append(res)
                if (s0 := self.source_to_var.get(srcname)) is not None:
                    if source != (canonical_source := self.var_to_sources[s0][0]):
                        verbose_exprs.append(
                            f"{res}  # duck sizing added this equality because these "
                            f"variables had the same size {self.var_to_val[s0]} "
                            "(to avoid this specialization, set torch.fx.experimental._config.use_duck_shape = False)"
                        )
                    elif (sloc := self.replacements_slocs.get(s0)) is not None:
                        verbose_exprs.append(f"{res}  # {sloc}")
                    else:
                        verbose_exprs.append(
                            f"{res}  # (unknown var {s0}, please file a bug)"
                        )
                else:
                    verbose_exprs.append(
                        f"{res}  # (unknown source {srcname}, please file a bug)"
                    )

                if (
                    isinstance(source, TensorPropertySource)
                    and source.prop is TensorProperty.SIZE
                    and equalities_inputs
                    and len(expr.free_symbols) == 1
                ):
                    symbol = next(iter(expr.free_symbols))
                    if (
                        isinstance(expr, sympy.Symbol)
                        and expr in symbol_to_constraints
                        and not equalities_inputs.is_equal(
                            source, symbol_to_source[expr][0]
                        )
                    ):
                        msg = (
                            f"The values of {self._debug_name(source)} = {source.name()} and "
                            f"{self._debug_name(symbol_to_source[expr][0])} = {symbol_to_source[expr][0].name()} "
                            "must always be equal."
                        )
                        record_constraint_violation(
                            equalities_inputs.warn_only, self._debug_name(source), msg
                        )

                    if (
                        not isinstance(expr, sympy.Symbol)
                        and symbol in symbol_to_constraints
                        and not equalities_inputs.is_derived(
                            source,
                            symbol_to_source[symbol][0],
                            lambda x: expr.xreplace({symbol: x}),
                        )
                    ):
                        src = symbol_to_source[symbol][0]
                        msg = (
                            f"The values of {self._debug_name(source)} = {source.name()} must always be related to "
                            f"the values of {self._debug_name(src)} = {src.name()} by "
                            f"{self._debug_name(source)} = {expr.xreplace({symbol: sympy.sympify(self._debug_name(src))})}."
                        )
                        record_constraint_violation(
                            equalities_inputs.warn_only, self._debug_name(source), msg
                        )

                # NB: Not necessary to report constraint violations here:
                # constraints are guaranteed to be on symbols (we've already
                # caught constants and non-atomic expressions), so we only
                # have relational constraints, but we don't support those
                # at the moment

        # 2. Every guard must evaluate to True (but remember many guards
        #    like s0 == s1*2 because trivial due to simplification)
        issued = set()

        def issue_guard(guard: ShapeGuard) -> None:
            expr = self.simplify(guard.expr)

            # Avoid re-issueing the same guard.
            if expr in issued:
                return

            issued.add(expr)

            try:
                is_trivial = False
                if any(
                    is_dim(source)
                    for s in expr.free_symbols
                    for source in symbol_to_source[s]
                ):
                    assert self.dim_constraints is not None
                    is_trivial = self.dim_constraints.add(expr)
                guard_expr = ShapeGuardPrinter(
                    symbol_to_source, source_ref, self.var_to_sources
                ).doprint(expr)
                exprs.append(guard_expr)
                verbose_exprs.append(f"{guard_expr}  # {guard.sloc}")
                self._add_target_expr(expr)
                # A non-relational constraint on a single sizevar can violate
                # a constraint
                if not is_trivial and len(expr.free_symbols) == 1:
                    symbol = next(iter(expr.free_symbols))
                    source = symbol_to_source[symbol][0]
                    constraints = symbol_to_constraints[symbol]
                    for c in constraints:
                        if isinstance(c, StrictMinMaxConstraint):
                            var_with_range = (
                                self._render_range_for_constraint_violation(source, c)
                            )
                            msg = (
                                f"Not all values of {var_with_range} "
                                f"satisfy the generated guard {guard_expr}."
                            )
                            record_constraint_violation(
                                c.warn_only, self._debug_name(source), msg
                            )
                        elif isinstance(c, RelaxedUnspecConstraint):
                            # This is fine, we allow guards here as long as it
                            # didn't constrain it to one value  (we don't
                            # actually know this; this depends on our
                            # ValueRanges reasoning capability)
                            pass
                        else:
                            raise AssertionError(f"unrecognized constraint {c}")
            except Exception:
                self.log.warning("Failing guard allocated at %s", guard.sloc)
                raise

        # First, issue all guards.
        # This removes all the checks that follow from bounds
        # We could simply emit those and also the bounds 2 <= size when necessary
        for guard in guards if guards is not None else self.guards:
            if self._maybe_evaluate_static(guard.expr, axioms=()) is not None:
                continue
            issue_guard(guard)

        # Because there are guards that export's constraint solver can suggest good fixes for, that we may have
        # deferred as runtime asserts, and that produce_guards() alone won't do anything with (e.g. divisiblity guards),
        # we want to send runtime asserts to export's constraint solver too. These will still stay in the graph as asserts,
        # but export's constraint solver can decide whether to do anything with them (i.e. raise an error and provide
        # suggested fixes, or decide it's out of scope and leave as a runtime assert in the graph).
        for ra in self.deferred_runtime_asserts.get(None, []):
            if self._maybe_evaluate_static(ra.expr, axioms=()) is not None:
                continue
            expr = self.simplify(ra.expr)
            self.dim_constraints.add(expr)

        # 3. Every symbol must be within its value range (this handles 0/1
        # specialization too).
        for symbol, sources in symbol_to_source.items():
            r = self.var_to_range.get(symbol)
            if r is None:
                continue
            vr_sloc = self.var_to_range_sloc[symbol]

            assert sources
            bounds = []
            rf = source_ref(sources[0])
            if r.lower not in (-sympy.oo, -int_oo):
                if any(is_dim(source) for source in sources):
                    self.dim_constraints.add(sympy.Ge(symbol, r.lower))
                # Only print lower bound in simplified mode if it is not the
                # default
                if not _simplified or r.lower != self._default_value_range().lower:
                    bounds.append(str(r.lower))
                verbose_exprs.append(f"{r.lower} <= {rf}  # {vr_sloc.lower}")
            bounds.append(rf)
            if r.upper not in (sympy.oo, int_oo):
                if any(is_dim(source) for source in sources):
                    self.dim_constraints.add(sympy.Le(symbol, r.upper))
                # nontrivial upper bound is always interesting
                bounds.append(str(r.upper))
                verbose_exprs.append(f"{rf} <= {r.upper}  # {vr_sloc.upper}")
            if len(bounds) > 1:
                exprs.append(" <= ".join(bounds))
                # NB: verbose_exprs are done above

                # Check constraints
                constraints = symbol_to_constraints[symbol]
                for c in constraints:
                    if isinstance(c, StrictMinMaxConstraint):
                        # TODO: With int_oo, I think this condition is a noop
                        # now
                        if not (c.vr & self._default_value_range()).issubset(r):
                            source = sources[0]

                            expr = sympy.And(
                                sympy.Le(r.lower, symbol), sympy.Le(symbol, r.upper)
                            )
                            guard_expr = ShapeGuardPrinter(
                                symbol_to_source, source_ref, self.var_to_sources
                            ).doprint(expr)
                            var_with_range = (
                                self._render_range_for_constraint_violation(source, c)
                            )
                            msg = f"Not all values of {var_with_range} satisfy the generated guard {guard_expr}"
                            record_constraint_violation(
                                c.warn_only,
                                self._debug_name(source),
                                msg,
                            )
            # We NaN specialize, which means similar to 0/1 specialization we
            # should assume that the float is NOT nan.  This is load bearing
            # if you have something like an equality guard, nan will play
            # merry hell with the reasoning.
            if symbol_is_type(symbol, SymT.FLOAT):
                res = f"not __math_isnan({source_ref(sources[0])})"
                exprs.append(res)
                verbose_exprs.append(
                    f"{res}  # implicit guard for float input due to NaN specialization in the framework"
                )

        if constraint_violations:
            warn_msgs: List[str] = []
            error_msgs: List[str] = []
            debug_names = set()
            for warn_only, debug_name, msg_cb in constraint_violations:
                if warn_only:
                    str_msg = f"  {len(warn_msgs) + 1}. {msg_cb()}"
                    warn_msgs.append(str_msg)
                else:
                    str_msg = f"  - {msg_cb()}"
                    error_msgs.append(str_msg)
                    debug_names.add(debug_name)
            if len(error_msgs) > 0:
                debug_names_str = ", ".join(sorted(debug_names))
                err = "\n".join(error_msgs)
                raise ConstraintViolationError(
                    f"Constraints violated ({debug_names_str})! "
                    'For more information, run with TORCH_LOGS="+dynamic".\n'
                    f"{err}"
                )
            elif len(warn_msgs) > 0:
                log.debug("%s Warning only constraints violated", len(warn_msgs))

        signpost_event(
            "dynamic",
            "produce_guards",
            {
                **self.co_fields,
                **self.counter,
                "num_guards": len(exprs),
                "free_symbols": sum(1 for v in symbol_to_source.values() if v),
                # The keys are meaningless from an aggregate perspective, so
                # don't include them.  Biggest first.
                "symbol_guard_counts": sorted(
                    self.symbol_guard_counter.values(), reverse=True
                ),
            },
        )

        if self._translation_validation_enabled:
            from torch.fx.experimental.validator import PopulateValidator

            # Add all deferred runtime assertions; these are not technically
            # handled by produce_guards but we need to put them in the target
            # set
            for ras in self.deferred_runtime_asserts.values():
                for ra in ras:
                    self._add_target_expr(ra.expr)

            # Add value range bound guards for all symbols with no trivial bounds.
            # Reason: '_maybe_evaluate_static' may eliminate guards based on the
            # refined value ranges.
            for sym, vr in self.var_to_range.items():
                if vr.lower not in (-sympy.oo, -int_oo):
                    self._add_target_expr(sympy.Le(vr.lower, sym))
                if vr.upper not in (sympy.oo, int_oo):
                    self._add_target_expr(sympy.Le(sym, vr.upper))

            # Before validating, populate the input of the validator with the
            # built FX graph.
            with fx_traceback.preserve_node_meta():
                PopulateValidator(self.graph, self.validator).run()

        # Only run translation validation when we are not passing custom guards
        if guards is None:
            self._check_translation_validate()
        return exprs, verbose_exprs

    def produce_guards_expression(
        self,
        placeholders: Sequence[Union[SymInt, FakeTensor]],
        *,
        guards: Optional[List[ShapeGuard]] = None,
        ignore_static: bool = True,
    ) -> Optional[str]:
        """
        Expected to be used with evaluate_guards_expression(). Produces the guards
        for the given placeholders and returns a string expression to be evaluated
        by evaluate_guards_expression given concrete values for the placeholders.
        """
        from torch._dynamo.source import LocalSource

        arg_names = [f"t{i}" for i in range(len(placeholders))]
        produced_guards = self.produce_guards(
            placeholders,
            [LocalSource(a) for a in arg_names],
            guards=guards,
            ignore_static=ignore_static,
        )
        if produced_guards:
            return " and ".join(produced_guards)
        return None

    def evaluate_symexpr(self, code: str) -> Union[int, float, bool]:
        """
        To be used by compile_fx to evaluate symexprs
        """
        args = {str(e): val for e, val in self.var_to_val.items()}
        return eval(code, SYMPY_INTERP, args)

    def evaluate_guards_expression(self, code: str, args: Sequence[object]) -> bool:
        """
        Expected to be used with produce_guards_expression(). Evaluates an expression
        generated by produce_guards_expression for the given concrete args.
        """
        arg_names = [f"t{i}" for i in range(len(args))]
        return eval(code, SYMPY_INTERP, {"L": dict(zip(arg_names, args))})

    def evaluate_guards_for_args(
        self,
        placeholders: Sequence[FakeTensor],
        args: Sequence[Tensor],
        *,
        ignore_static: bool = True,
    ) -> bool:
        """Generate guards for a graph's placeholder values and evaluate the guards with args"""
        code = self.produce_guards_expression(placeholders, ignore_static=ignore_static)
        if code:
            return self.evaluate_guards_expression(code, args)
        return True

    def get_pruned_guards(self, symints: Sequence[torch.SymInt]) -> List[ShapeGuard]:
        """
        Get a list of guards, but pruned so it only provides guards that
        reference symints from the passed in input
        """
        symints = {
            s.node.expr for s in symints if isinstance(s.node.expr, sympy.Symbol)
        }
        guards = []
        for g in self.guards:
            if all(s in symints for s in g.expr.free_symbols):
                guards.append(g)
        return guards

    def bind_symbols(
        self, placeholders: Sequence[FakeTensor], args: Sequence[Tensor]
    ) -> Dict[sympy.Symbol, int]:
        """
        Given a paired list of placeholders (fake tensors with
        symbolic sizes) and concrete arguments (regular tensors
        with real sizes), returns a dictionary mapping each
        symbol to its real value.  So for example, if you
        have a placeholder with size (s0, s1), binding
        (2, 4) to it will give you {s0: 2, s1: 4}.  This is
        not guaranteed to bind ALL symbols in the ShapeEnv;
        we can't bind a symbol if it doesn't occur in any placeholder,
        and symbols that already have replacements won't get bindings.

        This is a little duplicative with evaluate_guards but
        it's different enough that it seemed cleanest to make
        another copy.  This assumes the guards are already checked,
        though if it's cheap we'll check for shenanigans
        """
        bindings: Dict[sympy.Symbol, int] = {}

        def bind_symint(arg: object, val: object) -> None:
            if isinstance(val, SymInt):
                assert isinstance(arg, int)
                s = val.node.expr

                if isinstance(s, sympy.Symbol):
                    if s in bindings:
                        assert bindings[s] == arg, f"{bindings[s]} != {arg}"
                    else:
                        bindings[s] = arg
                elif isinstance(-s, sympy.Symbol):
                    if -s in bindings:
                        assert bindings[-s] == -arg, f"{bindings[-s]} != {-arg}"
                    else:
                        bindings[-s] = -arg

        for t, arg in zip(placeholders, args):
            if t is None:
                continue
            if isinstance(t, SymInt):
                bind_symint(arg, t)
                continue
            assert isinstance(t, torch.Tensor)
            for i, s in enumerate(t.size()):
                bind_symint(arg.size(i), s)
            for i, s in enumerate(t.stride()):
                bind_symint(arg.stride(i), s)
            bind_symint(arg.storage_offset(), t.storage_offset())

        return bindings

    def get_nontrivial_guards(self) -> List[SympyBoolean]:
        """Returns a list of guard expressions that aren't statically known (i.e. not trivial)"""
        return [
            self.simplify(guard.expr)
            for guard in self.guards
            if self._maybe_evaluate_static(guard.expr, axioms=()) is None
        ]

    def format_guards(self, verbose: bool = False) -> str:
        """Format this shape env's guard expressions with optional traceback info if verbose"""

        return "\n".join(
            f" - {guard.expr}{' ' + str(guard.sloc) if verbose else ''}"
            for guard in self.guards
        )

    def bound_sympy(
        self, expr: sympy.Expr, size_oblivious: bool = False
    ) -> ValueRanges:
        """Given a sympy expression, computes a ValueRanges bound for what values it can be"""
        # TODO: maybe it's guaranteed x in is var_to_range?
        var_to_range = {x: self.var_to_range.get(x, None) for x in expr.free_symbols}
        if size_oblivious:
            # Clamp values of size-like variables
            # NB: discarding the old upper bound in intentional, per
            # https://github.com/pytorch/pytorch/pull/123675
            for x in self.size_like & var_to_range.keys():
                if var_to_range[x] is not None:
                    # NB: do NOT set upper to 2 ** 48, we're using this solely
                    # to determine if we can do size-like replacement, the
                    # upper bound is irrelevant here
                    var_to_range[x] = ValueRanges(2, int_oo)
        return bound_sympy(expr, var_to_range)  # type: ignore[arg-type]

    @_lru_cache
    def get_axioms(
        self,
        symbols: Optional[Tuple[sympy.Symbol]] = None,
        compute_hint: bool = False,
    ) -> Tuple[SympyBoolean, ...]:
        """
        Given the symbols in an expression, it returns all the runtime asserts that have those symbols
        concatenated with all the guards.
        If symbols is None, it returns all the runtime asserts (and all the guards)
        """
        if symbols is None:
            runtime_asserts = (
                r.expr for rs in self.deferred_runtime_asserts.values() for r in rs
            )
        else:
            runtime_asserts = (
                r.expr
                for s in symbols
                if s not in self.var_to_val
                for r in self.deferred_runtime_asserts.get(s, ())
            )
        guards: Iterator[SympyBoolean] = (g.expr for g in self.guards)
        axioms: Iterator[SympyBoolean] = itertools.chain(guards, runtime_asserts)
        if compute_hint:
            axioms = (
                canonicalize_bool_expr(a.xreplace(self.var_to_val)) for a in axioms
            )
        return tuple(dict.fromkeys(axioms).keys())

    @lru_cache(None)
    def get_implications(
        self, e: SympyBoolean
    ) -> Tuple[Tuple[SympyBoolean, sympy.logic.boolalg.BooleanAtom], ...]:
        """Given a expression, it returns a list of predicates that follow from it"""
        equiv: Dict[SympyBoolean, sympy.logic.boolalg.BooleanAtom] = {}

        def add_expr(expr: SympyBoolean) -> None:
            expr = canonicalize_bool_expr(expr)
            if isinstance(expr, (sympy.Eq, sympy.Ne)):
                # No need to canonicalize
                # TODO We could further canonicalize Eq ordering the lhs and rhs somehow
                # With this, we could remove the need for the commutativity part
                opposite = sympy.Eq if isinstance(expr, sympy.Ne) else sympy.Ne
                # Commutativity of == and !=
                equiv[type(expr)(expr.lhs, expr.rhs)] = sympy.true
                equiv[type(expr)(expr.rhs, expr.lhs)] = sympy.true
                equiv[opposite(expr.lhs, expr.rhs)] = sympy.false
                equiv[opposite(expr.rhs, expr.lhs)] = sympy.false
            else:
                # Expr and negation
                equiv[expr] = sympy.true
                equiv[canonicalize_bool_expr(sympy.Not(expr))] = sympy.false

        add_expr(e)
        # Other relational expressions this expression implies
        if isinstance(e, sympy.Eq):
            add_expr(sympy.Le(e.lhs, e.rhs))
            add_expr(sympy.Ge(e.lhs, e.rhs))
        elif isinstance(e, sympy.Lt):
            add_expr(sympy.Le(e.lhs, e.rhs))
            add_expr(sympy.Ne(e.lhs, e.rhs))
            if e.lhs.is_integer and e.rhs.is_integer:  # type: ignore[attr-defined]
                add_expr(sympy.Le(e.lhs, e.rhs - 1))
        elif isinstance(e, sympy.Le):
            add_expr(sympy.Lt(e.lhs, e.rhs + 1))
        return tuple(equiv.items())

    @_lru_cache
    def _maybe_evaluate_static(
        self,
        expr: sympy.Basic,
        *,
        unbacked_only: bool = False,
        compute_hint: bool = False,
        size_oblivious: bool = False,
        axioms: Optional[Tuple[SympyBoolean]] = None,
        var_to_range: Optional[Tuple[Tuple[sympy.Symbol, ValueRanges]]] = None,
    ) -> Optional[sympy.Basic]:
        """
        Tries to evaluate expr without introducing guards

        If unbacked_only == True, then we only do substitutions on
        unbacked SymInts (leaving regular hinted integers alone).  This could
        result in an expression that still contains backed SymInts, which you
        could then potentially guard on.

        Use compute_hint == True if you are trying to compute a non-binding
        hint for the particular hint values of backed SymInts, e.g., if
        s0 happens to be 3 this run, compute_hint will subsitute s0 with 3.
        """

        # axioms with compute hint NYE
        assert not compute_hint or not axioms

        expr = self.simplify(expr)

        if compute_hint:
            expr = expr.xreplace(self.var_to_val)

        expr = canonicalize_bool_expr(expr)

        # Pattern matching
        symbols = tuple(expr.free_symbols)
        if axioms is None:
            axioms = self.get_axioms(symbols, compute_hint=compute_hint)
        subst = {}
        for e in axioms:
            if e.free_symbols.issubset(expr.free_symbols):
                subst.update(dict(self.get_implications(self.simplify(e))))

        expr = expr.xreplace(subst)

        fs = expr.free_symbols

        if not fs and (expr.is_number or expr.is_Boolean):
            return expr

        if var_to_range is None:
            var_ranges = self.var_to_range
        else:
            var_ranges = dict(var_to_range)

        symbol_info = tuple(
            (s, var_ranges.get(s), self.var_to_val.get(s), s in self.size_like)
            for s in sorted(fs, key=lambda s: str(s))  # TODO: speed up sort?
        )

        r = _maybe_evaluate_static_worker(
            expr, symbol_info, unbacked_only, size_oblivious
        )
        return r

    @_lru_cache
    def replace(self, expr: _SympyT) -> _SympyT:
        """Apply symbol replacements to any symbols in the given expression"""
        replacements = {}
        for s in expr.free_symbols:
            r = self._find(s)
            # Micro-optimization: only do replacements if r and s are different
            # Otherwise, xreplace is not a no-op and will trigger expensive
            # assumption queries if expr has a relational node.
            if not r.is_Symbol or r != s:
                replacements[s] = r
        if replacements:
            return safe_expand(expr.xreplace(replacements))
        else:
            return expr

    @_lru_cache
    def _update_divisible(self) -> None:
        new_divisible = set()
        for k in self.divisible:
            res = self.replace(k)
            if not res.is_number:
                new_divisible.add(k)

        self.divisible = new_divisible
        self._update_version_counter()

    @_lru_cache
    def simplify(self, expr: _SympyT) -> _SympyT:
        """Use known constraints and replacements to simplify the given expr"""
        expr = self.replace(expr)
        # TODO it would seem that this pass is not necessary given the
        # below replacement of // with /, but for nested FloorDivs
        # the non-recursive replacement doesn't work, and
        # recursive makes it hard to look up divisibility,
        # because existing divisibility info has FloorDiv in it, not /
        # for now just do a separate pass to catch common nested case
        if expr.has(FloorDiv):
            self._update_divisible()
            div_replacements = {}
            for atom in expr.atoms(FloorDiv):
                base, divisor = atom.args
                if isinstance(divisor, FloorDiv):
                    base1, divisor1 = divisor.args
                    if (
                        self.replace(Mod(base, divisor)) in self.divisible
                        and base == base1
                        and self.replace(Mod(base1, divisor1)) in self.divisible
                    ):
                        div_replacements[atom] = divisor1
            if div_replacements:
                expr = expr.xreplace(div_replacements)
                expr = safe_expand(expr)
        if expr.has(FloorDiv):
            div_replacements = {}
            pows = expr.atoms(sympy.Pow)
            rationals = expr.atoms(sympy.Rational).difference(expr.atoms(sympy.Integer))
            for fd in expr.atoms(FloorDiv):
                base, divisor = fd.args
                if self.replace(Mod(base, divisor)) in self.divisible:
                    div_replacements[fd] = CleanDiv(base, divisor)
            if div_replacements:
                new_expr = expr.xreplace(div_replacements)
                new_expr = safe_expand(new_expr)
                new_pows = new_expr.atoms(sympy.Pow)
                new_rationals = new_expr.atoms(sympy.Rational).difference(
                    new_expr.atoms(sympy.Integer)
                )
                # divisions simplified away
                if new_pows.issubset(pows) and new_rationals.issubset(rationals):
                    expr = new_expr
        return expr

    # TODO: overload for allow_none literal
    @lru_cache(256)
    def size_hint(
        self, expr: sympy.Basic, *, allow_none: bool = False
    ) -> Optional[sympy.Basic]:
        """
        Gets a size hint for a given expression from the underlying shapes we had.
        Does not introduce a guard, so only use this when you can guarantee that
        your code is still valid for arbitrary shapes (such as optimization decisions)
        """
        result_expr = safe_expand(expr).xreplace(self.var_to_val)
        if not result_expr.is_number:
            from torch.utils._sympy.singleton_int import SingletonInt

            if isinstance(result_expr, SingletonInt):
                return None
            r = self._maybe_evaluate_static(result_expr, compute_hint=True)
            if r is not None:
                return r
            if allow_none:
                return None

            if self.unbacked_var_to_val:
                unsound_expr = result_expr.xreplace(self.unbacked_var_to_val)
                if not unsound_expr.free_symbols:
                    log.warning(
                        "propagate_real_tensors size_hint(%s) -> %s", expr, unsound_expr
                    )
                    trace_structured(
                        "propagate_real_tensors",
                        metadata_fn=lambda: {
                            "expr": repr(expr),
                            "result": repr(unsound_expr),
                            "stack": structured.from_traceback(
                                CapturedTraceback.extract(skip=1).summary()
                            ),
                        },
                    )
                    self.defer_runtime_assert(
                        sympy.Eq(result_expr, unsound_expr),
                        f"propagate_real_tensors: {result_expr} == {unsound_expr}",
                    )
                    return unsound_expr

            raise self._make_data_dependent_error(result_expr, expr)
        return result_expr

    # NB: keep in sync with size_hint
    @lru_cache(256)
    def has_hint(self, expr: sympy.Expr) -> bool:
        result_expr = safe_expand(expr).xreplace(self.var_to_val)
        return (
            result_expr.is_number
            or self._maybe_evaluate_static(result_expr) is not None
        )

    def _make_data_dependent_error(
        self,
        expr: sympy.Basic,
        unhinted_expr: sympy.Basic,
        *,
        size_oblivious_result: Optional[sympy.Basic] = None,
    ) -> GuardOnDataDependentSymNode:
        # TODO: in a Dynamo context, having user code, and having the
        # name of the local, will be much better
        size_like_symbols = []
        for s in expr.free_symbols:
            stacktrace = "".join(self.var_to_stack[s].format())
            self.log.debug(
                "Data dependent variable '%s' allocated at:\n%s", s, stacktrace
            )
            if s in self.size_like:
                size_like_symbols.append(s)
        size_oblivious_result_msg = ""
        if size_oblivious_result is not None:
            size_oblivious_result_msg = (
                f"ATTENTION: guard_size_oblivious would fix the error, evaluating expression to {size_oblivious_result}.\n"
                "Maybe you need to add guard_size_oblivious to framework code, see doc below for more guidance.\n\n"
            )
        sloc, maybe_extra_debug = self._get_stack_summary(True)
        if expr.is_integer:  # type: ignore[attr-defined]
            desc = (
                "Could not extract specialized integer from data-dependent expression"
            )
        else:
            desc = "Could not guard on data-dependent expression"
        msg = (
            f"{desc} {expr} (unhinted: {unhinted_expr}).  "
            f"(Size-like symbols: {', '.join(map(str, size_like_symbols)) or 'none'})\n\n"
            f"{size_oblivious_result_msg}"
            f"Caused by: {sloc}\n"
            'For more information, run with TORCH_LOGS="dynamic"\n'
            "For extended logs when we create symbols, also add "
            f"TORCHDYNAMO_EXTENDED_DEBUG_CREATE_SYMBOL=\"{','.join(map(str, expr.free_symbols))}\"\n"
            "If you suspect the guard was triggered from C++, add TORCHDYNAMO_EXTENDED_DEBUG_CPP=1\n"
            "For more debugging help, see "
            "https://docs.google.com/document/d/1HSuTTVvYH1pTew89Rtpeu84Ht3nQEFTYhAX3Ypa_xJs/edit?usp=sharing\n"
            + maybe_extra_debug
            # TODO: Help text about how to use our runtime tests to fix this
            # problem
        )
        return GuardOnDataDependentSymNode(expr, msg)

    def _update_var_to_range(
        self,
        symbol: sympy.Symbol,
        vr: ValueRanges,
        vr_sloc: Optional[ValueRangesSLoc] = None,
        *,
        is_constraint: bool = False,
    ) -> None:
        lower, upper = vr.lower, vr.upper

        # If we have a size-like unbacked SymInt, refuse to refine the range to be
        # less than two.  This is because when we intersect this range
        # with [2, inf] for size oblivious tests, the range would be
        # unsatisfiable.  In other words, once you have a size-like
        # unbacked SymInt, we can never learn that it is exactly zero or one,
        # because we would now give inconsistent results for all size
        # oblivous tests!
        if upper < 2 and symbol in self.size_like:
            upper = 2

        # Updates the range and the guards corresponding to each bound of the symbol.
        if symbol not in self.var_to_range:
            r = ValueRanges(lower, upper)
            self.log.debug("_update_var_to_range %s = %s (new)", symbol, r)
            self.var_to_range[symbol] = r
            if vr_sloc is None:
                sloc = self._get_sloc()
                vr_sloc = ValueRangesSLoc(sloc, sloc)
            self.var_to_range_sloc[symbol] = vr_sloc
        else:
            old = self.var_to_range[symbol]
            new = old & ValueRanges(lower, upper)
            if new != old:
                if vr_sloc is None:
                    sloc = self._get_sloc()
                    vr_sloc = ValueRangesSLoc(sloc, sloc)
                if new.lower != old.lower:
                    self.var_to_range_sloc[symbol].lower = vr_sloc.lower
                if new.upper != old.upper:
                    self.var_to_range_sloc[symbol].upper = vr_sloc.upper
                self.var_to_range[symbol] = new
                self.log.debug("_update_var_to_range %s = %s (update)", symbol, new)

        if (v := self.var_to_val.get(symbol)) is not None:
            r = self.var_to_range[symbol]
            if v not in r:
                # For constraint failure, delay this for later
                # TODO: Rework all of this, the constraint logic is very
                # duplicative with regular reasoning
                if not is_constraint:
                    assert v in r, f"{v} not in {r}"

    def _set_replacement(self, a: sympy.Symbol, tgt: sympy.Expr, msg: str) -> None:
        """
        Adds or updates a replacement for a symbol.
        Use this instead of `self.replacements[a] = tgt`.
        """

        if tgt == self.replacements.get(a, None):
            return

        # Precondition: a == tgt
        assert isinstance(a, sympy.Symbol)

        if (
            self.allow_complex_guards_as_runtime_asserts
            and not _is_supported_equivalence(tgt)
        ):
            return  # continuing leads to placeholder shapes having complex expressions that we can't resolve

        # Handles nested tensor symbolic variables which don't have
        # var_to_range bounds
        tgt_bound = None
        if a in self.var_to_range:
            src_bound = self.var_to_range[a]

            # First, refine the value range of a based on the computed value range
            # of tgt.  This is always OK to do, even if we decide not to do the
            # substitution in the end.  This might be a no-op, if a already has
            # a tighter bound
            tgt_bound = self.bound_sympy(tgt)
            self._update_var_to_range(a, tgt_bound)

            # Next, check if we can update the range of free symbols in tgt
            # based on the range in a. But only do it if:
            #  - the source bound non-trivially improves over what we get out of
            #    the existing bounds.
            #  - the replacement is univariate and we can invert the tgt expression
            if not tgt_bound.issubset(src_bound) and len(tgt.free_symbols) == 1:
                b = next(iter(tgt.free_symbols))
                # Try to invert the equality
                r = try_solve(sympy.Eq(a, tgt), b, floordiv_inequality=False)
                if r is not None:
                    self.log.debug(
                        "set_replacement: solve for %s in %s == %s gives %s",
                        b,
                        a,
                        tgt,
                        r,
                    )
                    # The solution here can be non-integral, for example, if
                    # we have s0 = 2*s1, then s1 = s0/2.  What we would like
                    # to do is calculated the bounds in arbitrary precision,
                    # and then requantize the bound to integers when we are
                    # done.
                    rat_b_bound = self.bound_sympy(r[1])
                    b_bound = ValueRanges(
                        CeilToInt(rat_b_bound.lower), FloorToInt(rat_b_bound.upper)
                    )
                    self._update_var_to_range(b, b_bound, self.var_to_range_sloc[a])
                    tgt_bound = self.bound_sympy(tgt)
                    assert tgt_bound.issubset(src_bound)

            # TODO: Should we propagate size-like-ness?
            #
            # Pros: if u0 is size-like, intuitively u0 == u1 should cause u1
            # to become size-like.
            #
            # Cons: if u0 is size-like, what about u0 - 1 == u1?  You CAN'T
            # propagate in this case, because what if u0 == 0, then u1 is negative
            # and clearly isn't a size.  So, at minimum, any f(x) whose value
            # range isn't [0, inf] given x in [0, inf] cannot propagate
            # size-like-ness.  But there are many situations where you could
            # imagine u1 is going to be size-like and actually you just didn't
            # have a refined enough value range on u0.  Since even innocuous
            # looking arithmetic operations can destroy size-like-ness, it's
            # best to not propagate it at all and force the user to annotate it
            # as necessary.
            #
            # Compromise: we preserve size-like-ness only for exact equality
            # and nothing else.
            if a in self.size_like and isinstance(tgt, sympy.Symbol):
                self.size_like.add(tgt)
            elif isinstance(tgt, sympy.Symbol) and tgt in self.size_like:
                self.size_like.add(a)

            # Now, decide if we will do the substitution.
            #
            #  - If the source has a non-trivial range, only substitute if
            #    we preserve this range.  Note that we may have propagated
            #    the src_range to free variables in tgt when tgt is univariate
            #    and we could find an inverse, which helps us achieve this.
            #    This ensures we never "forget" about user defined ranges,
            #    even if they end up being defined on composite formulas
            #    like s0 + s1.
            #
            #  - If the variable is unbacked, only substitute if the substitution
            #    would preserve the bounds also under size-like-ness conditions.

            if not tgt_bound.issubset(src_bound):
                self.log.debug(
                    "skipped set_replacement %s = %s (%s) [%s not subset of %s]",
                    a,
                    tgt,
                    msg,
                    tgt_bound,
                    src_bound,
                )
                return
            elif a in self.size_like:
                tgt_bound_so = self.bound_sympy(tgt, size_oblivious=True)
                src_bound_so = self.bound_sympy(a, size_oblivious=True)
                if not tgt_bound_so.issubset(src_bound_so):
                    self.log.debug(
                        "skipped set_replacement %s = %s (%s) "
                        "[%s not subset of %s (size-oblivious conditions)]",
                        a,
                        tgt,
                        msg,
                        tgt_bound_so,
                        src_bound_so,
                    )
                    return

        if isinstance(tgt, (sympy.Integer, sympy.Float)):
            # specializing to a constant, which is likely unexpected (unless
            # you specified dynamic=True)

            user_tb = TracingContext.extract_stack()
            trace_structured(
                "symbolic_shape_specialization",
                metadata_fn=lambda: {
                    "symbol": repr(a),
                    "sources": [s.name() for s in self.var_to_sources.get(a, [])],
                    "value": repr(tgt),
                    "reason": msg,
                    "stack": structured.from_traceback(
                        CapturedTraceback.extract(skip=1).summary()
                    ),
                    "user_stack": structured.from_traceback(user_tb)
                    if user_tb
                    else None,
                },
            )

            if config.print_specializations:
                self.log.warning(
                    "Specializing %s to %s", self.var_to_sources[a][0].name(), tgt
                )
                self.log.debug("SPECIALIZATION", stack_info=True)
        log.info("set_replacement %s = %s (%s) %s", a, tgt, msg, tgt_bound)
        self.replacements[a] = tgt
        # NB: the replacement may get refined, but the user will find the
        # FIRST one most useful (TODO: Maybe we could consider tracking all of
        # them)
        if a not in self.replacements_slocs:
            self.replacements_slocs[a] = self._get_sloc()
        self._update_version_counter()

        # When specializing 'a == tgt', the equality should be also conveyed to
        # Z3, in case an expression uses 'a'.
        self._add_target_expr(sympy.Eq(a, tgt, evaluate=False))

    def _add_divisible(self, expr: sympy.Expr) -> None:
        self.divisible.add(expr)
        self._update_version_counter()

    @_lru_cache
    @record_shapeenv_event()
    def _find(self, a: sympy.Symbol) -> sympy.Expr:
        """
        Implements a DSU-like algorithm to find the variable that represents a
        Also handles transitive non-identity replacements.

        a: b + c
        c: d
        """
        if a not in self.replacements:
            return a
        res = self.replacements[a]
        cur_replace = {s: self._find(s) for s in res.free_symbols}
        replaced, changed = self.replacements[a]._xreplace(cur_replace)
        if changed:
            self._set_replacement(a, replaced, "find")
        return self.replacements[a]

    @lru_cache(256)
    def _maybe_guard_rel(self, expr: sympy.Rel) -> None:
        """
        The relational guard is guarded to be true.  Use this information to
        simplify shapes (i.e. a == b or a % 5 == 0)
        """
        assert isinstance(expr, sympy.Rel)

        # A good example of what goes wrong if you don't do this is
        # python test/functorch/test_aotdispatch.py -k
        # test_aot_autograd_symbolic_module_exhaustive_nn_LazyConv3d_cpu_float32
        if isinstance(expr, sympy.Ne):
            return

        free = list(expr.free_symbols)

        assert (
            len(free) > 0
        ), f"The expression should not be static by this point: {expr}"
        # In case of really gnarly expression, we don't blow up
        if len(free) > 5:
            return

        # Prioritize unbacked symints for solving by ordering them last.
        # Prefer to simplify out lexicographically higher symbols (i.e. simplify out s4 over s3).
        #   (NB: this unfortunately isn't strictly equivalent to simplifying out newer symbols)
        # Prefer to simplify out symbols with ephemeral sources.
        def _smart_symbol_sort(x: sympy.Symbol) -> Tuple[int, int, str]:
            has_only_ephemeral_sources = x in self.var_to_sources and all(
                s.is_ephemeral() for s in self.var_to_sources[x]
            )
            # NB: size_hint is int, not sympy.Expr, do not use int_oo here
            hint_size = self.size_hint(x, allow_none=True)
            if hint_size is None:
                size = sys.maxsize
            else:
                assert isinstance(hint_size, sympy.Expr)
                size = int(hint_size)
            name = x.name
            # 1 puts ephemeral sourced symbols first when sorting in reverse
            return (1 if has_only_ephemeral_sources else 0, size, name)

        free = sorted(free, key=_smart_symbol_sort, reverse=True)  # type: ignore[attr-defined]
        lhs = expr.lhs
        rhs = expr.rhs

        self._refine_ranges(expr)

        # The rest of this stuff is for equality only
        if not isinstance(expr, sympy.Eq):
            return

        if not expr.has(Mod):
            try:
                floor_div_atoms = lhs.atoms(FloorDiv).union(rhs.atoms(FloorDiv))
                if len(floor_div_atoms) > 0 and any(
                    a.divisor != 1 for a in floor_div_atoms
                ):
                    raise NotImplementedError

                # Never replace unbacked symbols with other unbacked symbols.
                # This is error prone because you can cause references to
                # unbacked symbols to time travel backwards.  E.g.,
                #
                # u1 = x.item()
                # ... use of u1 ...
                # u2 = y.item()
                # u3 = z.item()
                # torch._check(u1 == u2 + u3)
                #
                # If you replace u1 with u2 + u3, then the use of u1 now
                # references u2 and u3 prior to them actually being bound at
                # runtime.  It's pretty inconvenient to setup control
                # dependencies for substitutions, so ban it entirely.
                def trivial_solve(lhs: sympy.Expr, rhs: sympy.Expr) -> bool:
                    if isinstance(lhs, sympy.Symbol):
                        if free_unbacked_symbols(lhs) and not free_unbacked_symbols(
                            rhs
                        ):
                            return True
                        if symbol_is_type(lhs, SymT.FLOAT):
                            return True
                        # TODO: Maybe trivial solutions for int should also be
                        # done?
                    return False

                # short-circuit when no solving is needed
                if trivial_solve(lhs, rhs):
                    self._set_replacement(lhs, self._find(rhs), "trivial_lhs")
                elif trivial_solve(rhs, lhs):
                    self._set_replacement(rhs, self._find(lhs), "trivial_rhs")
                else:
                    r = try_solve(expr, free[0], floordiv_inequality=False)
                    if r is not None and all(
                        t.is_integer for t in sympy.preorder_traversal(r[1])
                    ):
                        new_var = self._find(r[1])
                        ok = len(free_unbacked_symbols(new_var)) == 0
                        if ok:
                            self._set_replacement(free[0], new_var, "solve")
            except NotImplementedError:
                pass
        if expr.has(Mod):
            mod_expr = next(iter(expr.atoms(Mod)))
            try:
                r = try_solve(expr, mod_expr, floordiv_inequality=False)
                if r is not None and r[1] == 0:
                    self._add_divisible(mod_expr)
                    # This is a little bit of extra logic to make things like
                    # torch.empty(i0, q).view(c, -1, q) work out
                    p, q = mod_expr.args
                    if (
                        isinstance(q, sympy.Number)
                        and isinstance(p, sympy.Mul)
                        and len(p.args) == 2
                    ):
                        c, i0 = p.args
                        # Given Mod(c * i0, q) == 0
                        if (
                            isinstance(c, sympy.Number)
                            and isinstance(i0, sympy.Symbol)
                            and self.is_unbacked_symint(i0)
                        ):
                            # We have Mod(i0, q / c) == 0, which means we can
                            # rewrite i0 as (q / gcd(q, c)) * i1
                            d = q / sympy.gcd(q, c)  # TODO: CleanDiv?
                            i1 = self.create_unbacked_symint().node.expr
                            # Propagate the value ranges.  It doesn't really
                            # matter if we use truediv or floordiv, because we
                            # have established divisibility.
                            self._update_var_to_range(
                                i1,
                                SymPyValueRangeAnalysis.floordiv(
                                    self.var_to_range[i0], ValueRanges.wrap(d)
                                ),
                            )
                            # Propagate size-like-ness
                            if i0 in self.size_like:
                                self.size_like.add(i1)
                            self._set_replacement(i0, d * i1, "divisibility")

            except NotImplementedError:
                pass
        return

    # See: Note - On 0/1 specialization
    def _default_value_range(self) -> ValueRanges:
        lower = 2 if self.specialize_zero_one else 0
        return ValueRanges(lower, int_oo)

    def _default_unspecified_value_range(self) -> ValueRanges:
        return ValueRanges(-int_oo, int_oo)

    @_lru_cache
    def _simplify_floor_div(self, expr: sympy.Expr) -> sympy.Expr:
        floor_divs = tuple(expr.atoms(FloorDiv))
        # we expect floor_divs to be exact,
        # and thus add the guards for the exact floordivs,
        # even if tracing doesn't require them otherwise
        for fd in reversed(floor_divs):
            base, divisor = fd.args
            mod_expr = Mod(base, divisor)
            eq_expr = sympy.Eq(mod_expr, 0)
            # add necessary mod guards
            self.evaluate_expr(eq_expr)
        return self.simplify(expr)

    # We're about to add a guard/runtime assert, check if the ShapeEnv is frozen
    # and if so issue a warning
    def _check_frozen(self, expr: sympy.Basic, concrete_val: sympy.Basic) -> None:
        if self.frozen:
            self.counter["ignored_backward_guard"] += 1
            signpost_event(
                "dynamic",
                "evaluate_expr_frozen",
                {
                    **self.co_fields,
                    "ignored_guard": f"{expr} == {concrete_val}",
                    # no version = original state (this signpost is expected)
                    # version 2 = dynamic backwards is eagerly compiled
                    "version": 2,
                },
            )
            log.warning(
                "Ignored guard %s == %s, this could result in accuracy problems",
                expr,
                concrete_val,
                stack_info=True,
            )

    def _get_stack_summary(
        self, is_debug: bool = False, framework_loc: Optional[str] = None
    ) -> Tuple[SLoc, str]:
        floc: Optional[Union[str, traceback.FrameSummary]] = framework_loc
        if floc is None:
            frame = inspect.currentframe()
            try:
                while frame is not None:
                    if frame.f_code.co_filename not in uninteresting_files():
                        floc = traceback.FrameSummary(
                            frame.f_code.co_filename,
                            frame.f_lineno,
                            frame.f_code.co_name,
                        )
                        break
                    frame = frame.f_back
            finally:
                del frame

        # NB: this stack is truncated, but it's fine because the main
        # stack_info will give you the rest of the info you need
        maybe_user_loc = None
        user_tb = TracingContext.extract_stack()
        if user_tb:
            maybe_user_loc = format_frame(user_tb[-1], line=True)

        maybe_extra_debug = ""
        if is_debug and user_tb:
            maybe_extra_debug = (
                "\nUser Stack (most recent call last):\n"
                + "  (snipped, see stack below for prefix)\n"
                + "".join(traceback.format_list(user_tb))
            )
        if is_debug and config.extended_debug_cpp:
            cpp_stack = CapturedTraceback.extract(cpp=True)
            maybe_extra_debug += "\nC++ stack trace:\n" + "".join(cpp_stack.format())
        elif is_debug:
            maybe_extra_debug += (
                "\nFor C++ stack trace, run with " "TORCHDYNAMO_EXTENDED_DEBUG_CPP=1"
            )

        return SLoc(floc, maybe_user_loc), maybe_extra_debug

    # Pass in framework_loc to override the framework location info
    def _get_sloc(self, framework_loc: Optional[str] = None) -> SLoc:
        sloc, _ = self._get_stack_summary(framework_loc=framework_loc)
        return sloc

    def _log_guard(self, prefix: str, g: SympyBoolean, forcing_spec: bool) -> None:
        if self.log.isEnabledFor(logging.INFO):
            str_g = str(g)
            is_debug = (
                config.extended_debug_guard_added is not None
                and str_g == config.extended_debug_guard_added
            )
            sloc, maybe_extra_debug = self._get_stack_summary(is_debug)
            maybe_more_info = ""
            if not is_debug:
                maybe_more_info = (
                    ", for more info run with "
                    f'TORCHDYNAMO_EXTENDED_DEBUG_GUARD_ADDED="{str_g}"'
                )
            self.log.info(
                "%s %s [guard added] %s%s%s",
                prefix if not forcing_spec else f"{prefix} (forcing_spec)",
                str_g,
                sloc,
                maybe_more_info,
                maybe_extra_debug,
                stack_info=is_debug,
            )

    @lru_cache(256)
    @record_shapeenv_event(save_tracked_fakes=True)
    def evaluate_expr(
        self,
        orig_expr: sympy.Basic,
        hint: Optional[Union[int, bool, float]] = None,
        fx_node: Optional[torch.fx.Node] = None,
        size_oblivious: bool = False,
        *,
        forcing_spec: bool = False,
    ) -> sympy.Basic:
        try:
            return self._evaluate_expr(
                orig_expr, hint, fx_node, size_oblivious, forcing_spec=forcing_spec
            )
        except Exception:
            self.log.warning(
                "failed during evaluate_expr(%s, hint=%s, size_oblivious=%s, forcing_spec=%s",
                orig_expr,
                hint,
                size_oblivious,
                forcing_spec,
            )
            raise

    def _evaluate_expr(
        self,
        orig_expr: sympy.Basic,
        hint: Optional[Union[bool, int, float]] = None,
        fx_node: Optional[torch.fx.Node] = None,
        size_oblivious: bool = False,
        *,
        forcing_spec: bool = False,
    ) -> sympy.Basic:
        """
        Given an expression, evaluates it, adding guards if necessary
        """

        # TODO: split conjunctions and evaluate them separately

        # Don't track this one
        @functools.lru_cache(None)
        def compute_concrete_val() -> sympy.Basic:
            if hint is None:
                # This is only ever called for expressions WITHOUT unbacked
                # symbols
                r = self.size_hint(orig_expr)
                assert r is not None
                return r
            else:
                return sympy.sympify(hint)

        concrete_val: Optional[sympy.Basic]

        # Check if:
        #   1. 'translation_validation' is set
        #   2. the corresponding 'fx_node' is not 'None'
        #   3. the guard should not be suppressed
        #
        # If all of the above check, we create an FX node representing the
        # actual expression to be guarded.
        node = None
        fresh = False
        if (
            self._translation_validation_enabled
            and fx_node is not None
            and not self._suppress_guards_tls()
            and not size_oblivious
        ):
            # TODO: does this even worked with unbacked :think:
            concrete_val = compute_concrete_val()
            if concrete_val is sympy.true:
                node, fresh = self._create_fx_call_function(torch._assert, (fx_node,))
            elif concrete_val is sympy.false:
                neg, _ = self._create_fx_call_function(operator.not_, (fx_node,))
                node, fresh = self._create_fx_call_function(torch._assert, (neg,))
            else:
                eql, _ = self._create_fx_call_function(
                    operator.eq, (fx_node, concrete_val)
                )
                node, fresh = self._create_fx_call_function(torch._assert, (eql,))

            assert node is not None
            # If this is a fresh node, we have to remember the event index that
            # corresponds to this assertion node.
            # Reason: so that, given an assertion node, we can replay the ShapeEnv
            # events until the point where this assertion node was freshly created.
            if fresh:
                self._add_fx_node_metadata(node)

        # After creating the FX node corresponding to orig_expr, we must make sure that
        # no error will be raised until the end of this function.
        #
        # Reason: the translation validation may become invalid otherwise.
        #
        # If an error is raised before the end of this function, we remove the FX node
        # inserted, and re-raise the error.
        guard = None
        tb = None

        try:
            if orig_expr.is_number:
                self.log.debug("eval %s [trivial]", orig_expr)
                if hint is not None:
                    assert orig_expr == hint, f"{orig_expr} != {hint}"
                return orig_expr

            expr = orig_expr

            static_expr = self._maybe_evaluate_static(
                expr, size_oblivious=size_oblivious
            )
            if static_expr is not None:
                self.log.debug(
                    "eval %s == %s [statically known]", orig_expr, static_expr
                )
                if hint is not None:
                    assert static_expr == hint, f"{static_expr} != {hint}"
                return static_expr

            transmute_into_runtime_assert = False

            concrete_val = None
            if not (expr.free_symbols <= self.var_to_val.keys()):
                # TODO: dedupe this with _maybe_evaluate_static
                # Attempt to eliminate the unbacked SymInt
                new_expr = self._maybe_evaluate_static(expr, unbacked_only=True)
                assert new_expr is not None
                if not (new_expr.free_symbols <= self.var_to_val.keys()):
                    size_oblivious_result = None
                    if not size_oblivious:
                        size_oblivious_result = self._maybe_evaluate_static(
                            expr, size_oblivious=True
                        )

                    # Last ditch
                    if (
                        self.unbacked_var_to_val
                        and not (
                            unsound_result := orig_expr.xreplace(
                                self.unbacked_var_to_val
                            )
                        ).free_symbols
                    ):
                        log.warning(
                            "propagate_real_tensors evaluate_expr(%s) -> %s",
                            orig_expr,
                            unsound_result,
                        )
                        trace_structured(
                            "propagate_real_tensors",
                            metadata_fn=lambda: {
                                "expr": repr(orig_expr),
                                "result": repr(unsound_result),
                                "stack": structured.from_traceback(
                                    CapturedTraceback.extract(skip=1).summary()
                                ),
                            },
                        )
                        transmute_into_runtime_assert = True
                        concrete_val = unsound_result
                    else:
                        raise self._make_data_dependent_error(
                            expr.xreplace(self.var_to_val),
                            expr,
                            size_oblivious_result=size_oblivious_result,
                        )
                else:
                    expr = new_expr

            if concrete_val is None:
                concrete_val = compute_concrete_val()
            self._check_frozen(expr, concrete_val)

            if (
                config.inject_EVALUATE_EXPR_flip_equality_TESTING_ONLY
                and isinstance(hint, bool)
                and isinstance(expr, (sympy.Eq, sympy.Ne))
            ):
                expr = sympy.Not(expr)

            # Turn this into a boolean expression, no longer need to consult
            # concrete_val
            if concrete_val is sympy.true:
                g = cast(SympyBoolean, expr)
            elif concrete_val is sympy.false:
                g = sympy.Not(expr)
            else:
                g = sympy.Eq(expr, concrete_val)  # type: ignore[arg-type]

            if transmute_into_runtime_assert:
                self.defer_runtime_assert(
                    g, f"propagate_real_tensors: {orig_expr} == {concrete_val}"
                )
                return concrete_val

            if not self._suppress_guards_tls():
                if isinstance(g, sympy.Rel):
                    # TODO: If we successfully eliminate a symbol via equality, it
                    # is not actually necessary to save a guard for the equality,
                    # as we will implicitly generate a guard when we match that
                    # input against the symbol.  Probably the easiest way to
                    # implement this is to have maybe_guard_rel return a bool
                    # saying if it "subsumed" the guard (and therefore the guard
                    # is no longer necessary)
                    self._maybe_guard_rel(g)

                if not self.allow_complex_guards_as_runtime_asserts:
                    # at this point, we've evaluated the concrete expr value, and have
                    # flipped/negated the guard if necessary. Now we know what to guard
                    # or defer to runtime assert on.
                    guard = ShapeGuard(g, self._get_sloc())
                    self.guards.append(guard)
                else:
                    # it's fine to defer simple guards here without checking,
                    # the _maybe_guard_rel() call above will set replacements if possible,
                    # and so the result here will be statically known
                    self.defer_runtime_assert(g, f"evaluate_expr: {orig_expr}")

        except Exception:
            if fresh:
                self._remove_fx_node(node)
            raise
        else:
            if not self._suppress_guards_tls():
                if guard is not None:  # we might have deferred this to runtime assert
                    self._log_guard("eval", g, forcing_spec=forcing_spec)

                    for s in g.free_symbols:
                        self.symbol_guard_counter[s] += 1
                        # Forcing_spec to avoid infinite recursion
                        if (
                            not forcing_spec
                            and config.symbol_guard_limit_before_specialize is not None
                            and self.symbol_guard_counter[s]
                            > config.symbol_guard_limit_before_specialize
                        ):
                            # Force specialization
                            self.log.info(
                                "symbol_guard_limit_before_specialize=%s exceeded on %s",
                                config.symbol_guard_limit_before_specialize,
                                s,
                            )
                            self.evaluate_expr(s, forcing_spec=True)
            else:
                self._log_guard("eval [guard suppressed]", g, forcing_spec=forcing_spec)

        return concrete_val

    def cleanup(self) -> None:
        """
        Break reference cycles.

        This destroys the stacks. If you really want to keep them, we
        just need some way to break references on code objects.
        """
        for s in self.var_to_stack.values():
            s.cleanup()
        for ras in self.deferred_runtime_asserts.values():
            for ra in ras:
                ra.stack.cleanup()

    @record_shapeenv_event(save_tracked_fakes=True)
    def defer_runtime_assert(
        self, orig_expr: SympyBoolean, msg: str, fx_node: Optional[torch.fx.Node] = None
    ) -> bool:
        """Create an assert that is checked at runtime

        Args:
            orig_expr (sympy.Expr): Boolean expression to assert is true
            msg (str): Message to display on assertion failure
            fx_node (Optional, torch.fx.Node): node in ``self.graph`` corresponding
                to the expression, if applicable

        """
        expr = orig_expr

        # TODO: split conjunctions and evaluate them separately

        static_expr = self._maybe_evaluate_static(expr)
        if static_expr is not None:
            self.log.debug(
                "runtime_assert %s == %s [statically known]", orig_expr, static_expr
            )
            # TODO: assert bool(static_expr)
            return bool(static_expr)

        # Attempt to eliminate the unbacked SymInt
        new_expr = self._maybe_evaluate_static(expr, unbacked_only=True)
        assert new_expr is not None
        if (
            not self.prefer_deferred_runtime_asserts_over_guards
            and new_expr.free_symbols <= self.var_to_val.keys()
        ):
            # Do a normal guard
            return self.evaluate_expr(new_expr, fx_node=fx_node)
        # NB: Don't use new_expr as expr; it could contain gunk like shape0
        # which we don't want to guard on

        # OK, we're definitely doing a runtime assert now
        if (
            self._translation_validation_enabled
            and fx_node is not None
            and not self._suppress_guards_tls()
        ):
            node, fresh = self._create_fx_call_function(torch._assert, (fx_node,))
            assert node is not None
            if fresh:
                self._add_fx_node_metadata(node)

        if not self._suppress_guards_tls():
            # If you're here because of this assert, read Note [Backwards runtime asserts]
            # in torch/_inductor/graph.py
            assert not self.runtime_asserts_frozen, expr

            self._check_frozen(expr, sympy.true)

            # eliminate symbols on equality tests / refine ranges
            if isinstance(expr, sympy.Rel):
                self._maybe_guard_rel(expr)

            # canonicalise to remove equations that are trivially equal
            orig_expr = expr
            expr = canonicalize_bool_expr(expr)
            stack = CapturedTraceback.extract(skip=1)
            ra = RuntimeAssert(expr, msg, stack)
            # TODO: Do this in a way that is less janky than int(s.name[1:])
            cands = sorted(
                (s for s in expr.free_symbols if symbol_is_type(s, SymT.UNBACKED_INT)),
                key=lambda s: int(s.name[1:]),
            )
            # Is None when prefer_deferred_runtime_asserts_over_guards=True
            # and the guard in question has no unbacked SymInts in front
            ix = cands[-1] if cands else None
            self.deferred_runtime_asserts.setdefault(ix, []).append(ra)
            self.num_deferred_runtime_asserts += 1
            self._update_version_counter()
            self._log_guard("runtime_assert", orig_expr, forcing_spec=False)
        else:
            self._log_guard(
                "runtime_assert [guard suppressed]", orig_expr, forcing_spec=False
            )

        return True

    # Refines the ranges of the variables present in 'guard'.
    #
    # This function tries to refine the range of the variables inside
    # 'guard' by reasoning about it. Specifically, when 'guard' is a
    # 'sympy.Relational' operation.
    #
    # It does mainly 3 things:
    #   1. Tries to isolate a variable in the left-hand side
    #   2. Compute the value range of the right-hand side
    #   3. Update the value range of the variable, if better
    def _refine_ranges(self, expr: SympyBoolean) -> None:
        expr = self.simplify(expr)

        for symbol in expr.free_symbols:
            assert isinstance(symbol, sympy.Symbol)

            if isinstance(self.var_to_val.get(symbol, None), SingletonInt):
                # Skip var_to_range logic for SingletonInt which is only used
                # for jagged layout NestedTensors today
                continue

            r = try_solve(expr, symbol)

            if r is None or not (symbol.is_integer and r[1].is_integer):
                # Range refinement only supports integer symbols for now.
                # There are lots of SymPy bugs when it comes to comparing
                # reals and integers, so we skip that for now.
                continue

            r_expr, rhs = r
            vr = self.var_to_range[symbol]
            lower, upper = vr.lower, vr.upper

            rhs_vr = bound_sympy(rhs, self.var_to_range)

            # Let's suppose that we have a preexisting range for x [0, 100].
            # Now, we issue a guard x > y, where the range for y is [50, 150].
            # Then, lower = 0, rhs_vr.lower = 50 and therefore refinement can happen,
            # refining x to [51, 100], since x must be greater than y, but the lowest
            # y could be is 50.
            #
            # sympy.Eq may update both lower and upper bounds.
            # sympy.G{t,e} may update the lower bound, only.
            # sympy.L{t,e} may update the upper bound, only.
            if lower < rhs_vr.lower and isinstance(
                r_expr, (sympy.Eq, sympy.Ge, sympy.Gt)
            ):
                # Strictly greater relations allow us to refine a bit more, since
                # x < y implies that the lower bound for x is: y + 1.
                lower = rhs_vr.lower + int(isinstance(r_expr, sympy.Gt))
            if upper > rhs_vr.upper and isinstance(
                r_expr, (sympy.Eq, sympy.Le, sympy.Lt)
            ):
                upper = rhs_vr.upper - int(isinstance(r_expr, sympy.Lt))

            # Do nothing if the new value range is no better than what we already have.
            if vr == ValueRanges(lower, upper):
                continue

            # Updates the range and the guards corresponding to each bound of the symbol.
            self._update_var_to_range(symbol, ValueRanges(lower, upper))
            # If the range is refined to singleton, set replacement
            if self.var_to_range[symbol].is_singleton():
                self._set_replacement(
                    symbol,
                    self.var_to_range[symbol].lower,
                    "range_refined_to_singleton",
                )

            # Clears the cache, since this update can change the result.
            self._maybe_evaluate_static.cache_clear()

    @lru_cache(maxsize=None)
    @record_shapeenv_event()
    def constrain_symbol_range(
        self, s: sympy.Symbol, compiler_min: int, compiler_max: int
    ) -> None:
        upd_vr = ValueRanges(compiler_min, compiler_max)
        old_vr = self.var_to_range.get(s, ValueRanges.unknown())
        self._update_var_to_range(s, upd_vr)
        if (new_vr := self.var_to_range[s]) != old_vr:
            log.info(
                "constrain_symbol_range %s [%s, %s]", s, new_vr.lower, new_vr.upper
            )


def _is_int(expr: object) -> bool:
    return isinstance(expr, SymInt) and expr.node.expr.is_number


# WARNING: This is legacy, DO NOT USE
def _is_dim_dynamic(t: torch.Tensor, d: int) -> bool:
    return hasattr(t, "_dynamo_dynamic_indices") and d in t._dynamo_dynamic_indices


class PropagateUnbackedSymInts(torch.fx.Interpreter):
    def run_node(self, n: torch.fx.Node) -> Result:
        """
        Run an FX node, propagating unbacked Symbol bindings to the new fake tensor
        """
        from torch._guards import detect_fake_mode

        result = super().run_node(n)
        rebind_unbacked(detect_fake_mode().shape_env, n, result)
        return result


def _find_user_code_frame() -> Optional[types.FrameType]:
    frame = inspect.currentframe()
    while frame is not None:
        if not frame.f_code.co_filename.startswith(
            os.path.dirname(inspect.getfile(torch)) + os.path.sep
        ):
            break
        frame = frame.f_back
    return frame


def _blame_user_code(e: Exception, frame: types.FrameType) -> None:
    frame_summary = traceback.FrameSummary(
        frame.f_code.co_filename,
        frame.f_lineno,
        frame.f_code.co_name,
    )
    msg = e.args[0]
    msg += "\n\nThe following call raised this error:\n" + "".join(
        traceback.StackSummary.from_list([frame_summary]).format()
    )
    e.args = (msg,)


class _PythonPrinter(sympy.printing.str.StrPrinter):
    """
    Util printer that replaces sympy symbols with their source-level names
    and renders sympy relational operators (e.g., Eq, Ne, Ge, Le) inline
    (i.e., as ==, !=, >, <).
    """

    def __init__(self, src_map: Dict[str, List[str]]) -> None:
        super().__init__()
        self.src_map = src_map

    def _print_Symbol(self, sym: sympy.Symbol) -> str:
        return self.src_map[sym.name][0]

    def _print_Relational(self, expr: sympy.core.relational.Relational) -> str:
        lhs = self.parenthesize(expr.lhs, sympy.printing.precedence.precedence(expr))
        assert hasattr(expr, "rel_op")
        rel_op = expr.rel_op
        rhs = self.parenthesize(expr.rhs, sympy.printing.precedence.precedence(expr))
        return f"{lhs} {rel_op} {rhs}"


def _suggest_torch_checks(
    e: GuardOnDataDependentSymNode, src_map: DefaultDict[str, List[str]]
) -> None:
    # extract the unresolved condition on unbacked symints in the error
    cond = e.cond
    diff = ", ".join(s.name for s in cond.free_symbols if s.name not in src_map)
    if diff:
        log.warning("Unable to find user code corresponding to {%s}", diff)
        return
    printer = _PythonPrinter(src_map)
    msg = e.args[0]
    msg += "\nTo fix the error, insert one of the following checks before this call:"
    # suggested fixes to resolve `cond`` are to tell the compiler to assume
    # either `cond` or its negation (the user will need to select which)
    suggested_fixes = [
        f"torch._check({printer.doprint(cond)})",
        f"torch._check({printer.doprint(sympy.Not(cond))})",
    ]
    for i, fix in enumerate(suggested_fixes):
        msg += f"\n  {i+1}. {fix}"
    src_mapped = ", ".join(
        f"`{s}` with {' or '.join(src_map[s])}"
        for s in sorted(s.name for s in cond.free_symbols)
    )
    msg += f"\n\n(These suggested fixes were derived by replacing {src_mapped} in {cond} and its negation.)"
    e.args = (msg,)


def _suggest_fixes_for_data_dependent_error_non_strict(
    e: GuardOnDataDependentSymNode,
) -> None:
    """
    Given a raised data-dependent error, add the following to the error message:
    1. the closest user code location that raised the error;
    2. suggested fixes for the error in terms of live variables at that location.
    """

    # walk the stack up from the data-dependent error until a non-torch frame is found
    frame = _find_user_code_frame()
    if frame is not None:
        # add frame info to error message
        _blame_user_code(e, frame)

        # map symbol names reachable via frame locals to their source-level names
        src_map = defaultdict(list)
        for var, val in frame.f_locals.items():
            try:
                tree_leaves_with_path = pytree.tree_leaves_with_path(val)
            except ValueError:
                log.warning(
                    "pytree.tree_leaves_with_path failed for value of type {%s} in local variable {%s}",
                    type(val),
                    var,
                )
                continue
            # figure out how to access any symbol inside `val` through `var`
            for path, leaf in tree_leaves_with_path:
                name = var + pytree.keystr(path)
                if isinstance(leaf, torch.SymInt):
                    src_map[str(leaf.node.expr)].append(name)
                elif isinstance(leaf, torch.Tensor):
                    for i, dim in enumerate(leaf.shape):
                        if isinstance(dim, torch.SymInt):
                            src_map[str(dim.node.expr)].append(f"{name}.shape[{i}]")

        # add suggested torch.check()s based on `src_map` to the error message
        # replacing unbacked symints in the unresolved condition in the error
        _suggest_torch_checks(e, src_map)<|MERGE_RESOLUTION|>--- conflicted
+++ resolved
@@ -173,43 +173,6 @@
     )
 
 
-<<<<<<< HEAD
-class SymIntEqByExpr:
-    """
-    This is a wrapper around SymInt which has alternative semantics for
-    equality.  Specifically, instead of erroring or guarding, we
-    instead will hash/compare equality based on the underlying sympy
-    expression; e.g., s0 and s1 will always compare as False.
-
-    NB: This does NOT do fancy analysis that maybe_evaluate_static does;
-    we can only reason through equalities that occur because to expressions
-    canonicalize to the same expression via regular simplification.
-    """
-
-    val: Union[torch.SymInt, int]
-
-    def __init__(self, val):
-        self.val = val
-
-    def __repr__(self):
-        return repr(self.val)
-
-    def _extract(self):
-        if isinstance(self.val, torch.SymInt):
-            return self.val.node.expr
-        else:
-            return sympy.Integer(self.val)
-
-    def __eq__(self, other):
-        # int equality fastpath
-        if type(self.val) is int and type(other.val) is int:
-            return self.val == other.val
-
-        return self._extract() == other._extract()
-
-    def __hash__(self):
-        return hash(self._extract())
-=======
 # Note about Sympy Expr/SympyBoolean/Basic typing: the Sympy hierarchy is
 #
 #   Basic
@@ -229,7 +192,45 @@
 
 _T = TypeVar("_T")
 _SympyT = TypeVar("_SympyT", sympy.Expr, SympyBoolean, sympy.Basic)
->>>>>>> 710817c4
+
+
+class SymIntEqByExpr:
+    """
+    This is a wrapper around SymInt which has alternative semantics for
+    equality.  Specifically, instead of erroring or guarding, we
+    instead will hash/compare equality based on the underlying sympy
+    expression; e.g., s0 and s1 will always compare as False.
+
+    NB: This does NOT do fancy analysis that maybe_evaluate_static does;
+    we can only reason through equalities that occur because to expressions
+    canonicalize to the same expression via regular simplification.
+    """
+
+    val: Union[torch.SymInt, int]
+
+    def __init__(self, val: Union[torch.SymInt, int]) -> None:
+        self.val = val
+
+    def __repr__(self) -> str:
+        return repr(self.val)
+
+    def _extract(self) -> sympy.Expr:
+        if isinstance(self.val, torch.SymInt):
+            return self.val.node.expr
+        else:
+            return sympy.Integer(self.val)
+
+    def __eq__(self, other: object) -> bool:
+        assert isinstance(other, SymIntEqByExpr)
+
+        # int equality fastpath
+        if type(self.val) is int and type(other.val) is int:
+            return self.val == other.val
+
+        return self._extract() == other._extract()
+
+    def __hash__(self) -> int:
+        return hash(self._extract())
 
 
 # Wrapper on lru_cache that reports statistics at process end
