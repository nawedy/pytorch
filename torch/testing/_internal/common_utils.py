# mypy: ignore-errors

r"""Importing this file must **not** initialize CUDA context. test_distributed
relies on this assumption to properly run. This means that when this is imported
no CUDA calls shall be made, including torch.cuda.device_count(), etc.

torch.testing._internal.common_cuda.py can freely initialize CUDA context when imported.
"""

import argparse
import contextlib
import copy
import ctypes
import errno
import functools
import gc
import hashlib
import inspect
import io
import json
import logging
import math
import operator
import os
import platform
import random
import re
import shutil
import signal
import socket
import subprocess
import sys
import tempfile
import threading
import time
import types
import unittest
import warnings
from collections.abc import Mapping, Sequence
from contextlib import closing, contextmanager
from copy import deepcopy
from dataclasses import dataclass
from enum import Enum
from functools import partial, wraps
from itertools import product, chain
from pathlib import Path
from statistics import mean
from typing import (
    Any,
    Callable,
    Dict,
    Iterable,
    Iterator,
    List,
    Optional,
    Tuple,
    Type,
    TypeVar,
    Union,
)
from unittest.mock import MagicMock

import expecttest
import numpy as np

import __main__  # type: ignore[import]
import torch
import torch.backends.cudnn
import torch.backends.mkl
import torch.backends.mps
import torch.backends.xnnpack
import torch.cuda
from torch import Tensor
from torch._C import ScriptDict, ScriptList  # type: ignore[attr-defined]
from torch._utils_internal import get_writable_path
from torch.nn import (
    ModuleDict,
    ModuleList,
    ParameterDict,
    ParameterList,
    Sequential,
)
from torch.onnx import (
    register_custom_op_symbolic,
    unregister_custom_op_symbolic,
)
from torch.testing import make_tensor
from torch.testing._comparison import (
    BooleanPair,
    NonePair,
    NumberPair,
    Pair,
    TensorLikePair,
)
from torch.testing._comparison import not_close_error_metas
from torch.testing._internal.common_dtype import get_all_dtypes
from torch.utils._import_utils import _check_module_exists
import torch.utils._pytree as pytree

try:
    import pytest
    has_pytest = True
except ImportError:
    has_pytest = False


def freeze_rng_state(*args, **kwargs):
    return torch.testing._utils.freeze_rng_state(*args, **kwargs)


# Class to keep track of test flags configurable by environment variables.
# Flags set here are intended to be read-only and should not be modified after
# definition.
# TODO: Expand this class to handle abritrary settings in addition to boolean flags?
class TestEnvironment:
    # Set of env vars to set for the repro command that is output on test failure.
    # Specifically, this includes env vars that are set to non-default values and
    # are not implied. Maps from env var name -> value (int)
    repro_env_vars: dict = {}

    # Defines a flag usable throughout the test suite, determining its value by querying
    # the specified environment variable.
    #
    # Args:
    #     name (str): The name of the flag. A global variable with this name will be set
    #         for convenient access throughout the test suite.
    #     env_var (str): The name of the primary environment variable from which to
    #         determine the value of this flag. If this is None or the environment variable
    #         is unset, the default value will be used unless otherwise implied (see
    #         implied_by_fn). Default: None
    #     default (bool): The default value to use for the flag if unset by the environment
    #         variable and unimplied. Default: False
    #     include_in_repro (bool): Indicates whether this flag should be included in the
    #         repro command that is output on test failure (i.e. whether it is possibly
    #         relevant to reproducing the test failure). Default: True
    #     enabled_fn (Callable): Callable returning whether the flag should be enabled
    #         given the environment variable value and the default value. Default: Lambda
    #         requiring "0" to disable if on by default OR "1" to enable if off by default.
    #     implied_by_fn (Callable): Thunk returning a bool to imply this flag as enabled
    #         by something outside of its primary environment variable setting. For example,
    #         this can be useful if the value of another environment variable implies the flag
    #         as enabled. Default: Lambda returning False to indicate no implications.
    @staticmethod
    def def_flag(
        name,
        env_var=None,
        default=False,
        include_in_repro=True,
        enabled_fn=lambda env_var_val, default: (
            (env_var_val != "0") if default else (env_var_val == "1")),
        implied_by_fn=lambda: False,
    ):
        enabled = default
        if env_var is not None:
            env_var_val = os.getenv(env_var)
            enabled = enabled_fn(env_var_val, default)
        implied = implied_by_fn()
        enabled = enabled or implied
        if include_in_repro and (env_var is not None) and (enabled != default) and not implied:
            TestEnvironment.repro_env_vars[env_var] = env_var_val

        # export flag globally for convenience
        assert name not in globals(), f"duplicate definition of flag '{name}'"
        globals()[name] = enabled
        return enabled

    # Defines a setting usable throughout the test suite, determining its value by querying
    # the specified environment variable. This differs from a flag in that it's not restricted
    # to a boolean value.
    #
    # Args:
    #     name (str): The name of the setting. A global variable with this name will be set
    #         for convenient access throughout the test suite.
    #     env_var (str): The name of the primary environment variable from which to
    #         determine the value of this setting. If this is None or the environment variable
    #         is unset, the default value will be used. Default: None
    #     default (Any): The default value to use for the setting if unset by the environment
    #         variable. Default: None
    #     include_in_repro (bool): Indicates whether this setting should be included in the
    #         repro command that is output on test failure (i.e. whether it is possibly
    #         relevant to reproducing the test failure). Default: True
    #     parse_fn (Callable): Callable parsing the env var string. Default value just uses
    #         the string itself.
    @staticmethod
    def def_setting(
        name,
        env_var=None,
        default=None,
        include_in_repro=True,
        parse_fn=lambda maybe_val_str: maybe_val_str,
    ):
        value = default if env_var is None else os.getenv(env_var)
        value = parse_fn(value)
        if include_in_repro and (value != default):
            TestEnvironment.repro_env_vars[env_var] = value

        # export setting globally for convenience
        assert name not in globals(), f"duplicate definition of setting '{name}'"
        globals()[name] = value
        return value

    # Returns a string prefix usable to set environment variables for any test
    # settings that should be explicitly set to match this instantiation of the
    # test suite.
    # Example: "PYTORCH_TEST_WITH_ASAN=1 PYTORCH_TEST_WITH_ROCM=1"
    @staticmethod
    def repro_env_var_prefix() -> str:
        return " ".join([f"{env_var}={value}"
                         for env_var, value in TestEnvironment.repro_env_vars.items()])


log = logging.getLogger(__name__)
torch.backends.disable_global_flags()

FILE_SCHEMA = "file://"
if sys.platform == 'win32':
    FILE_SCHEMA = "file:///"

# NB: This flag differs semantically from others in that setting the env var to any
# non-empty value will cause it to be true:
#   CI=1, CI="true", CI=0, etc. all set the flag to be true.
#   CI= and an unset CI set the flag to be false.
# GitHub sets the value to CI="true" to enable it.
IS_CI: bool = TestEnvironment.def_flag(
    "IS_CI",
    env_var="CI",
    include_in_repro=False,
    enabled_fn=lambda env_var_value, _: bool(env_var_value),
)
IS_SANDCASTLE: bool = TestEnvironment.def_flag(
    "IS_SANDCASTLE",
    env_var="SANDCASTLE",
    implied_by_fn=lambda: os.getenv("TW_JOB_USER") == "sandcastle",
    include_in_repro=False,
)

_is_fbcode_default = (
    hasattr(torch._utils_internal, "IS_FBSOURCE") and
    torch._utils_internal.IS_FBSOURCE
)

IS_FBCODE: bool = TestEnvironment.def_flag(
    "IS_FBCODE",
    env_var="PYTORCH_TEST_FBCODE",
    default=_is_fbcode_default,
    include_in_repro=False,
)
IS_REMOTE_GPU: bool = TestEnvironment.def_flag(
    "IS_REMOTE_GPU",
    env_var="PYTORCH_TEST_REMOTE_GPU",
    include_in_repro=False,
)

DISABLE_RUNNING_SCRIPT_CHK: bool = TestEnvironment.def_flag(
    "DISABLE_RUNNING_SCRIPT_CHK",
    env_var="PYTORCH_DISABLE_RUNNING_SCRIPT_CHK",
    include_in_repro=False,
)
# NB: enabled by default unless in an fbcode context.
PRINT_REPRO_ON_FAILURE: bool = TestEnvironment.def_flag(
    "PRINT_REPRO_ON_FAILURE",
    env_var="PYTORCH_PRINT_REPRO_ON_FAILURE",
    default=(not IS_FBCODE),
    include_in_repro=False,
)

# possibly restrict OpInfo tests to a single sample input
OPINFO_SAMPLE_INPUT_INDEX: Optional[int] = TestEnvironment.def_setting(
    "OPINFO_SAMPLE_INPUT_INDEX",
    env_var="PYTORCH_OPINFO_SAMPLE_INPUT_INDEX",
    default=None,
    # Don't include the env var value in the repro command because the info will
    # be queried from the tracked sample input instead
    include_in_repro=False,
    parse_fn=lambda val: None if val is None else int(val),
)

DEFAULT_DISABLED_TESTS_FILE = '.pytorch-disabled-tests.json'
DEFAULT_SLOW_TESTS_FILE = '.pytorch-slow-tests.json'

disabled_tests_dict = {}
slow_tests_dict = {}

def maybe_load_json(filename):
    if os.path.isfile(filename):
        with open(filename) as fp:
            return json.load(fp)
    log.warning("Attempted to load json file '%s' but it does not exist.", filename)
    return {}

# set them here in case the tests are running in a subprocess that doesn't call run_tests
if os.getenv("SLOW_TESTS_FILE", ""):
    slow_tests_dict = maybe_load_json(os.getenv("SLOW_TESTS_FILE", ""))
if os.getenv("DISABLED_TESTS_FILE", ""):
    disabled_tests_dict = maybe_load_json(os.getenv("DISABLED_TESTS_FILE", ""))

NATIVE_DEVICES = ('cpu', 'cuda', 'xpu', 'meta', torch._C._get_privateuse1_backend_name())

check_names = ['orin', 'concord', 'galen', 'xavier', 'nano', 'jetson', 'tegra']
IS_JETSON = any(name in platform.platform() for name in check_names)

def gcIfJetson(fn):
    # Irregular Jetson host/device memory setup requires cleanup to avoid tests being killed
    @functools.wraps(fn)
    def wrapper(*args, **kwargs):
        if IS_JETSON:
            gc.collect()
            torch.cuda.empty_cache()
        fn(*args, **kwargs)
    return wrapper

# Tries to extract the current test function by crawling the stack.
# If unsuccessful, return None.
def extract_test_fn() -> Optional[Callable]:
    try:
        stack = inspect.stack()
        for frame_info in stack:
            frame = frame_info.frame
            if "self" not in frame.f_locals:
                continue
            self_val = frame.f_locals["self"]
            if isinstance(self_val, unittest.TestCase):
                test_id = self_val.id()
                test_name = test_id.split('.')[2]
                test_fn = getattr(self_val, test_name).__func__
                return test_fn
    except Exception:
        pass
    return None

# Contains tracked input data useful for debugging purposes
@dataclass
class TrackedInput:
    index: int
    val: Any
    type_desc: str

# Attempt to pull out tracked input information from the test function.
# A TrackedInputIter is used to insert this information.
def get_tracked_input() -> Optional[TrackedInput]:
    test_fn = extract_test_fn()
    if test_fn is None:
        return None
    if not hasattr(test_fn, "tracked_input"):
        return None
    return test_fn.tracked_input

def clear_tracked_input():
    test_fn = extract_test_fn()
    if test_fn is None:
        return
    if not hasattr(test_fn, "tracked_input"):
        return None
    test_fn.tracked_input = None

# Wraps an iterator and tracks the most recent value the iterator produces
# for debugging purposes. Tracked values are stored on the test function.
class TrackedInputIter:
    def __init__(self, child_iter, input_type_desc,
                 callback=lambda x: x, set_seed=True, restrict_to_index=None):
        self.child_iter = enumerate(child_iter)
        # Input type describes the things we're tracking (e.g. "sample input", "error input").
        self.input_type_desc = input_type_desc
        # Callback is run on each iterated thing to get the thing to track.
        self.callback = callback
        self.test_fn = extract_test_fn()
        # Indicates whether the random seed should be set before each call to the iterator
        self.set_seed = set_seed
        # Indicates that iteration should be restricted to only the provided index.
        # If None, no restriction is done
        self.restrict_to_index = restrict_to_index

    def __iter__(self):
        return self

    def __next__(self):
        while True:
            if self.set_seed:
                # use a test-name-specific hash for the seed if possible
                seed = (
                    int.from_bytes(hashlib.sha256(
                        self.test_fn.__qualname__.encode("utf-8")).digest()[:4], 'little')
                    if self.test_fn is not None else SEED
                )
                set_rng_seed(seed)

            # allow StopIteration to bubble up
            input_idx, input_val = next(self.child_iter)
            if (self.restrict_to_index is None) or (input_idx == self.restrict_to_index):
                break

        self._set_tracked_input(
            TrackedInput(
                index=input_idx, val=self.callback(input_val), type_desc=self.input_type_desc
            )
        )
        return input_val

    def _set_tracked_input(self, tracked_input: TrackedInput):
        if self.test_fn is None:
            return
        if not hasattr(self.test_fn, "tracked_input"):
            return
        self.test_fn.tracked_input = tracked_input

class _TestParametrizer:
    """
    Decorator class for parametrizing a test function, yielding a set of new tests spawned
    from the original generic test, each specialized for a specific set of test inputs. For
    example, parametrizing a test across the set of ops will result in a test function per op.

    The decision of how to parametrize / what to parametrize over is intended to be implemented
    by each derived class.

    In the details, the decorator adds a 'parametrize_fn' property to the test function. This function
    is intended to be called later by one of:
      * Device-specific test instantiation via instantiate_device_type_tests(). Note that for this
        case there is no need to explicitly parametrize over device type, as that is handled separately.
      * Device-agnostic parametrized test instantiation via instantiate_parametrized_tests().

    If the decorator is applied to a test function that already has a 'parametrize_fn' property, a new
    composite 'parametrize_fn' will be created that generates tests with the product of the parameters
    generated by the old and new parametrize_fns. This allows for convenient composability of decorators.
    """
    def _parametrize_test(self, test, generic_cls, device_cls):
        """
        Parametrizes the given test function across whatever dimension is specified by the derived class.
        Tests can be parametrized over any arbitrary dimension or combination of dimensions, such as all
        ops, all modules, or all ops + their associated dtypes.

        Args:
            test (fn): Test function to parametrize over
            generic_cls (class): Generic test class object containing tests (e.g. TestFoo)
            device_cls (class): Device-specialized test class object (e.g. TestFooCPU); set to None
                if the tests are not part of a device-specific set

        Returns:
            Generator object returning 4-tuples of:
                test (fn): Parametrized test function; must support a device arg and args for any params
                test_name (str): Parametrized suffix for the test (e.g. opname_int64); will be appended to
                    the base name of the test
                param_kwargs (dict): Param kwargs to pass to the test (e.g. {'op': 'add', 'dtype': torch.int64})
                decorator_fn (callable): Callable[[Dict], List] for list of decorators to apply given param_kwargs
        """
        raise NotImplementedError

    def __call__(self, fn):
        if hasattr(fn, 'parametrize_fn'):
            # Do composition with the product of args.
            old_parametrize_fn = fn.parametrize_fn
            new_parametrize_fn = self._parametrize_test
            fn.parametrize_fn = compose_parametrize_fns(old_parametrize_fn, new_parametrize_fn)
        else:
            fn.parametrize_fn = self._parametrize_test
        return fn


def compose_parametrize_fns(old_parametrize_fn, new_parametrize_fn):
    """
    Returns a parametrize_fn that parametrizes over the product of the parameters handled
    by the given parametrize_fns. Each given parametrize_fn should each have the signature
    f(test, generic_cls, device_cls).

    The test names will be a combination of the names produced by the parametrize_fns in
    "<new_name>_<old_name>" order. This order is done to match intuition for constructed names
    when composing multiple decorators; the names will be built in top to bottom order when stacking
    parametrization decorators.

    Args:
        old_parametrize_fn (callable) - First parametrize_fn to compose.
        new_parametrize_fn (callable) - Second parametrize_fn to compose.
    """

    def composite_fn(test, generic_cls, device_cls,
                     old_parametrize_fn=old_parametrize_fn,
                     new_parametrize_fn=new_parametrize_fn):
        old_tests = list(old_parametrize_fn(test, generic_cls, device_cls))
        for (old_test, old_test_name, old_param_kwargs, old_dec_fn) in old_tests:
            for (new_test, new_test_name, new_param_kwargs, new_dec_fn) in \
                    new_parametrize_fn(old_test, generic_cls, device_cls):
                redundant_params = set(old_param_kwargs.keys()).intersection(new_param_kwargs.keys())
                if redundant_params:
                    raise RuntimeError('Parametrization over the same parameter by multiple parametrization '
                                       f'decorators is not supported. For test "{test.__name__}", the following parameters '
                                       f'are handled multiple times: {redundant_params}')
                full_param_kwargs = {**old_param_kwargs, **new_param_kwargs}
                merged_test_name = '{}{}{}'.format(new_test_name,
                                                   '_' if old_test_name != '' and new_test_name != '' else '',
                                                   old_test_name)

                def merged_decorator_fn(param_kwargs, old_dec_fn=old_dec_fn, new_dec_fn=new_dec_fn):
                    return list(old_dec_fn(param_kwargs)) + list(new_dec_fn(param_kwargs))

                yield (new_test, merged_test_name, full_param_kwargs, merged_decorator_fn)

    return composite_fn


def instantiate_parametrized_tests(generic_cls):
    """
    Instantiates tests that have been decorated with a parametrize_fn. This is generally performed by a
    decorator subclass of _TestParametrizer. The generic test will be replaced on the test class by
    parametrized tests with specialized names. This should be used instead of
    instantiate_device_type_tests() if the test class contains device-agnostic tests.

    You can also use it as a class decorator. E.g.

    ```
    @instantiate_parametrized_tests
    class TestFoo(TestCase):
        ...
    ```

    Args:
        generic_cls (class): Generic test class object containing tests (e.g. TestFoo)
    """
    for attr_name in tuple(dir(generic_cls)):
        class_attr = getattr(generic_cls, attr_name)
        if not hasattr(class_attr, 'parametrize_fn'):
            continue

        # Remove the generic test from the test class.
        delattr(generic_cls, attr_name)

        # Add parametrized tests to the test class.
        def instantiate_test_helper(cls, name, test, param_kwargs):
            @wraps(test)
            def instantiated_test(self, param_kwargs=param_kwargs):
                test(self, **param_kwargs)

            assert not hasattr(generic_cls, name), f"Redefinition of test {name}"
            setattr(generic_cls, name, instantiated_test)

        for (test, test_suffix, param_kwargs, decorator_fn) in class_attr.parametrize_fn(
                class_attr, generic_cls=generic_cls, device_cls=None):
            full_name = f'{test.__name__}_{test_suffix}'

            # Apply decorators based on full param kwargs.
            for decorator in decorator_fn(param_kwargs):
                test = decorator(test)

            instantiate_test_helper(cls=generic_cls, name=full_name, test=test, param_kwargs=param_kwargs)
    return generic_cls


class subtest:
    """
    Explicit subtest case for use with test parametrization.
    Allows for explicit naming of individual subtest cases as well as applying
    decorators to the parametrized test.

    Args:
        arg_values (iterable): Iterable of arg values (e.g. range(10)) or
            tuples of arg values (e.g. [(1, 2), (3, 4)]).
        name (str): Optional name to use for the test.
        decorators (iterable): Iterable of decorators to apply to the generated test.
    """
    __slots__ = ['arg_values', 'name', 'decorators']

    def __init__(self, arg_values, name=None, decorators=None):
        self.arg_values = arg_values
        self.name = name
        self.decorators = decorators if decorators else []


class parametrize(_TestParametrizer):
    """
    Decorator for applying generic test parametrizations.

    The interface for this decorator is modeled after `@pytest.mark.parametrize`.
    Basic usage between this decorator and pytest's is identical. The first argument
    should be a string containing comma-separated names of parameters for the test, and
    the second argument should be an iterable returning values or tuples of values for
    the case of multiple parameters.

    Beyond this basic usage, the decorator provides some additional functionality that
    pytest does not.

    1. Parametrized tests end up as generated test functions on unittest test classes.
    Since this differs from how pytest works, this decorator takes on the additional
    responsibility of naming these test functions. The default test names consists of
    the test's base name followed by each parameter name + value (e.g. "test_bar_x_1_y_foo"),
    but custom names can be defined using `name_fn` or the `subtest` structure (see below).

    2. The decorator specially handles parameter values of type `subtest`, which allows for
    more fine-grained control over both test naming and test execution. In particular, it can
    be used to tag subtests with explicit test names or apply arbitrary decorators (see examples
    below).

    Examples::

        @parametrize("x", range(5))
        def test_foo(self, x):
            ...

        @parametrize("x,y", [(1, 'foo'), (2, 'bar'), (3, 'baz')])
        def test_bar(self, x, y):
            ...

        @parametrize("x,y", [(1, 'foo'), (2, 'bar'), (3, 'baz')],
                     name_fn=lambda x, y: '{}_{}'.format(x, y))
        def test_bar_custom_names(self, x, y):
            ...

        @parametrize("x, y", [subtest((1, 2), name='double'),
                              subtest((1, 3), name='triple', decorators=[unittest.expectedFailure]),
                              subtest((1, 4), name='quadruple')])
        def test_baz(self, x, y):
            ...

    To actually instantiate the parametrized tests, one of instantiate_parametrized_tests() or
    instantiate_device_type_tests() should be called. The former is intended for test classes
    that contain device-agnostic tests, while the latter should be used for test classes that
    contain device-specific tests. Both support arbitrary parametrizations using the decorator.

    Args:
        arg_str (str): String of arg names separate by commas (e.g. "x,y").
        arg_values (iterable): Iterable of arg values (e.g. range(10)) or
            tuples of arg values (e.g. [(1, 2), (3, 4)]).
        name_fn (Callable): Optional function that takes in parameters and returns subtest name.
    """
    def __init__(self, arg_str, arg_values, name_fn=None):
        self.arg_names: List[str] = [s.strip() for s in arg_str.split(',') if s != '']
        self.arg_values = arg_values
        self.name_fn = name_fn

    def _formatted_str_repr(self, idx, name, value):
        """ Returns a string representation for the given arg that is suitable for use in test function names. """
        if isinstance(value, torch.dtype):
            return dtype_name(value)
        elif isinstance(value, torch.device):
            return str(value)
        # Can't use isinstance as it would cause a circular import
        elif type(value).__name__ in {'OpInfo', 'ModuleInfo'}:
            return value.formatted_name
        elif isinstance(value, (int, float, str)):
            return f"{name}_{str(value).replace('.', '_')}"
        else:
            return f"{name}{idx}"

    def _default_subtest_name(self, idx, values):
        return '_'.join([self._formatted_str_repr(idx, a, v) for a, v in zip(self.arg_names, values)])

    def _get_subtest_name(self, idx, values, explicit_name=None):
        if explicit_name:
            subtest_name = explicit_name
        elif self.name_fn:
            subtest_name = self.name_fn(*values)
        else:
            subtest_name = self._default_subtest_name(idx, values)
        return subtest_name

    def _parametrize_test(self, test, generic_cls, device_cls):
        if len(self.arg_names) == 0:
            # No additional parameters needed for the test.
            test_name = ''
            yield (test, test_name, {}, lambda _: [])
        else:
            # Each "values" item is expected to be either:
            # * A tuple of values with one for each arg. For a single arg, a single item is expected.
            # * A subtest instance with arg_values matching the previous.
            values = check_exhausted_iterator = object()
            for idx, values in enumerate(self.arg_values):
                maybe_name = None

                decorators = []
                if isinstance(values, subtest):
                    sub = values
                    values = sub.arg_values
                    maybe_name = sub.name

                    @wraps(test)
                    def test_wrapper(*args, **kwargs):
                        return test(*args, **kwargs)

                    decorators = sub.decorators
                    gen_test = test_wrapper
                else:
                    gen_test = test

                values = list(values) if len(self.arg_names) > 1 else [values]
                if len(values) != len(self.arg_names):
                    raise RuntimeError(f'Expected # values == # arg names, but got: {len(values)} '
                                       f'values and {len(self.arg_names)} names for test "{test.__name__}"')

                param_kwargs = dict(zip(self.arg_names, values))

                test_name = self._get_subtest_name(idx, values, explicit_name=maybe_name)

                def decorator_fn(_, decorators=decorators):
                    return decorators

                yield (gen_test, test_name, param_kwargs, decorator_fn)

            if values is check_exhausted_iterator:
                raise ValueError(f'{test}: An empty arg_values was passed to @parametrize. '
                                 'Note that this may result from reuse of a generator.')


class decorateIf(_TestParametrizer):
    """
    Decorator for applying parameter-specific conditional decoration.
    Composes with other test parametrizers (e.g. @modules, @ops, @parametrize, etc.).

    Examples::

        @decorateIf(unittest.skip, lambda params: params["x"] == 2)
        @parametrize("x", range(5))
        def test_foo(self, x):
            ...

        @parametrize("x,y", [(1, 'foo'), (2, 'bar'), (3, 'baz')])
        @decorateIf(
            unittest.expectedFailure,
            lambda params: params["x"] == 3 and params["y"] == "baz"
        )
        def test_bar(self, x, y):
            ...

        @decorateIf(
            unittest.expectedFailure,
            lambda params: params["op"].name == "add" and params["dtype"] == torch.float16
        )
        @ops(op_db)
        def test_op_foo(self, device, dtype, op):
            ...

        @decorateIf(
            unittest.skip,
            lambda params: params["module_info"].module_cls is torch.nn.Linear and \
                params["device"] == "cpu"
        )
        @modules(module_db)
        def test_module_foo(self, device, dtype, module_info):
            ...

    Args:
        decorator: Test decorator to apply if the predicate is satisfied.
        predicate_fn (Callable): Function taking in a dict of params and returning a boolean
            indicating whether the decorator should be applied or not.
    """
    def __init__(self, decorator, predicate_fn):
        self.decorator = decorator
        self.predicate_fn = predicate_fn

    def _parametrize_test(self, test, generic_cls, device_cls):

        # Leave test as-is and return the appropriate decorator_fn.
        def decorator_fn(params, decorator=self.decorator, predicate_fn=self.predicate_fn):
            if predicate_fn(params):
                return [decorator]
            else:
                return []

        @wraps(test)
        def test_wrapper(*args, **kwargs):
            return test(*args, **kwargs)

        test_name = ''
        yield (test_wrapper, test_name, {}, decorator_fn)


class ProfilingMode(Enum):
    LEGACY = 1
    SIMPLE = 2
    PROFILING = 3

def cppProfilingFlagsToProfilingMode():
    old_prof_exec_state = torch._C._jit_set_profiling_executor(True)
    old_prof_mode_state = torch._C._get_graph_executor_optimize(True)
    torch._C._jit_set_profiling_executor(old_prof_exec_state)
    torch._C._get_graph_executor_optimize(old_prof_mode_state)

    if old_prof_exec_state:
        if old_prof_mode_state:
            return ProfilingMode.PROFILING
        else:
            return ProfilingMode.SIMPLE
    else:
        return ProfilingMode.LEGACY

@contextmanager
def enable_profiling_mode_for_profiling_tests():
    if GRAPH_EXECUTOR == ProfilingMode.PROFILING:
        old_prof_exec_state = torch._C._jit_set_profiling_executor(True)
        old_prof_mode_state = torch._C._get_graph_executor_optimize(True)
    try:
        yield
    finally:
        if GRAPH_EXECUTOR == ProfilingMode.PROFILING:
            torch._C._jit_set_profiling_executor(old_prof_exec_state)
            torch._C._get_graph_executor_optimize(old_prof_mode_state)

@contextmanager
def enable_profiling_mode():
    old_prof_exec_state = torch._C._jit_set_profiling_executor(True)
    old_prof_mode_state = torch._C._get_graph_executor_optimize(True)
    try:
        yield
    finally:
        torch._C._jit_set_profiling_executor(old_prof_exec_state)
        torch._C._get_graph_executor_optimize(old_prof_mode_state)

@contextmanager
def num_profiled_runs(num_runs):
    old_num_runs = torch._C._jit_set_num_profiled_runs(num_runs)
    try:
        yield
    finally:
        torch._C._jit_set_num_profiled_runs(old_num_runs)

func_call = torch._C.ScriptFunction.__call__
meth_call = torch._C.ScriptMethod.__call__

def prof_callable(callable, *args, **kwargs):
    if 'profile_and_replay' in kwargs:
        del kwargs['profile_and_replay']
        if GRAPH_EXECUTOR == ProfilingMode.PROFILING:
            with enable_profiling_mode_for_profiling_tests():
                callable(*args, **kwargs)
                return callable(*args, **kwargs)

    return callable(*args, **kwargs)

def prof_func_call(*args, **kwargs):
    return prof_callable(func_call, *args, **kwargs)

def prof_meth_call(*args, **kwargs):
    return prof_callable(meth_call, *args, **kwargs)

torch._C.ScriptFunction.__call__ = prof_func_call  # type: ignore[method-assign]
torch._C.ScriptMethod.__call__ = prof_meth_call  # type: ignore[method-assign]

def _get_test_report_path():
    # allow users to override the test file location. We need this
    # because the distributed tests run the same test file multiple
    # times with different configurations.
    override = os.environ.get('TEST_REPORT_SOURCE_OVERRIDE')
    test_source = override if override is not None else 'python-unittest'
    return os.path.join('test-reports', test_source)

is_running_via_run_test = "run_test.py" in getattr(__main__, "__file__", "")
parser = argparse.ArgumentParser(add_help=not is_running_via_run_test, allow_abbrev=False)
parser.add_argument('--subprocess', action='store_true',
                    help='whether to run each test in a subprocess')
parser.add_argument('--seed', type=int, default=1234)
parser.add_argument('--accept', action='store_true')
parser.add_argument('--jit-executor', '--jit_executor', type=str)
parser.add_argument('--repeat', type=int, default=1)
parser.add_argument('--test-bailouts', '--test_bailouts', action='store_true')
parser.add_argument('--use-pytest', action='store_true')
parser.add_argument('--save-xml', nargs='?', type=str,
                    const=_get_test_report_path(),
                    default=_get_test_report_path() if IS_CI else None)
parser.add_argument('--discover-tests', action='store_true')
parser.add_argument('--log-suffix', type=str, default="")
parser.add_argument('--run-parallel', type=int, default=1)
parser.add_argument('--import-slow-tests', type=str, nargs='?', const=DEFAULT_SLOW_TESTS_FILE)
parser.add_argument('--import-disabled-tests', type=str, nargs='?', const=DEFAULT_DISABLED_TESTS_FILE)
parser.add_argument('--rerun-disabled-tests', action='store_true')
parser.add_argument('--pytest-single-test', type=str, nargs=1)
if sys.version_info >= (3, 9):
    parser.add_argument('--showlocals', action=argparse.BooleanOptionalAction, default=False)
else:
    parser.add_argument('--showlocals', action='store_true', default=False)
    parser.add_argument('--no-showlocals', dest='showlocals', action='store_false')

# Only run when -h or --help flag is active to display both unittest and parser help messages.
def run_unittest_help(argv):
    unittest.main(argv=argv)

if '-h' in sys.argv or '--help' in sys.argv:
    help_thread = threading.Thread(target=run_unittest_help, args=(sys.argv,))
    help_thread.start()
    help_thread.join()

args, remaining = parser.parse_known_args()
if args.jit_executor == 'legacy':
    GRAPH_EXECUTOR = ProfilingMode.LEGACY
elif args.jit_executor == 'profiling':
    GRAPH_EXECUTOR = ProfilingMode.PROFILING
elif args.jit_executor == 'simple':
    GRAPH_EXECUTOR = ProfilingMode.SIMPLE
else:
    # infer flags based on the default settings
    GRAPH_EXECUTOR = cppProfilingFlagsToProfilingMode()

RERUN_DISABLED_TESTS = args.rerun_disabled_tests

SLOW_TESTS_FILE = args.import_slow_tests
DISABLED_TESTS_FILE = args.import_disabled_tests
LOG_SUFFIX = args.log_suffix
RUN_PARALLEL = args.run_parallel
TEST_BAILOUTS = args.test_bailouts
USE_PYTEST = args.use_pytest
PYTEST_SINGLE_TEST = args.pytest_single_test
TEST_DISCOVER = args.discover_tests
TEST_IN_SUBPROCESS = args.subprocess
TEST_SAVE_XML = args.save_xml
REPEAT_COUNT = args.repeat
SEED = args.seed
SHOWLOCALS = args.showlocals
if not getattr(expecttest, "ACCEPT", False):
    expecttest.ACCEPT = args.accept
UNITTEST_ARGS = [sys.argv[0]] + remaining
torch.manual_seed(SEED)

# CI Prefix path used only on CI environment
CI_TEST_PREFIX = str(Path(os.getcwd()))
CI_PT_ROOT = str(Path(os.getcwd()).parent)
CI_FUNCTORCH_ROOT = str(os.path.join(Path(os.getcwd()).parent, "functorch"))

def wait_for_process(p, timeout=None):
    try:
        return p.wait(timeout=timeout)
    except KeyboardInterrupt:
        # Give `p` a chance to handle KeyboardInterrupt. Without this,
        # `pytest` can't print errors it collected so far upon KeyboardInterrupt.
        exit_status = p.wait(timeout=5)
        if exit_status is not None:
            return exit_status
        else:
            p.kill()
            raise
    except subprocess.TimeoutExpired:
        # send SIGINT to give pytest a chance to make xml
        p.send_signal(signal.SIGINT)
        exit_status = None
        try:
            exit_status = p.wait(timeout=5)
        # try to handle the case where p.wait(timeout=5) times out as well as
        # otherwise the wait() call in the finally block can potentially hang
        except subprocess.TimeoutExpired:
            pass
        if exit_status is not None:
            return exit_status
        else:
            p.kill()
        raise
    except:  # noqa: B001,E722, copied from python core library
        p.kill()
        raise
    finally:
        # Always call p.wait() to ensure exit
        p.wait()

def shell(command, cwd=None, env=None, stdout=None, stderr=None, timeout=None):
    sys.stdout.flush()
    sys.stderr.flush()
    # The following cool snippet is copied from Py3 core library subprocess.call
    # only the with
    #   1. `except KeyboardInterrupt` block added for SIGINT handling.
    #   2. In Py2, subprocess.Popen doesn't return a context manager, so we do
    #      `p.wait()` in a `final` block for the code to be portable.
    #
    # https://github.com/python/cpython/blob/71b6c1af727fbe13525fb734568057d78cea33f3/Lib/subprocess.py#L309-L323
    assert not isinstance(command, str), "Command to shell should be a list or tuple of tokens"
    p = subprocess.Popen(command, universal_newlines=True, cwd=cwd, env=env, stdout=stdout, stderr=stderr)
    return wait_for_process(p, timeout=timeout)


def retry_shell(
    command,
    cwd=None,
    env=None,
    stdout=None,
    stderr=None,
    timeout=None,
    retries=1,
    was_rerun=False,
) -> Tuple[int, bool]:
    # Returns exicode + whether it was rerun
    assert (
        retries >= 0
    ), f"Expecting non negative number for number of retries, got {retries}"
    try:
        exit_code = shell(
            command, cwd=cwd, env=env, stdout=stdout, stderr=stderr, timeout=timeout
        )
        if exit_code == 0 or retries == 0:
            return exit_code, was_rerun
        print(
            f"Got exit code {exit_code}, retrying (retries left={retries})",
            file=stdout,
            flush=True,
        )
    except subprocess.TimeoutExpired:
        if retries == 0:
            print(
                f"Command took >{timeout // 60}min, returning 124",
                file=stdout,
                flush=True,
            )
            return 124, was_rerun
        print(
            f"Command took >{timeout // 60}min, retrying (retries left={retries})",
            file=stdout,
            flush=True,
        )
    return retry_shell(
        command,
        cwd=cwd,
        env=env,
        stdout=stdout,
        stderr=stderr,
        timeout=timeout,
        retries=retries - 1,
        was_rerun=True,
    )


def discover_test_cases_recursively(suite_or_case):
    if isinstance(suite_or_case, unittest.TestCase):
        return [suite_or_case]
    rc = []
    for element in suite_or_case:
        print(element)
        rc.extend(discover_test_cases_recursively(element))
    return rc

def get_test_names(test_cases):
    return ['.'.join(case.id().split('.')[-2:]) for case in test_cases]

def _print_test_names():
    suite = unittest.TestLoader().loadTestsFromModule(__main__)
    test_cases = discover_test_cases_recursively(suite)
    for name in get_test_names(test_cases):
        print(name)

def chunk_list(lst, nchunks):
    return [lst[i::nchunks] for i in range(nchunks)]

# sanitize filename e.g., distributed/pipeline/sync/skip/test_api.py -> distributed.pipeline.sync.skip.test_api
def sanitize_test_filename(filename):
    # inspect.getfile returns absolute path in some CI jobs, converting it to relative path if needed
    if filename.startswith(CI_TEST_PREFIX):
        filename = filename[len(CI_TEST_PREFIX) + 1:]
    strip_py = re.sub(r'.py$', '', filename)
    return re.sub('/', r'.', strip_py)

def lint_test_case_extension(suite):
    succeed = True
    for test_case_or_suite in suite:
        test_case = test_case_or_suite
        if isinstance(test_case_or_suite, unittest.TestSuite):
            first_test = test_case_or_suite._tests[0] if len(test_case_or_suite._tests) > 0 else None
            if first_test is not None and isinstance(first_test, unittest.TestSuite):
                return succeed and lint_test_case_extension(test_case_or_suite)
            test_case = first_test

        if test_case is not None:
            test_class = test_case.id().split('.', 1)[1].split('.')[0]
            if not isinstance(test_case, TestCase):
                err = "This test class should extend from torch.testing._internal.common_utils.TestCase but it doesn't."
                print(f"{test_class} - failed. {err}")
                succeed = False
    return succeed


def get_report_path(argv=UNITTEST_ARGS, pytest=False):
    test_filename = sanitize_test_filename(argv[0])
    test_report_path = TEST_SAVE_XML + LOG_SUFFIX
    test_report_path = os.path.join(test_report_path, test_filename)
    if pytest:
        test_report_path = test_report_path.replace('python-unittest', 'python-pytest')
        os.makedirs(test_report_path, exist_ok=True)
        test_report_path = os.path.join(test_report_path, f"{test_filename}-{os.urandom(8).hex()}.xml")
        return test_report_path
    os.makedirs(test_report_path, exist_ok=True)
    return test_report_path


def sanitize_pytest_xml(xml_file: str):
    # pytext xml is different from unittext xml, this function makes pytest xml more similar to unittest xml
    # consider somehow modifying the XML logger in conftest to do this instead
    import xml.etree.ElementTree as ET
    tree = ET.parse(xml_file)
    for testcase in tree.iter('testcase'):
        full_classname = testcase.attrib.get("classname")
        if full_classname is None:
            continue
        # The test prefix is optional
        regex_result = re.search(r"^(test\.)?(?P<file>.*)\.(?P<classname>[^\.]*)$", full_classname)
        if regex_result is None:
            continue
        classname = regex_result.group("classname")
        file = regex_result.group("file").replace(".", "/")
        testcase.set("classname", classname)
        testcase.set("file", f"{file}.py")
    tree.write(xml_file)


def get_pytest_test_cases(argv: List[str]) -> List[str]:
    class TestCollectorPlugin:
        def __init__(self):
            self.tests = []

        def pytest_collection_finish(self, session):
            for item in session.items:
                self.tests.append(session.config.cwd_relative_nodeid(item.nodeid))

    test_collector_plugin = TestCollectorPlugin()
    import pytest
    pytest.main(
        [arg for arg in argv if arg != '-vv'] + ['--collect-only', '-qq', '--use-main-module'],
        plugins=[test_collector_plugin]
    )
    return test_collector_plugin.tests


def run_tests(argv=UNITTEST_ARGS):
    # import test files.
    if SLOW_TESTS_FILE:
        if os.path.exists(SLOW_TESTS_FILE):
            with open(SLOW_TESTS_FILE) as fp:
                global slow_tests_dict
                slow_tests_dict = json.load(fp)
                # use env vars so pytest-xdist subprocesses can still access them
                os.environ['SLOW_TESTS_FILE'] = SLOW_TESTS_FILE
        else:
            warnings.warn(f'slow test file provided but not found: {SLOW_TESTS_FILE}')
    if DISABLED_TESTS_FILE:
        if os.path.exists(DISABLED_TESTS_FILE):
            with open(DISABLED_TESTS_FILE) as fp:
                global disabled_tests_dict
                disabled_tests_dict = json.load(fp)
                os.environ['DISABLED_TESTS_FILE'] = DISABLED_TESTS_FILE
        else:
            warnings.warn(f'disabled test file provided but not found: {DISABLED_TESTS_FILE}')
    # Determine the test launch mechanism
    if TEST_DISCOVER:
        _print_test_names()
        return

    # Before running the tests, lint to check that every test class extends from TestCase
    suite = unittest.TestLoader().loadTestsFromModule(__main__)
    if not lint_test_case_extension(suite):
        sys.exit(1)

    if SHOWLOCALS:
        argv = [
            argv[0],
            *(["--showlocals", "--tb=long", "--color=yes"] if USE_PYTEST else ["--locals"]),
            *argv[1:],
        ]

    if TEST_IN_SUBPROCESS:
        other_args = []
        if DISABLED_TESTS_FILE:
            other_args.append("--import-disabled-tests")
        if SLOW_TESTS_FILE:
            other_args.append("--import-slow-tests")
        if USE_PYTEST:
            other_args.append("--use-pytest")
        if RERUN_DISABLED_TESTS:
            other_args.append("--rerun-disabled-tests")
        if TEST_SAVE_XML:
            other_args += ['--save-xml', args.save_xml]

        test_cases = (
            get_pytest_test_cases(argv) if USE_PYTEST else
            [case.id().split('.', 1)[1] for case in discover_test_cases_recursively(suite)]
        )

        failed_tests = []

        for test_case_full_name in test_cases:

            cmd = (
                [sys.executable] + [argv[0]] + other_args + argv[1:] +
                (["--pytest-single-test"] if USE_PYTEST else []) +
                [test_case_full_name]
            )
            string_cmd = " ".join(cmd)

            timeout = None if RERUN_DISABLED_TESTS else 15 * 60

            exitcode, _ = retry_shell(cmd, timeout=timeout, retries=0 if RERUN_DISABLED_TESTS else 1)

            if exitcode != 0:
                # This is sort of hacky, but add on relevant env variables for distributed tests.
                if 'TestDistBackendWithSpawn' in test_case_full_name:
                    backend = os.environ.get("BACKEND", "")
                    world_size = os.environ.get("WORLD_SIZE", "")
                    env_prefix = f"BACKEND={backend} WORLD_SIZE={world_size}"
                    string_cmd = env_prefix + " " + string_cmd
                # Log the command to reproduce the failure.
                print(f"Test exited with non-zero exitcode {exitcode}. Command to reproduce: {string_cmd}")
                failed_tests.append(test_case_full_name)

            assert len(failed_tests) == 0, "{} unit test(s) failed:\n\t{}".format(
                len(failed_tests), '\n\t'.join(failed_tests))

    elif RUN_PARALLEL > 1:
        test_cases = discover_test_cases_recursively(suite)
        test_batches = chunk_list(get_test_names(test_cases), RUN_PARALLEL)
        processes = []
        for i in range(RUN_PARALLEL):
            command = [sys.executable] + argv + [f'--log-suffix=-shard-{i + 1}'] + test_batches[i]
            processes.append(subprocess.Popen(command, universal_newlines=True))
        failed = False
        for p in processes:
            failed |= wait_for_process(p) != 0
        assert not failed, "Some test shards have failed"
    elif USE_PYTEST:
        pytest_args = argv + ["--use-main-module"]
        if TEST_SAVE_XML:
            test_report_path = get_report_path(pytest=True)
            print(f'Test results will be stored in {test_report_path}')
            pytest_args.append(f'--junit-xml-reruns={test_report_path}')
        if PYTEST_SINGLE_TEST:
            pytest_args = PYTEST_SINGLE_TEST + pytest_args[1:]

        import pytest
        os.environ["NO_COLOR"] = "1"
        exit_code = pytest.main(args=pytest_args)
        if TEST_SAVE_XML:
            sanitize_pytest_xml(test_report_path)

        if not RERUN_DISABLED_TESTS:
            # exitcode of 5 means no tests were found, which happens since some test configs don't
            # run tests from certain files
            sys.exit(0 if exit_code == 5 else exit_code)
        else:
            # Only record the test report and always return a success code when running under rerun
            # disabled tests mode
            sys.exit(0)
    elif TEST_SAVE_XML is not None:
        # import here so that non-CI doesn't need xmlrunner installed
        import xmlrunner  # type: ignore[import]
        from xmlrunner.result import _XMLTestResult  # type: ignore[import]

        class XMLTestResultVerbose(_XMLTestResult):
            """
            Adding verbosity to test outputs:
            by default test summary prints 'skip',
            but we want to also print the skip reason.
            GH issue: https://github.com/pytorch/pytorch/issues/69014

            This works with unittest_xml_reporting<=3.2.0,>=2.0.0
            (3.2.0 is latest at the moment)
            """
            def __init__(self, *args, **kwargs):
                super().__init__(*args, **kwargs)

            def addSkip(self, test, reason):
                super().addSkip(test, reason)
                for c in self.callback.__closure__:
                    if isinstance(c.cell_contents, str) and c.cell_contents == 'skip':
                        # this message is printed in test summary;
                        # it stands for `verbose_str` captured in the closure
                        c.cell_contents = f"skip: {reason}"

            def printErrors(self) -> None:
                super().printErrors()
                self.printErrorList("XPASS", self.unexpectedSuccesses)
        test_report_path = get_report_path()
        verbose = '--verbose' in argv or '-v' in argv
        if verbose:
            print(f'Test results will be stored in {test_report_path}')
        unittest.main(argv=argv, testRunner=xmlrunner.XMLTestRunner(
            output=test_report_path,
            verbosity=2 if verbose else 1,
            resultclass=XMLTestResultVerbose))
    elif REPEAT_COUNT > 1:
        for _ in range(REPEAT_COUNT):
            if not unittest.main(exit=False, argv=argv).result.wasSuccessful():
                sys.exit(-1)
    else:
        unittest.main(argv=argv)

IS_LINUX = sys.platform == "linux"
IS_WINDOWS = sys.platform == "win32"
IS_MACOS = sys.platform == "darwin"
IS_PPC = platform.machine() == "ppc64le"
IS_X86 = platform.machine() in ('x86_64', 'i386')
IS_ARM64 = platform.machine() in ('arm64', 'aarch64')

def is_avx512_vnni_supported():
    if sys.platform != 'linux':
        return False
    with open("/proc/cpuinfo", encoding="ascii") as f:
        lines = f.read()
    return "vnni" in lines

IS_AVX512_VNNI_SUPPORTED = is_avx512_vnni_supported()

if IS_WINDOWS:
    @contextmanager
    def TemporaryFileName(*args, **kwargs):
        # Ideally we would like to not have to manually delete the file, but NamedTemporaryFile
        # opens the file, and it cannot be opened multiple times in Windows. To support Windows,
        # close the file after creation and try to remove it manually
        if 'delete' in kwargs:
            if kwargs['delete'] is not False:
                raise UserWarning("only TemporaryFileName with delete=False is supported on Windows.")
        else:
            kwargs['delete'] = False
        f = tempfile.NamedTemporaryFile(*args, **kwargs)
        try:
            f.close()
            yield f.name
        finally:
            os.unlink(f.name)
else:
    @contextmanager  # noqa: T484
    def TemporaryFileName(*args, **kwargs):
        with tempfile.NamedTemporaryFile(*args, **kwargs) as f:
            yield f.name

if IS_WINDOWS:
    @contextmanager
    def TemporaryDirectoryName(suffix=None):
        # On Windows the directory created by TemporaryDirectory is likely to be removed prematurely,
        # so we first create the directory using mkdtemp and then remove it manually
        try:
            dir_name = tempfile.mkdtemp(suffix=suffix)
            yield dir_name
        finally:
            shutil.rmtree(dir_name)
else:
    @contextmanager  # noqa: T484
    def TemporaryDirectoryName(suffix=None):
        with tempfile.TemporaryDirectory(suffix=suffix) as d:
            yield d

IS_FILESYSTEM_UTF8_ENCODING = sys.getfilesystemencoding() == 'utf-8'

TEST_NUMPY = _check_module_exists('numpy')
TEST_FAIRSEQ = _check_module_exists('fairseq')
TEST_SCIPY = _check_module_exists('scipy')
TEST_MKL = torch.backends.mkl.is_available()
TEST_MPS = torch.backends.mps.is_available()
TEST_XPU = torch.xpu.is_available()
TEST_HPU = True if (hasattr(torch, "hpu") and torch.hpu.is_available()) else False
TEST_CUDA = torch.cuda.is_available()
custom_device_mod = getattr(torch, torch._C._get_privateuse1_backend_name(), None)
custom_device_is_available = hasattr(custom_device_mod, "is_available") and custom_device_mod.is_available()
TEST_PRIVATEUSE1 = True if custom_device_is_available else False
TEST_PRIVATEUSE1_DEVICE_TYPE = torch._C._get_privateuse1_backend_name()
TEST_NUMBA = _check_module_exists('numba')
TEST_TRANSFORMERS = _check_module_exists('transformers')
TEST_DILL = _check_module_exists('dill')

TEST_LIBROSA = _check_module_exists('librosa') and not IS_ARM64

TEST_OPT_EINSUM = _check_module_exists('opt_einsum')

TEST_Z3 = _check_module_exists('z3')

def split_if_not_empty(x: str):
    return x.split(",") if len(x) != 0 else []

NOTEST_CPU = "cpu" in split_if_not_empty(os.getenv('PYTORCH_TESTING_DEVICE_EXCEPT_FOR', ''))

skipIfNoDill = unittest.skipIf(not TEST_DILL, "no dill")


# Python 2.7 doesn't have spawn
NO_MULTIPROCESSING_SPAWN: bool = TestEnvironment.def_flag(
    "NO_MULTIPROCESSING_SPAWN",
    env_var="NO_MULTIPROCESSING_SPAWN",
)
TEST_WITH_ASAN: bool = TestEnvironment.def_flag(
    "TEST_WITH_ASAN",
    env_var="PYTORCH_TEST_WITH_ASAN",
)
TEST_WITH_DEV_DBG_ASAN: bool = TestEnvironment.def_flag(
    "TEST_WITH_DEV_DBG_ASAN",
    env_var="PYTORCH_TEST_WITH_DEV_DBG_ASAN",
)
TEST_WITH_TSAN: bool = TestEnvironment.def_flag(
    "TEST_WITH_TSAN",
    env_var="PYTORCH_TEST_WITH_TSAN",
)
TEST_WITH_UBSAN: bool = TestEnvironment.def_flag(
    "TEST_WITH_UBSAN",
    env_var="PYTORCH_TEST_WITH_UBSAN",
)
TEST_WITH_ROCM: bool = TestEnvironment.def_flag(
    "TEST_WITH_ROCM",
    env_var="PYTORCH_TEST_WITH_ROCM",
)

# TODO: Remove PYTORCH_MIOPEN_SUGGEST_NHWC once ROCm officially supports NHWC in MIOpen
# See #64427
TEST_WITH_MIOPEN_SUGGEST_NHWC = os.getenv('PYTORCH_MIOPEN_SUGGEST_NHWC', '0') == '1'
# Enables tests that are slow to run (disabled by default)
TEST_WITH_SLOW: bool = TestEnvironment.def_flag(
    "TEST_WITH_SLOW",
    env_var="PYTORCH_TEST_WITH_SLOW",
)

# Disables non-slow tests (these tests enabled by default)
# This is usually used in conjunction with TEST_WITH_SLOW to
# run *only* slow tests.  (I could have done an enum, but
# it felt a little awkward.
TEST_SKIP_FAST: bool = TestEnvironment.def_flag(
    "TEST_SKIP_FAST",
    env_var="PYTORCH_TEST_SKIP_FAST",
)

# Enables crossref tests, in addition to standard tests which
# are being run.  crossref tests work by installing a torch
# function mode that runs extra compute alongside the regular
# computation that happens with the test.  After both computations
# are done, we cross-reference them (thus the name) to check for
# correction, before throwing out the extra compute and proceeding
# as we had before.  By default, we don't run these tests.
TEST_WITH_CROSSREF: bool = TestEnvironment.def_flag(
    "TEST_WITH_CROSSREF",
    env_var="PYTORCH_TEST_WITH_CROSSREF",
)

TEST_SKIP_CUDAGRAPH: bool = TestEnvironment.def_flag(
    "TEST_SKIP_CUDAGRAPH",
    env_var="PYTORCH_TEST_SKIP_CUDAGRAPH",
)
TEST_CUDA_GRAPH = TEST_CUDA and (not TEST_SKIP_CUDAGRAPH) and (
    (torch.version.cuda and int(torch.version.cuda.split(".")[0]) >= 11) or
    (torch.version.hip and float(".".join(torch.version.hip.split(".")[0:2])) >= 5.3)
)

def allocator_option_enabled_fn(allocator_config, _, option):
    if allocator_config is None:
        return False
    allocator_config = allocator_config.split(',') if ',' in allocator_config else [allocator_config]
    mapping = dict([var.split(':') for var in allocator_config])

    if option in mapping and mapping[option] == 'True':
        return True
    else:
        return False

EXPANDABLE_SEGMENTS: bool = TestEnvironment.def_flag(
    "EXPANDABLE_SEGMENTS",
    env_var="PYTORCH_CUDA_ALLOC_CONF",
    enabled_fn=functools.partial(allocator_option_enabled_fn, option='expandable_segments'),
)

if TEST_CUDA and 'NUM_PARALLEL_PROCS' in os.environ:
    num_procs = int(os.getenv("NUM_PARALLEL_PROCS", "2"))
    gb_available = torch.cuda.mem_get_info()[1] / 2 ** 30
    # other libraries take up about a little under 1 GB of space per process
    torch.cuda.set_per_process_memory_fraction(round((gb_available - num_procs * .85) / gb_available / num_procs, 2))

requires_cuda = unittest.skipUnless(torch.cuda.is_available(), "Requires CUDA")

def skipIfCrossRef(fn):
    @wraps(fn)
    def wrapper(*args, **kwargs):
        if TEST_WITH_CROSSREF:
            raise unittest.SkipTest("test doesn't currently with crossref")
        else:
            fn(*args, **kwargs)
    return wrapper

class CrossRefMode(torch.overrides.TorchFunctionMode):
    def __torch_function__(self, func, types, args=(), kwargs=None):
        kwargs = kwargs or {}
        r = func(*args, **kwargs)
        return r

# Run PyTorch tests with TorchDynamo
TEST_WITH_TORCHINDUCTOR: bool = TestEnvironment.def_flag(
    "TEST_WITH_TORCHINDUCTOR",
    env_var="PYTORCH_TEST_WITH_INDUCTOR",
)
# AOT_EAGER not tested in ci, useful for debugging
TEST_WITH_AOT_EAGER: bool = TestEnvironment.def_flag(
    "TEST_WITH_AOT_EAGER",
    env_var="PYTORCH_TEST_WITH_AOT_EAGER",
)
TEST_WITH_TORCHDYNAMO: bool = TestEnvironment.def_flag(
    "TEST_WITH_TORCHDYNAMO",
    env_var="PYTORCH_TEST_WITH_DYNAMO",
    implied_by_fn=lambda: TEST_WITH_TORCHINDUCTOR or TEST_WITH_AOT_EAGER,
)

if TEST_WITH_TORCHDYNAMO:
    import torch._dynamo
    # Do not spend time on helper functions that are called with different inputs
    torch._dynamo.config.accumulated_cache_size_limit = 64
    # Do not log compilation metrics from unit tests
    torch._dynamo.config.log_compilation_metrics = False
    if TEST_WITH_TORCHINDUCTOR:
        import torch._inductor.config
        torch._inductor.config.fallback_random = True


def xpassIfTorchDynamo(func):
    return func if TEST_WITH_TORCHDYNAMO else unittest.expectedFailure(func)


def xfailIfTorchDynamo(func):
    return unittest.expectedFailure(func) if TEST_WITH_TORCHDYNAMO else func


def skipIfTorchDynamo(msg="test doesn't currently work with dynamo"):
    """
    Usage:
    @skipIfTorchDynamo(msg)
    def test_blah(self):
        ...
    """
    assert isinstance(msg, str), "Are you using skipIfTorchDynamo correctly?"

    def decorator(fn):
        if not isinstance(fn, type):
            @wraps(fn)
            def wrapper(*args, **kwargs):
                if TEST_WITH_TORCHDYNAMO:
                    raise unittest.SkipTest(msg)
                else:
                    fn(*args, **kwargs)
            return wrapper

        assert isinstance(fn, type)
        if TEST_WITH_TORCHDYNAMO:
            fn.__unittest_skip__ = True
            fn.__unittest_skip_why__ = msg

        return fn

    return decorator

def skipIfTorchInductor(msg="test doesn't currently work with torchinductor",
                        condition=TEST_WITH_TORCHINDUCTOR):
    def decorator(fn):
        if not isinstance(fn, type):
            @wraps(fn)
            def wrapper(*args, **kwargs):
                if condition:
                    raise unittest.SkipTest(msg)
                else:
                    fn(*args, **kwargs)
            return wrapper

        assert isinstance(fn, type)
        if condition:
            fn.__unittest_skip__ = True
            fn.__unittest_skip_why__ = msg

        return fn

    return decorator

def serialTest(condition=True):
    """
    Decorator for running tests serially.  Requires pytest
    """
    def decorator(fn):
        if has_pytest and condition:
            return pytest.mark.serial(fn)
        return fn
    return decorator

def unMarkDynamoStrictTest(cls=None):
    def decorator(cls):
        cls.dynamo_strict = False
        return cls

    if cls is None:
        return decorator
    else:
        return decorator(cls)


def markDynamoStrictTest(cls_or_func=None, nopython=False):
    """
    Marks the test as 'strict'. In strict mode, we reset before and after the
    test, and run without suppress errors.

    Args:
    - nopython: if we should run torch._dynamo.optimize with nopython={True/False}.
    """
    def decorator(cls_or_func):
        if inspect.isclass(cls_or_func):
            cls_or_func.dynamo_strict = True
            cls_or_func.dynamo_strict_nopython = nopython
            return cls_or_func

        fn = cls_or_func

        @wraps(fn)
        def wrapper(*args, **kwargs):
            torch._dynamo.reset()
            with unittest.mock.patch("torch._dynamo.config.suppress_errors", False):
                fn(*args, **kwargs)
            torch._dynamo.reset()
        return wrapper

    if cls_or_func is None:
        return decorator
    else:
        return decorator(cls_or_func)


def skipRocmIfTorchInductor(msg="test doesn't currently work with torchinductor on the ROCm stack"):
    return skipIfTorchInductor(msg=msg, condition=TEST_WITH_ROCM and TEST_WITH_TORCHINDUCTOR)

def skipIfLegacyJitExecutor(msg="test doesn't currently work with legacy JIT executor"):
    def decorator(fn):
        if not isinstance(fn, type):
            @wraps(fn)
            def wrapper(*args, **kwargs):
                if GRAPH_EXECUTOR == ProfilingMode.LEGACY:
                    raise unittest.SkipTest(msg)
                else:
                    fn(*args, **kwargs)
            return wrapper

        assert isinstance(fn, type)
        if GRAPH_EXECUTOR == ProfilingMode.LEGACY:
            fn.__unittest_skip__ = True
            fn.__unittest_skip_why__ = msg

        return fn


    return decorator


# Run PyTorch tests with translation validation on.
TEST_WITH_TV = os.getenv('PYTORCH_TEST_WITH_TV') == '1'

if TEST_WITH_TV:
    torch.fx.experimental._config.translation_validation = True

# Some tests take too long when dynamic_shapes is combined with
# translation_validation. Whenever that happens, we solve that by
# disabling translation_validation.
def disable_translation_validation_if_dynamic_shapes(fn):
    @functools.wraps(fn)
    def wrapper(*args, **kwargs):
        if torch._dynamo.config.dynamic_shapes:
            # Turning TV off due to high latency on dynamic shapes.
            torch.fx.experimental._config.translation_validation = False
        return fn(*args, **kwargs)
    return wrapper


# Determine whether to enable cuda memory leak check.
# CUDA mem leak check is expensive and thus we don't want to execute it on every
# test case / configuration.
# If this is True then CUDA memory leak checks are skipped. If this is false
#   then CUDA memory leak checks are performed.
# See: https://github.com/pytorch/pytorch/pull/59402#issuecomment-858811135
TEST_CUDA_MEM_LEAK_CHECK: bool = TestEnvironment.def_flag(
    "TEST_CUDA_MEM_LEAK_CHECK",
    env_var="PYTORCH_TEST_CUDA_MEM_LEAK_CHECK",
)


# Dict of NumPy dtype -> torch dtype (when the correspondence exists)
numpy_to_torch_dtype_dict = {
    np.bool_      : torch.bool,
    np.uint8      : torch.uint8,
    np.uint16     : torch.uint16,
    np.uint32     : torch.uint32,
    np.uint64     : torch.uint64,
    np.int8       : torch.int8,
    np.int16      : torch.int16,
    np.int32      : torch.int32,
    np.int64      : torch.int64,
    np.float16    : torch.float16,
    np.float32    : torch.float32,
    np.float64    : torch.float64,
    np.complex64  : torch.complex64,
    np.complex128 : torch.complex128
}


# numpy dtypes like np.float64 are not instances, but rather classes. This leads to rather absurd cases like
# np.float64 != np.dtype("float64") but np.float64 == np.dtype("float64").type.
# Especially when checking against a reference we can't be sure which variant we get, so we simply try both.
def numpy_to_torch_dtype(np_dtype):
    try:
        return numpy_to_torch_dtype_dict[np_dtype]
    except KeyError:
        return numpy_to_torch_dtype_dict[np_dtype.type]


def has_corresponding_torch_dtype(np_dtype):
    try:
        numpy_to_torch_dtype(np_dtype)
        return True
    except KeyError:
        return False


if IS_WINDOWS:
    # Size of `np.intc` is platform defined.
    # It is returned by functions like `bitwise_not`.
    # On Windows `int` is 32-bit
    # https://docs.microsoft.com/en-us/cpp/cpp/data-type-ranges?view=msvc-160
    numpy_to_torch_dtype_dict[np.intc] = torch.int

# Dict of torch dtype -> NumPy dtype
torch_to_numpy_dtype_dict = {value : key for (key, value) in numpy_to_torch_dtype_dict.items()}
torch_to_numpy_dtype_dict.update({
    torch.bfloat16: np.float32,
    torch.complex32: np.complex64
})

def skipIfNNModuleInlined(
    msg="test doesn't currently work with nn module inlining",
    condition=torch._dynamo.config.inline_inbuilt_nn_modules,
):
    def decorator(fn):
        if not isinstance(fn, type):

            @wraps(fn)
            def wrapper(*args, **kwargs):
                if condition:
                    raise unittest.SkipTest(msg)
                else:
                    fn(*args, **kwargs)

            return wrapper

        assert isinstance(fn, type)
        if condition:
            fn.__unittest_skip__ = True
            fn.__unittest_skip_why__ = msg

        return fn

    return decorator

def skipIfRocm(func=None, *, msg="test doesn't currently work on the ROCm stack"):
    def dec_fn(fn):
        reason = f"skipIfRocm: {msg}"

        @wraps(fn)
        def wrapper(*args, **kwargs):
            if TEST_WITH_ROCM:
                raise unittest.SkipTest(reason)
            else:
                return fn(*args, **kwargs)
        return wrapper
    if func:
        return dec_fn(func)
    return dec_fn

def runOnRocm(fn):
    @wraps(fn)
    def wrapper(*args, **kwargs):
        if TEST_WITH_ROCM:
            fn(*args, **kwargs)
        else:
            raise unittest.SkipTest("test currently only works on the ROCm stack")
    return wrapper

def skipIfXpu(func=None, *, msg="test doesn't currently work on the XPU stack"):
    def dec_fn(fn):
        reason = f"skipIfXpu: {msg}"

        @wraps(fn)
        def wrapper(*args, **kwargs):
            if TEST_XPU:
                raise unittest.SkipTest(reason)
            else:
                return fn(*args, **kwargs)
        return wrapper
    if func:
        return dec_fn(func)
    return dec_fn

def skipIfMps(fn):
    @wraps(fn)
    def wrapper(*args, **kwargs):
        if TEST_MPS:
            raise unittest.SkipTest("test doesn't currently work with MPS")
        else:
            fn(*args, **kwargs)
    return wrapper

def skipIfHpu(fn):
    @wraps(fn)
    def wrapper(*args, **kwargs):
        if TEST_HPU:
            raise unittest.SkipTest("test doesn't currently work with HPU")
        else:
            fn(*args, **kwargs)
    return wrapper

# Skips a test on CUDA if ROCm is available and its version is lower than requested.
def skipIfRocmVersionLessThan(version=None):
    def dec_fn(fn):
        @wraps(fn)
        def wrap_fn(self, *args, **kwargs):
            if TEST_WITH_ROCM:
                rocm_version = str(torch.version.hip)
                rocm_version = rocm_version.split("-")[0]    # ignore git sha
                rocm_version_tuple = tuple(int(x) for x in rocm_version.split("."))
                if rocm_version_tuple is None or version is None or rocm_version_tuple < tuple(version):
                    reason = f"ROCm {rocm_version_tuple} is available but {version} required"
                    raise unittest.SkipTest(reason)
            return fn(self, *args, **kwargs)
        return wrap_fn
    return dec_fn

def skipIfNotMiopenSuggestNHWC(fn):
    @wraps(fn)
    def wrapper(*args, **kwargs):
        if not TEST_WITH_MIOPEN_SUGGEST_NHWC:
            raise unittest.SkipTest("test doesn't currently work without MIOpen NHWC activation")
        else:
            fn(*args, **kwargs)
    return wrapper

def skipIfWindows(func=None, *, msg="test doesn't currently work on the Windows stack"):
    def dec_fn(fn):
        reason = f"skipIfWindows: {msg}"

        @wraps(fn)
        def wrapper(*args, **kwargs):
            if IS_WINDOWS:  # noqa: F821
                raise unittest.SkipTest(reason)
            else:
                return fn(*args, **kwargs)
        return wrapper
    if func:
        return dec_fn(func)
    return dec_fn

# Reverts the linalg backend back to default to make sure potential failures in one
# test do not affect other tests
def setLinalgBackendsToDefaultFinally(fn):
    @wraps(fn)
    def _fn(*args, **kwargs):
        _preferred_backend = torch.backends.cuda.preferred_linalg_library()
        try:
            fn(*args, **kwargs)
        finally:
            torch.backends.cuda.preferred_linalg_library(_preferred_backend)
    return _fn


# Reverts the blas backend back to default to make sure potential failures in one
# test do not affect other tests
def setBlasBackendsToDefaultFinally(fn):
    @wraps(fn)
    def _fn(*args, **kwargs):
        _preferred_backend = torch.backends.cuda.preferred_blas_library()
        try:
            fn(*args, **kwargs)
        finally:
            torch.backends.cuda.preferred_blas_library(_preferred_backend)
    return _fn


# Context manager for setting deterministic flag and automatically
# resetting it to its original value
class DeterministicGuard:
    def __init__(self, deterministic, *, warn_only=False, fill_uninitialized_memory=True):
        self.deterministic = deterministic
        self.warn_only = warn_only
        self.fill_uninitialized_memory = fill_uninitialized_memory

    def __enter__(self):
        self.deterministic_restore = torch.are_deterministic_algorithms_enabled()
        self.warn_only_restore = torch.is_deterministic_algorithms_warn_only_enabled()
        self.fill_uninitialized_memory_restore = torch.utils.deterministic.fill_uninitialized_memory
        torch.use_deterministic_algorithms(
            self.deterministic,
            warn_only=self.warn_only)
        torch.utils.deterministic.fill_uninitialized_memory = self.fill_uninitialized_memory

    def __exit__(self, exception_type, exception_value, traceback):
        torch.use_deterministic_algorithms(
            self.deterministic_restore,
            warn_only=self.warn_only_restore)
        torch.utils.deterministic.fill_uninitialized_memory = self.fill_uninitialized_memory_restore

class AlwaysWarnTypedStorageRemoval:
    def __init__(self, always_warn):
        assert isinstance(always_warn, bool)
        self.always_warn = always_warn

    def __enter__(self):
        self.always_warn_restore = torch.storage._get_always_warn_typed_storage_removal()
        torch.storage._set_always_warn_typed_storage_removal(self.always_warn)

    def __exit__(self, exception_type, exception_value, traceback):
        torch.storage._set_always_warn_typed_storage_removal(self.always_warn_restore)

# Context manager for setting cuda sync debug mode and reset it
# to original value
# we are not exposing it to the core because sync debug mode is
# global and thus not thread safe
class CudaSyncGuard:
    def __init__(self, sync_debug_mode):
        self.mode = sync_debug_mode

    def __enter__(self):
        self.debug_mode_restore = torch.cuda.get_sync_debug_mode()
        torch.cuda.set_sync_debug_mode(self.mode)

    def __exit__(self, exception_type, exception_value, traceback):
        torch.cuda.set_sync_debug_mode(self.debug_mode_restore)

# Context manager for setting torch.__future__.set_swap_module_params_on_conversion
# and automatically resetting it to its original value
class SwapTensorsGuard:
    def __init__(self, use_swap_tensors):
        self.use_swap_tensors = use_swap_tensors

    def __enter__(self):
        self.swap_tensors_restore = torch.__future__.get_swap_module_params_on_conversion()
        if self.use_swap_tensors is not None:
            torch.__future__.set_swap_module_params_on_conversion(self.use_swap_tensors)

    def __exit__(self, exception_type, exception_value, traceback):
        torch.__future__.set_swap_module_params_on_conversion(self.swap_tensors_restore)

# This decorator can be used for API tests that call
# torch.use_deterministic_algorithms().  When the test is finished, it will
# restore the previous deterministic flag setting.
#
# If CUDA >= 10.2, this will set the environment variable
# CUBLAS_WORKSPACE_CONFIG=:4096:8 so that the error associated with that
# setting is not thrown during the test unless the test changes that variable
# on purpose. The previous CUBLAS_WORKSPACE_CONFIG setting will also be
# restored once the test is finished.
#
# Note that if a test requires CUDA to actually register the changed
# CUBLAS_WORKSPACE_CONFIG variable, a new subprocess must be created, because
# CUDA only checks the variable when the runtime initializes. Tests can be
# run inside a subprocess like so:
#
#   import subprocess, sys, os
#   script = '''
#   # Test code should go here
#   '''
#   try:
#       subprocess.check_output(
#           [sys.executable, '-c', script],
#           stderr=subprocess.STDOUT,
#           cwd=os.path.dirname(os.path.realpath(__file__)),
#           env=os.environ.copy())
#   except subprocess.CalledProcessError as e:
#       error_message = e.output.decode('utf-8')
#       # Handle exceptions raised by the subprocess here
#
def wrapDeterministicFlagAPITest(fn):
    @wraps(fn)
    def wrapper(*args, **kwargs):
        with DeterministicGuard(
                torch.are_deterministic_algorithms_enabled(),
                warn_only=torch.is_deterministic_algorithms_warn_only_enabled()):
            class CuBLASConfigGuard:
                cublas_var_name = 'CUBLAS_WORKSPACE_CONFIG'

                def __enter__(self):
                    self.is_cuda10_2_or_higher = (
                        (torch.version.cuda is not None)
                        and ([int(x) for x in torch.version.cuda.split(".")] >= [10, 2]))
                    if self.is_cuda10_2_or_higher:
                        self.cublas_config_restore = os.environ.get(self.cublas_var_name)
                        os.environ[self.cublas_var_name] = ':4096:8'

                def __exit__(self, exception_type, exception_value, traceback):
                    if self.is_cuda10_2_or_higher:
                        cur_cublas_config = os.environ.get(self.cublas_var_name)
                        if self.cublas_config_restore is None:
                            if cur_cublas_config is not None:
                                del os.environ[self.cublas_var_name]
                        else:
                            os.environ[self.cublas_var_name] = self.cublas_config_restore
            with CuBLASConfigGuard():
                fn(*args, **kwargs)
    return wrapper

# This decorator can be used for API tests that want to safely call
# torch.__future__.set_swap_module_params_on_conversion.  `swap` can be set to
# True, False or None where None indicates that the context manager does not
# set the flag. When the test is finished, it will restore the previous swap
# flag setting.
def wrapSwapTensorsTest(swap=None):
    def dec_fn(fn):
        @wraps(fn)
        def wrapper(*args, **kwargs):
            with SwapTensorsGuard(swap):
                fn(*args, **kwargs)
        return wrapper
    return dec_fn

# test parametrizer for swapping
class swap(_TestParametrizer):
    def __init__(self, swap_values):
        super().__init__()
        self.swap_values = swap_values

    def _parametrize_test(self, test, generic_cls, device_cls):
        for swap in self.swap_values:
            yield wrapSwapTensorsTest(swap)(test), f'swap_{swap}', {}, lambda _: []

def skipIfCompiledWithoutNumpy(fn):
    # Even if the numpy module is present, if `USE_NUMPY=0` is used during the
    # build, numpy tests will fail
    numpy_support = TEST_NUMPY
    if numpy_support:
        try:
            # The numpy module is present, verify that PyTorch is compiled with
            # numpy support
            torch.from_numpy(np.array([2, 2]))
        except RuntimeError:
            numpy_support = False

    @wraps(fn)
    def wrapper(*args, **kwargs):
        if not numpy_support:
            raise unittest.SkipTest("PyTorch was compiled without numpy support")
        else:
            fn(*args, **kwargs)
    return wrapper

def _test_function(fn, device):
    def run_test_function(self):
        return fn(self, device)
    return run_test_function

def skipIfNoXNNPACK(fn):
    @wraps(fn)
    def wrapper(*args, **kwargs):
        if not torch.backends.xnnpack.enabled:
            raise unittest.SkipTest('XNNPACK must be enabled for these tests. Please build with USE_XNNPACK=1.')
        else:
            fn(*args, **kwargs)
    return wrapper

def skipIfNoLapack(fn):
    @wraps(fn)
    def wrapper(*args, **kwargs):
        if not torch._C.has_lapack:
            raise unittest.SkipTest('PyTorch compiled without Lapack')
        else:
            fn(*args, **kwargs)
    return wrapper

def skipIfNotRegistered(op_name, message):
    """Wraps the decorator to hide the import of the `core`.

    Args:
        op_name: Check if this op is registered in `core._REGISTERED_OPERATORS`.
        message: message to fail with.

    Usage:
        @skipIfNotRegistered('MyOp', 'MyOp is not linked!')
            This will check if 'MyOp' is in the caffe2.python.core
    """
    return unittest.skip("Pytorch is compiled without Caffe2")

def skipIfNoSciPy(fn):
    @wraps(fn)
    def wrapper(*args, **kwargs):
        if not TEST_SCIPY:
            raise unittest.SkipTest("test require SciPy, but SciPy not found")
        else:
            fn(*args, **kwargs)
    return wrapper

def skip_if_pytest(fn):
    @wraps(fn)
    def wrapped(*args, **kwargs):
        if "PYTEST_CURRENT_TEST" in os.environ:
            raise unittest.SkipTest("does not work under pytest")
        return fn(*args, **kwargs)

    return wrapped


def slowTest(fn):
    @wraps(fn)
    def wrapper(*args, **kwargs):
        if not TEST_WITH_SLOW:
            raise unittest.SkipTest("test is slow; run with PYTORCH_TEST_WITH_SLOW to enable test")
        else:
            fn(*args, **kwargs)
    wrapper.__dict__['slow_test'] = True
    return wrapper


def slowTestIf(condition):
    return slowTest if condition else lambda fn: fn


def skipCUDAMemoryLeakCheckIf(condition):
    def dec(fn):
        if getattr(fn, '_do_cuda_memory_leak_check', True):  # if current True
            fn._do_cuda_memory_leak_check = not condition
        return fn
    return dec

def skipCUDANonDefaultStreamIf(condition):
    def dec(fn):
        if getattr(fn, '_do_cuda_non_default_stream', True):  # if current True
            fn._do_cuda_non_default_stream = not condition
        return fn
    return dec

def suppress_warnings(fn):
    @wraps(fn)
    def wrapper(*args, **kwargs):
        with warnings.catch_warnings():
            warnings.simplefilter("ignore")
            fn(*args, **kwargs)
    return wrapper


def to_gpu(obj, type_map=None):
    if type_map is None:
        type_map = {}
    if isinstance(obj, torch.Tensor):
        assert obj.is_leaf
        t = type_map.get(obj.dtype, obj.dtype)
        with torch.no_grad():
            res = obj.clone().to(dtype=t, device="cuda")
            res.requires_grad = obj.requires_grad
        return res
    elif torch.is_storage(obj):
        return obj.new().resize_(obj.size()).copy_(obj)
    elif isinstance(obj, list):
        return [to_gpu(o, type_map) for o in obj]
    elif isinstance(obj, tuple):
        return tuple(to_gpu(o, type_map) for o in obj)
    else:
        return deepcopy(obj)


def get_function_arglist(func):
    return inspect.getfullargspec(func).args


def set_rng_seed(seed):
    torch.manual_seed(seed)
    random.seed(seed)
    if TEST_NUMPY:
        np.random.seed(seed)


@contextlib.contextmanager
def set_default_dtype(dtype):
    saved_dtype = torch.get_default_dtype()
    torch.set_default_dtype(dtype)
    try:
        yield
    finally:
        torch.set_default_dtype(saved_dtype)

@contextlib.contextmanager
def set_default_tensor_type(tensor_type):
    saved_tensor_type = torch.tensor([]).type()
    torch.set_default_tensor_type(tensor_type)
    try:
        yield
    finally:
        torch.set_default_tensor_type(saved_tensor_type)

def iter_indices(tensor):
    if tensor.dim() == 0:
        return range(0)
    if tensor.dim() == 1:
        return range(tensor.size(0))
    return product(*(range(s) for s in tensor.size()))


def is_iterable(obj):
    try:
        iter(obj)
        return True
    except TypeError:
        return False


def is_iterable_of_tensors(iterable, include_empty=False):
    """ Returns True if iterable is an iterable of tensors and False o.w.

        If the iterable is empty, the return value is :attr:`include_empty`
    """
    # Tensor itself is iterable so we check this first
    if isinstance(iterable, torch.Tensor):
        return False

    try:
        if len(iterable) == 0:
            return include_empty

        for t in iter(iterable):
            if not isinstance(t, torch.Tensor):
                return False

    except TypeError as te:
        return False

    return True


class CudaNonDefaultStream:
    def __enter__(self):
        # Before starting CUDA test save currently active streams on all
        # CUDA devices and set new non default streams to all CUDA devices
        # to ensure CUDA tests do not use default stream by mistake.
        beforeDevice = torch.cuda.current_device()
        self.beforeStreams = []
        for d in range(torch.cuda.device_count()):
            self.beforeStreams.append(torch.cuda.current_stream(d))
            deviceStream = torch.cuda.Stream(device=d)
            self.beforeStreams[-1].synchronize()
            torch._C._cuda_setStream(stream_id=deviceStream.stream_id,
                                     device_index=deviceStream.device_index,
                                     device_type=deviceStream.device_type)
        torch._C._cuda_setDevice(beforeDevice)

    def __exit__(self, exec_type, exec_value, traceback):
        # After completing CUDA test load previously active streams on all
        # CUDA devices.
        beforeDevice = torch.cuda.current_device()
        for d in range(torch.cuda.device_count()):
            torch._C._cuda_setStream(stream_id=self.beforeStreams[d].stream_id,
                                     device_index=self.beforeStreams[d].device_index,
                                     device_type=self.beforeStreams[d].device_type)
        torch._C._cuda_setDevice(beforeDevice)

class CudaMemoryLeakCheck:
    def __init__(self, testcase, name=None):
        self.name = testcase.id() if name is None else name
        self.testcase = testcase

        # initialize context & RNG to prevent false positive detections
        # when the test is the first to initialize those
        from torch.testing._internal.common_cuda import initialize_cuda_context_rng
        initialize_cuda_context_rng()

    # Stores CUDA memory data provided by PyTorch's caching allocator and
    #   the CUDA driver.
    #
    # NOTE: The undocumented torch.cuda.mem_get_info() returns
    #   (#free bytes, #total bytes available) on the GPU
    def __enter__(self):
        self.caching_allocator_befores = []
        self.driver_befores = []

        # Performs a gc if required (required if any CUDA memory is held)
        num_devices = torch.cuda.device_count()
        for i in range(num_devices):
            caching_allocator_mem_allocated = torch.cuda.memory_allocated(i)
            # NOTE: gc is based exclusively on caching allocator memory
            #   because the driver will always have some bytes in use (context size?)
            if caching_allocator_mem_allocated > 0:
                gc.collect()
                torch._C._cuda_clearCublasWorkspaces()
                torch.cuda.empty_cache()
                break

        # Acquires caching allocator and driver statistics before the test is run
        for i in range(num_devices):
            self.caching_allocator_befores.append(torch.cuda.memory_allocated(i))
            bytes_free, bytes_total = torch.cuda.mem_get_info(i)
            driver_mem_allocated = bytes_total - bytes_free
            self.driver_befores.append(driver_mem_allocated)

    def __exit__(self, exec_type, exec_value, traceback):
        # Don't check for leaks if an exception was thrown
        if exec_type is not None:
            return

        # Compares caching allocator before/after statistics
        # An increase in allocated memory is a discrepancy indicating a possible
        #   memory leak
        discrepancy_detected = False
        num_devices = torch.cuda.device_count()
        for i in range(num_devices):
            # avoid counting cublasWorkspace allocations
            torch._C._cuda_clearCublasWorkspaces()
            caching_allocator_mem_allocated = torch.cuda.memory_allocated(i)

            if caching_allocator_mem_allocated > self.caching_allocator_befores[i]:
                discrepancy_detected = True
                break

        # Short-circuits if no discrepancy detected
        if not discrepancy_detected:
            return

        # Validates the discrepancy persists after garbage collection and
        #   is confirmed by the driver API

        # NOTE: driver API iscrepancies alone are ignored because with the jiterator
        #   some tests may permanently increase the CUDA context size and
        #   that will appear as a driver memory leak but is the expected behavior.

        # GCs and clears the cache
        gc.collect()
        torch.cuda.empty_cache()

        for i in range(num_devices):

            discrepancy_detected = True

            # Query memory multiple items to ensure leak was not transient
            for n in range(3):
                caching_allocator_mem_allocated = torch.cuda.memory_allocated(i)
                bytes_free, bytes_total = torch.cuda.mem_get_info(i)
                driver_mem_allocated = bytes_total - bytes_free

                caching_allocator_discrepancy = False
                driver_discrepancy = False

                if caching_allocator_mem_allocated > self.caching_allocator_befores[i]:
                    caching_allocator_discrepancy = True

                if driver_mem_allocated > self.driver_befores[i]:
                    driver_discrepancy = True

                if not (caching_allocator_discrepancy or driver_discrepancy):
                    # Leak was false positive, exit loop
                    discrepancy_detected = False
                    break

            if not discrepancy_detected:
                continue

            if caching_allocator_discrepancy and not driver_discrepancy:
                # Just raises a warning if the leak is not validated by the
                #   driver API
                # NOTE: this may be a problem with how the caching allocator collects its
                #   statistics or a leak too small to trigger the allocation of an
                #   additional block of memory by the CUDA driver
                msg = ("CUDA caching allocator reports a memory leak not "
                       f"verified by the driver API in {self.name}! "
                       f"Caching allocator allocated memory was {self.caching_allocator_befores[i]} "
                       f"and is now reported as {caching_allocator_mem_allocated} "
                       f"on device {i}. "
                       f"CUDA driver allocated memory was {self.driver_befores[i]} and is now {driver_mem_allocated}.")
                warnings.warn(msg)
            elif caching_allocator_discrepancy and driver_discrepancy:
                # A caching allocator discrepancy validated by the driver API is a
                #   failure (except on ROCm, see below)
                msg = (f"CUDA driver API confirmed a leak in {self.name}! "
                       f"Caching allocator allocated memory was {self.caching_allocator_befores[i]} "
                       f"and is now reported as {caching_allocator_mem_allocated} "
                       f"on device {i}. "
                       f"CUDA driver allocated memory was {self.driver_befores[i]} and is now {driver_mem_allocated}.")

                raise RuntimeError(msg)

@contextmanager
def skip_exception_type(exc_type):
    try:
        yield
    except exc_type as e:
        raise unittest.SkipTest(f"not implemented: {e}") from e

@contextmanager
def print_repro_on_failure(repro_parts):
    try:
        yield
    except unittest.SkipTest:
        raise
    except Exception as e:
        # Get the index of the sample input that failed the test if possible.
        sample_isolation_prefix = ""
        tracked_input = getattr(e, "_tracked_input", None)
        if tracked_input is not None:
            sample_isolation_prefix = f"PYTORCH_OPINFO_SAMPLE_INPUT_INDEX={tracked_input.index}"

        repro_str = " ".join(filter(None, (sample_isolation_prefix, *repro_parts)))
        repro_msg = f"""
To execute this test, run the following from the base repo dir:
    {repro_str}

This message can be suppressed by setting PYTORCH_PRINT_REPRO_ON_FAILURE=0"""

        # NB: Hacking the exception args is the cleanest way I've found to append
        # failure reproduction info without poisoning the stack trace.
        if len(e.args) >= 1:
            e.args = (f"{e.args[0]}\n{repro_msg}", *e.args[1:])
        raise

#  "min_satisfying_examples" setting has been deprecated in hypothesis
#  3.56.0 and removed in hypothesis 4.x
try:
    import hypothesis

    def settings(*args, **kwargs):
        if 'min_satisfying_examples' in kwargs and hypothesis.version.__version_info__ >= (3, 56, 0):
            kwargs.pop('min_satisfying_examples')
        return hypothesis.settings(*args, **kwargs)


    hypothesis.settings.register_profile(
        "pytorch_ci",
        settings(
            derandomize=True,
            suppress_health_check=[hypothesis.HealthCheck.too_slow],
            database=None,
            max_examples=50,
            verbosity=hypothesis.Verbosity.normal))
    hypothesis.settings.register_profile(
        "dev",
        settings(
            suppress_health_check=[hypothesis.HealthCheck.too_slow],
            database=None,
            max_examples=10,
            verbosity=hypothesis.Verbosity.normal))
    hypothesis.settings.register_profile(
        "debug",
        settings(
            suppress_health_check=[hypothesis.HealthCheck.too_slow],
            database=None,
            max_examples=1000,
            verbosity=hypothesis.Verbosity.verbose))

    hypothesis.settings.load_profile(
        "pytorch_ci" if IS_CI else os.getenv('PYTORCH_HYPOTHESIS_PROFILE', 'dev')
    )
except ImportError:
    print('Fail to import hypothesis in common_utils, tests are not derandomized')

# Used in check_if_enable to see if a test method should be disabled by an issue,
# sanitizes a test method name from appended suffixes by @dtypes parametrization.
# e.g., an issue with title "DISABLED test_bitwise_ops (__main__.TestBinaryUfuncs)" should
# disabled ALL parametrized test_bitwise_ops tests, such test_bitwise_ops_cuda_int32
def remove_device_and_dtype_suffixes(test_name: str) -> str:
    # import statement is localized to avoid circular dependency issues with common_device_type.py
    from torch.testing._internal.common_device_type import get_device_type_test_bases
    device_suffixes = [x.device_type for x in get_device_type_test_bases()]
    dtype_suffixes = [str(dt)[len("torch."):] for dt in get_all_dtypes()]

    test_name_chunks = test_name.split("_")
    if len(test_name_chunks) > 0 and test_name_chunks[-1] in dtype_suffixes:
        if len(test_name_chunks) > 1 and test_name_chunks[-2] in device_suffixes:
            return "_".join(test_name_chunks[0:-2])
        return "_".join(test_name_chunks[0:-1])
    return test_name


def check_if_enable(test: unittest.TestCase):
    classname = str(test.__class__).split("'")[1].split(".")[-1]
    sanitized_testname = remove_device_and_dtype_suffixes(test._testMethodName)

    def matches_test(target: str):
        target_test_parts = target.split()
        if len(target_test_parts) < 2:
            # poorly formed target test name
            return False
        target_testname = target_test_parts[0]
        target_classname = target_test_parts[1][1:-1].split(".")[-1]
        # if test method name or its sanitized version exactly matches the disabled
        # test method name AND allow non-parametrized suite names to disable
        # parametrized ones (TestSuite disables TestSuiteCPU)
        return classname.startswith(target_classname) and (target_testname in (test._testMethodName, sanitized_testname))

    if any(matches_test(x) for x in slow_tests_dict.keys()):
        getattr(test, test._testMethodName).__dict__['slow_test'] = True
        if not TEST_WITH_SLOW:
            raise unittest.SkipTest("test is slow; run with PYTORCH_TEST_WITH_SLOW to enable test")

    if not IS_SANDCASTLE:
        should_skip = False
        skip_msg = ""

        for disabled_test, (issue_url, platforms) in disabled_tests_dict.items():
            if matches_test(disabled_test):
                platform_to_conditional: Dict = {
                    "mac": IS_MACOS,
                    "macos": IS_MACOS,
                    "win": IS_WINDOWS,
                    "windows": IS_WINDOWS,
                    "linux": IS_LINUX,
                    "rocm": TEST_WITH_ROCM,
                    "xpu": TEST_XPU,
                    "asan": TEST_WITH_ASAN,
                    "dynamo": TEST_WITH_TORCHDYNAMO,
                    "inductor": TEST_WITH_TORCHINDUCTOR,
                    "slow": TEST_WITH_SLOW,
                }

                invalid_platforms = list(filter(lambda p: p not in platform_to_conditional, platforms))
                if len(invalid_platforms) > 0:
                    invalid_plats_str = ", ".join(invalid_platforms)
                    valid_plats = ", ".join(platform_to_conditional.keys())

                    print(f"Test {disabled_test} is disabled for some unrecognized ",
                          f"platforms: [{invalid_plats_str}]. Please edit issue {issue_url} to fix the platforms ",
                          'assigned to this flaky test, changing "Platforms: ..." to a comma separated ',
                          f"subset of the following (or leave it blank to match all platforms): {valid_plats}")

                    # Sanitize the platforms list so that we continue to disable the test for any valid platforms given
                    platforms = list(filter(lambda p: p in platform_to_conditional, platforms))

                if platforms == [] or any(platform_to_conditional[platform] for platform in platforms):
                    should_skip = True
                    skip_msg = f"Test is disabled because an issue exists disabling it: {issue_url}" \
                        f" for {'all' if platforms == [] else ''}platform(s) {', '.join(platforms)}. " \
                        "If you're seeing this on your local machine and would like to enable this test, " \
                        "please make sure CI is not set and you are not using the flag --import-disabled-tests."
                    break

        if should_skip and not RERUN_DISABLED_TESTS:
            # Skip the disabled test when not running under --rerun-disabled-tests verification mode
            raise unittest.SkipTest(skip_msg)

        if not should_skip and RERUN_DISABLED_TESTS:
            skip_msg = "Test is enabled but --rerun-disabled-tests verification mode is set, so only" \
                " disabled tests are run"
            raise unittest.SkipTest(skip_msg)

    if TEST_SKIP_FAST:
        if hasattr(test, test._testMethodName) and not getattr(test, test._testMethodName).__dict__.get('slow_test', False):
            raise unittest.SkipTest("test is fast; we disabled it with PYTORCH_TEST_SKIP_FAST")


# `TestCase.assertEqual` is very permissive and coerced the inputs into a format that could be compared. This is very
# convenient when writing tests, but not so much while reviewing them. By default, the comparison `Pair` framework of
# `torch.testing._comparison.are_equal`, used for example by the public testing function
# `torch.testing.assert_close`, is more strict. In order to use the same framework and thus reduce the divergence
# between internal and external comparison logic as much as possible, we define some "relaxed" pairs here. They only
# change the supported inputs, but the comparison logic is the same.
# TODO: Revisit the relaxed pairs and check how much work it is to fix the tests that would fail without the relaxation.

class RelaxedBooleanPair(BooleanPair):
    """Pair for boolean-like inputs.

    In contrast to the builtin :class:`BooleanPair`, this class also supports one input being a number or a single
    element tensor-like.
    """
    _supported_number_types = NumberPair(0, 0)._supported_types

    def _process_inputs(self, actual, expected, *, id):
        # We require only one of the inputs of the inputs to be a boolean and the other can also be a boolean, a
        # number, or a single element tensor or array, whereas in default BooleanPair both inputs have to be booleans.
        tensor_or_array_types: Tuple[Type, ...] = (torch.Tensor, np.ndarray)
        other_supported_types = (*self._supported_types, *self._supported_number_types, *tensor_or_array_types)
        if not (
            (isinstance(actual, self._supported_types) and isinstance(expected, other_supported_types))
            or (isinstance(expected, self._supported_types) and isinstance(actual, other_supported_types))
        ):
            self._inputs_not_supported()

        return [self._to_bool(input, id=id) for input in (actual, expected)]

    def _to_bool(self, bool_like, *, id):
        if isinstance(bool_like, np.number):
            return bool(bool_like.item())
        elif type(bool_like) in self._supported_number_types:
            return bool(bool_like)
        elif isinstance(bool_like, (torch.Tensor, np.ndarray)):
            numel = bool_like.numel() if isinstance(bool_like, torch.Tensor) else bool_like.size
            if numel > 1:
                self._fail(
                    ValueError,
                    f"Only single element tensor-likes can be compared against a boolean. "
                    f"Got {numel} elements instead.",
                    id=id
                )

            return bool(bool_like.item())
        else:
            return super()._to_bool(bool_like, id=id)


class RelaxedNumberPair(NumberPair):
    """Pair for number-like inputs.

    In contrast to the builtin :class:`NumberPair`, this class also supports one input being a single element
    tensor-like or a :class:`enum.Enum`. (D)Type checks are disabled, meaning comparing 1 to 1.0 succeeds even when
    ``check_dtype=True`` is passed.

    In addition, this class uses looser default tolerances for :class:`float` and :class:`complex` inputs. Also
    supports overriding the absolute and relative tolerance through the ``@precisionOverride`` and
    ``@toleranceOverride`` decorators.
    """
    _TYPE_TO_DTYPE = {
        int: torch.int64,
        float: torch.float32,
        complex: torch.complex64,
    }

    def __init__(
            self, actual, expected, *, rtol_override=0.0, atol_override=0.0, check_dtype=None, **other_parameters
    ) -> None:
        super().__init__(actual, expected, check_dtype=False, **other_parameters)
        self.rtol = max(self.rtol, rtol_override)
        self.atol = max(self.atol, atol_override)

    def _process_inputs(self, actual, expected, *, id):
        # We require only one of the inputs of the inputs to be a number and the other can also be a number or a single
        # element tensor or array, whereas in default NumberPair both inputs have to be numbers.
        tensor_or_array_types: Tuple[Type, ...] = (torch.Tensor, np.ndarray)
        other_supported_types = (*self._supported_types, *tensor_or_array_types)
        if not (
                (isinstance(actual, self._supported_types) and isinstance(expected, other_supported_types))
                or (isinstance(expected, self._supported_types) and isinstance(actual, other_supported_types))
        ):
            self._inputs_not_supported()

        return [self._to_number(input, id=id) for input in (actual, expected)]

    def _to_number(self, number_like, *, id):
        if isinstance(number_like, (torch.Tensor, np.ndarray)):
            numel = number_like.numel() if isinstance(number_like, torch.Tensor) else number_like.size
            if numel > 1:
                self._fail(
                    ValueError,
                    f"Only single element tensor-likes can be compared against a number. "
                    f"Got {numel} elements instead.",
                    id=id
                )
            number = number_like.item()
            if isinstance(number, bool):
                number = int(number)

            return number
        elif isinstance(number_like, Enum):
            return int(number_like)  # type: ignore[call-overload]
        else:
            return super()._to_number(number_like, id=id)


class TensorOrArrayPair(TensorLikePair):
    """Pair for tensor-like inputs.

    On the one hand this class is stricter than the builtin :class:`TensorLikePair` since it only allows instances of
    :class:`torch.Tensor` and :class:`numpy.ndarray` rather than allowing any tensor-like than can be converted into a
    tensor. On the other hand this class is looser since it converts all inputs into tensors with no regard of their
    relationship, e.g. comparing a :class:`torch.Tensor` to :class:`numpy.ndarray` is fine.

    In addition, this class supports overriding the absolute and relative tolerance through the ``@precisionOverride``
    and ``@toleranceOverride`` decorators.
    """
    def __init__(self, actual, expected, *, rtol_override=0.0, atol_override=0.0, **other_parameters):
        super().__init__(actual, expected, **other_parameters)
        self.rtol = max(self.rtol, rtol_override)
        self.atol = max(self.atol, atol_override)

    def _process_inputs(self, actual, expected, *, id, allow_subclasses):
        self._check_inputs_isinstance(actual, expected, cls=(torch.Tensor, np.ndarray))

        actual, expected = (self._to_tensor(input) for input in (actual, expected))
        for tensor in (actual, expected):
            self._check_supported(tensor, id=id)
        return actual, expected


class TypedStoragePair(TensorLikePair):
    """Pair for :class:`torch.storage.TypedStorage` inputs."""
    def __init__(self, actual, expected, *, rtol_override=0.0, atol_override=0.0, **other_parameters):
        self._check_inputs_isinstance(actual, expected, cls=torch.storage.TypedStorage)
        super().__init__(actual, expected, **other_parameters)
        self.rtol = max(self.rtol, rtol_override)
        self.atol = max(self.atol, atol_override)

    def _to_tensor(self, typed_storage):
        return torch.tensor(
            typed_storage._untyped_storage,
            dtype={
                torch.quint8: torch.uint8,
                torch.quint4x2: torch.uint8,
                torch.quint2x4: torch.uint8,
                torch.qint32: torch.int32,
                torch.qint8: torch.int8
            }.get(typed_storage.dtype, typed_storage.dtype),
            device=typed_storage.device,
        )


class UnittestPair(Pair):
    """Fallback ABC pair that handles non-numeric inputs.

    To avoid recreating the mismatch messages of :meth:`unittest.TestCase.assertEqual`, this pair simply wraps it in
    order to use it with the :class:`Pair` "framework" from :func:`are_equal`.

    Define the :attr:`UnittestPair.CLS` in a subclass to indicate which class(es) of the inputs the pair should support.
    """
    CLS: Union[Type, Tuple[Type, ...]]
    TYPE_NAME: Optional[str] = None

    def __init__(self, actual, expected, **other_parameters):
        self._check_inputs_isinstance(actual, expected, cls=self.CLS)
        super().__init__(actual, expected, **other_parameters)

    def compare(self):
        test_case = unittest.TestCase()

        try:
            return test_case.assertEqual(self.actual, self.expected)
        except test_case.failureException as error:
            msg = str(error)

        type_name = self.TYPE_NAME or (self.CLS if isinstance(self.CLS, type) else self.CLS[0]).__name__
        self._fail(AssertionError, f"{type_name.title()} comparison failed: {msg}")


class StringPair(UnittestPair):
    CLS = (str, bytes)
    TYPE_NAME = "string"


class SetPair(UnittestPair):
    CLS = set


class TypePair(UnittestPair):
    CLS = type


class ObjectPair(UnittestPair):
    CLS = object


# This implements a variant of assertRaises/assertRaisesRegex where we first test
# if the exception is NotImplementedError, and if so just skip the test instead
# of failing it.
#
# This is implemented by inheriting from the (private) implementation of
# assertRaises from unittest.case, and slightly tweaking it for this new
# behavior.  The year is 2021: this private class hierarchy hasn't changed since
# 2010, seems low risk to inherit from.
class AssertRaisesContextIgnoreNotImplementedError(unittest.case._AssertRaisesContext):
    def __exit__(self, exc_type, exc_value, tb):
        if exc_type is not None and issubclass(exc_type, NotImplementedError):
            self.test_case.skipTest(f"not_implemented: {exc_value}")  # type: ignore[attr-defined]
        return super().__exit__(exc_type, exc_value, tb)


@contextmanager
def set_warn_always_context(new_val: bool):
    old_val = torch.is_warn_always_enabled()
    torch.set_warn_always(new_val)
    try:
        yield
    finally:
        torch.set_warn_always(old_val)


class NoTest:
    # causes pytest to not recognize this class as a test
    __test__ = False


class TestCase(expecttest.TestCase):
    # NOTE: "precision" lets classes and generated tests set minimum
    # atol values when comparing tensors. Used by @precisionOverride and @toleranceOverride, for
    # example.
    # NOTE: "rel_tol" lets classes and generated tests set minimum
    # rtol values when comparing tensors. Used by @toleranceOverride, for example.
    _precision: float = 0
    _rel_tol: float = 0

    # Toggles whether to assert that `torch.get_default_dtype()` returns
    # `torch.float` when `setUp` and `tearDown` are called.
    _default_dtype_check_enabled: bool = False

    # Always use difflib to print diffs on multi line equality.
    # Undocumented feature in unittest
    _diffThreshold = sys.maxsize
    maxDiff = None

    # checker to early terminate test suite if unrecoverable failure occurs.
    def _should_stop_test_suite(self):
        if torch.cuda.is_initialized():
            # CUDA device side error will cause subsequence test cases to fail.
            # stop entire test suite if catches RuntimeError during torch.cuda.synchronize().
            try:
                torch.cuda.synchronize()
            except RuntimeError as rte:
                print("TEST SUITE EARLY TERMINATION due to torch.cuda.synchronize() failure", file=sys.stderr)
                print(str(rte), file=sys.stderr)
                return True
            return False
        else:
            return False

    @property
    def precision(self) -> float:
        return self._precision

    @precision.setter
    def precision(self, prec: float) -> None:
        self._precision = prec

    @property
    def rel_tol(self) -> float:
        return self._rel_tol

    @rel_tol.setter
    def rel_tol(self, prec: float) -> None:
        self._rel_tol = prec

    _do_cuda_memory_leak_check = False
    _do_cuda_non_default_stream = False

    # When True, if a test case raises a NotImplementedError, instead of failing
    # the test, skip it instead.
    _ignore_not_implemented_error = False

    def __init__(self, method_name='runTest', methodName='runTest'):
        # methodName is the correct naming in unittest and testslide uses keyword arguments.
        # So we need to use both to 1) not break BC and, 2) support testslide.
        if methodName != "runTest":
            method_name = methodName
        super().__init__(method_name)

        test_method = getattr(self, method_name, None)
        if test_method is not None:
            # Wraps the tested method if we should do CUDA memory check.
            if TEST_CUDA_MEM_LEAK_CHECK:
                self._do_cuda_memory_leak_check &= getattr(test_method, '_do_cuda_memory_leak_check', True)
                # FIXME: figure out the flaky -1024 anti-leaks on windows. See #8044
                if self._do_cuda_memory_leak_check and not IS_WINDOWS:
                    self.wrap_with_cuda_policy(method_name, self.assertLeaksNoCudaTensors)

            # Wraps the tested method if we should enforce non default CUDA stream.
            self._do_cuda_non_default_stream &= getattr(test_method, '_do_cuda_non_default_stream', True)
            if self._do_cuda_non_default_stream and not IS_WINDOWS:
                self.wrap_with_cuda_policy(method_name, self.enforceNonDefaultStream)

            if self._ignore_not_implemented_error:
                self.wrap_with_policy(method_name, lambda: skip_exception_type(NotImplementedError))

            if PRINT_REPRO_ON_FAILURE:
                try:
                    def _get_rel_test_path(abs_test_path):
                        # Attempt to get relative path based on the "test" dir.
                        # In CI, the working dir is not guaranteed to be the base repo dir so
                        # we can't just compute relative path from that.
                        parts = Path(abs_test_path).parts
                        for i, part in enumerate(parts):
                            if part == "test":
                                base_dir = os.path.join(*parts[:i]) if i > 0 else ''
                                return os.path.relpath(abs_test_path, start=base_dir)

                        # Can't determine containing dir; just return the test filename.
                        # The path isn't strictly correct but it's arguably better than nothing.
                        return os.path.split(abs_test_path)[1]

                    # NB: In Python 3.8, the getfile() call will return a path relative
                    # to the working directory, so convert that to absolute.
                    abs_test_path = os.path.abspath(inspect.getfile(type(self)))
                    test_filename = _get_rel_test_path(abs_test_path)
                    class_name = type(self).__name__
                    test_run_cmd = f"python {test_filename} -k {class_name}.{method_name}"
                    env_var_prefix = TestEnvironment.repro_env_var_prefix()
                    repro_parts = [env_var_prefix, test_run_cmd]
                    self.wrap_with_policy(
                        method_name,
                        lambda repro_parts=repro_parts: print_repro_on_failure(repro_parts))
                except Exception as e:
                    # Don't fail entirely if we can't get the test filename
                    log.info("could not print repro string", extra=str(e))

    def assertLeaksNoCudaTensors(self, name=None):
        name = self.id() if name is None else name
        return CudaMemoryLeakCheck(self, name)

    def enforceNonDefaultStream(self):
        return CudaNonDefaultStream()

    def assertExpectedInline(self, actual, expect, skip=0):
        return super().assertExpectedInline(actual if isinstance(actual, str) else str(actual), expect, skip + 1)

    # Munges exceptions that internally contain stack traces, using munge_exc
    def assertExpectedInlineMunged(
        self, exc_type, callable, expect, *, suppress_suffix=True
    ):
        try:
            callable()
        except exc_type as e:
            self.assertExpectedInline(
                munge_exc(e, suppress_suffix=suppress_suffix, skip=1), expect, skip=1
            )
            return
        self.fail(msg="Did not raise when expected to")

    def assertLogs(self, logger=None, level=None):
        if logger is None:
            logger = logging.getLogger("torch")
        return super().assertLogs(logger, level)

    def assertNoLogs(self, logger=None, level=None):
        if logger is None:
            logger = logging.getLogger("torch")
        return super().assertNoLogs(logger, level)

    def wrap_with_cuda_policy(self, method_name, policy):
        test_method = getattr(self, method_name)
        # the import below may initialize CUDA context, so we do it only if
        # self._do_cuda_memory_leak_check or self._do_cuda_non_default_stream
        # is True.
        # TODO: sure looks like we unconditionally initialize the context here
        # -- ezyang
        from torch.testing._internal.common_cuda import TEST_CUDA
        fullname = self.id().lower()  # class_name.method_name
        if TEST_CUDA and ('gpu' in fullname or 'cuda' in fullname):
            setattr(self, method_name, self.wrap_method_with_policy(test_method, policy))

    def wrap_with_policy(self, method_name, policy):
        test_method = getattr(self, method_name)
        setattr(self, method_name, self.wrap_method_with_policy(test_method, policy))

    # A policy is a zero-argument function that returns a context manager.
    # We don't take the context manager directly as it may be necessary to
    # construct it once per test method
    def wrap_method_with_policy(self, method, policy):
        # Assumes that `method` is the tested function in `self`.
        # NOTE: Python Exceptions (e.g., unittest.Skip) keeps objects in scope
        #       alive, so this cannot be done in setUp and tearDown because
        #       tearDown is run unconditionally no matter whether the test
        #       passes or not. For the same reason, we can't wrap the `method`
        #       call in try-finally and always do the check.
        @wraps(method)
        def wrapper(self, *args, **kwargs):
            with policy():
                method(*args, **kwargs)
        return types.MethodType(wrapper, self)

    def wrap_with_cuda_memory_check(self, method):
        return self.wrap_method_with_policy(method, self.assertLeaksNoCudaTensors)

    def _run_custom(self, result=None):
        using_unittest = isinstance(result, unittest.TestResult)

        super_run = super().run
        test_cls = super_run.__self__

        # Are we compiling?
        compiled = TEST_WITH_TORCHDYNAMO or TEST_WITH_AOT_EAGER or TEST_WITH_TORCHINDUCTOR
        # Is the class strict and compiling?
        strict_default = False
        should_reset_dynamo = False
        if compiled:
            try:
                path = inspect.getfile(type(test_cls))
                full_path = os.path.abspath(path)
                match = re.match(r".*/test/(.*).py", full_path)
                if match is not None:
                    filename = match.group(1)
                    if TEST_WITH_TORCHINDUCTOR:
                        from .dynamo_test_failures import FIXME_inductor_non_strict
                        strict_default = filename not in FIXME_inductor_non_strict

                        from .dynamo_test_failures import FIXME_inductor_dont_reset_dynamo
                        should_reset_dynamo = filename not in FIXME_inductor_dont_reset_dynamo
                    else:
                        strict_default = True
            # inspect.getfile can fail with these
            except (OSError, TypeError):
                pass
            if "STRICT_DEFAULT" in os.environ:
                if os.environ["STRICT_DEFAULT"] == "1":
                    strict_default = True

        strict_mode = False
        if compiled:
            test_method = getattr(self, self._testMethodName)
            if hasattr(test_method, "dynamo_strict"):
                strict_mode = test_method.dynamo_strict
            elif hasattr(test_cls, "dynamo_strict"):
                strict_mode = test_cls.dynamo_strict
            else:
                strict_mode = strict_default
        nopython = getattr(test_cls, "dynamo_strict_nopython", False) and compiled

        if strict_mode or should_reset_dynamo:
            torch._dynamo.reset()

        # TODO: Remove this; this is grandfathered in because we suppressed errors
        # on test suite previously
        # When strict mode is False, suppress_errors is True
        if compiled:
            suppress_errors = not strict_mode
        else:
            suppress_errors = torch._dynamo.config.suppress_errors
        with unittest.mock.patch("torch._dynamo.config.suppress_errors", suppress_errors):
            if TEST_WITH_TORCHINDUCTOR:
                super_run = torch._dynamo.optimize("inductor")(super_run)
            elif TEST_WITH_AOT_EAGER:
                super_run = torch._dynamo.optimize("aot_eager_decomp_partition")(super_run)
            elif TEST_WITH_TORCHDYNAMO:
                # TorchDynamo optimize annotation
                # Assume eager-generated GraphModules will not error out.
                # If we do, this is probably a Dynamo bug!
                super_run = torch._dynamo.optimize("eager_noexcept", nopython=nopython)(super_run)
                key = f"{self.__class__.__name__}.{self._testMethodName}"
                from .dynamo_test_failures import dynamo_expected_failures, dynamo_skips

                def expect_failure(f, test_name):
                    @wraps(f)
                    def wrapper(*args, **kwargs):
                        try:
                            f(*args, **kwargs)
                        except BaseException as e:
                            self.skipTest(e)
                        raise RuntimeError(f"Unexpected success, please remove `test/dynamo_expected_failures/{test_name}`")
                    return wrapper

                if key in dynamo_expected_failures:
                    method = getattr(self, self._testMethodName)
                    setattr(self, self._testMethodName, expect_failure(method, key))

                def ignore_failure(f, test_name):
                    @wraps(f)
                    def wrapper(*args, **kwargs):
                        try:
                            f(*args, **kwargs)
                        except BaseException as e:
                            self.skipTest(e)
                        method = getattr(self, self._testMethodName)
                        if getattr(method, "__unittest_expecting_failure__", False):
                            self.skipTest("unexpected success")
                        else:
                            self.skipTest(f"This test passed, maybe we can remove `test/dynamo_skips/{test_name}`")
                    return wrapper

                if key in dynamo_skips:
                    method = getattr(self, self._testMethodName)
                    setattr(self, self._testMethodName, ignore_failure(method, key))

            super_run(result=result)

        if strict_mode or should_reset_dynamo:
            torch._dynamo.reset()

        # Early terminate test if necessary.  If using pytest, use the -x flag instead
        if using_unittest and self._should_stop_test_suite():
            if result.wasSuccessful():
                case = TestCase()
                if TEST_SAVE_XML is not None:
                    # This is a big hacky, XMLRunner modifies expected type from TestCase to TestInfo
                    # Create dummy TestInfo to record results correctly
                    from xmlrunner.result import _TestInfo  # type: ignore[import]
                    case = _TestInfo(result, case)
                    case.output = _TestInfo.ERROR
                    case.elapsed_time = 0.0
                    case.test_description = "TestSuiteEarlyFailure"
                # This shouldn't really happen, but if does add fake failure
                # For more details see https://github.com/pytorch/pytorch/issues/71973
                result.failures.append((case, "TestSuite execution was aborted early"))
                assert result.wasSuccessful() is False
            result.stop()


    def run(self, result=None):
        with contextlib.ExitStack() as stack:
            if TEST_WITH_CROSSREF:
                stack.enter_context(CrossRefMode())
            self._run_custom(
                result=result,
            )

    def setUp(self):
        check_if_enable(self)
        set_rng_seed(SEED)

        # Save global check sparse tensor invariants state that can be
        # restored from tearDown:
        self._check_invariants = torch.sparse.check_sparse_tensor_invariants.is_enabled()

        # Enable invariant checks for all sparse tensors constructions
        # including the unsafe ones. If this is not desired for some
        # test case, use check_invariants=False optional argument to
        # sparse tensor constructors or
        # @torch.sparse.check_sparse_tensor_invariants(False)
        # decorator to disable the invariant checks.
        torch.sparse.check_sparse_tensor_invariants.enable()

        if self._default_dtype_check_enabled:
            assert torch.get_default_dtype() == torch.float

        # attempt to reset some global state at the end of the test
        self._prev_grad_state = torch.is_grad_enabled()

    def tearDown(self):
        # There exists test cases that override TestCase.setUp
        # definition, so we cannot assume that _check_invariants
        # attribute is defined in general.
        if hasattr(self, '_check_invariants'):
            # Restore the global check sparse tensor invariants state
            if self._check_invariants:
                torch.sparse.check_sparse_tensor_invariants.enable()
            else:
                torch.sparse.check_sparse_tensor_invariants.disable()

        if self._default_dtype_check_enabled:
            assert torch.get_default_dtype() == torch.float

        # attribute may not be defined, per above
        if hasattr(self, '_prev_grad_state'):
            torch.set_grad_enabled(self._prev_grad_state)

    @staticmethod
    def _make_crow_indices(n_rows, n_cols, nnz,
                           *, device, dtype, random=True):
        """Return crow_indices of a CSR tensor with size (n_rows, n_cols) and
        the number of specified elements nnz.

        If random is True, the column counts of rows are in random
        order. Otherwise, the column counts of rows are defined by the
        used sampling method.

        Sampling method
        ---------------

        The used sampling method was introduced in
        https://pearu.github.io/csr_sampling.html, and here we give
        only an overall description of the method.

        Notice that crow_indices can be defined as cumsum(counts)
        where counts is a sequence of non-negative integers satisfying
        the following conditions:

          len(counts) == n_rows + 1
          counts.max() <= n_cols

        while counts[i + 1] is interpreted as the number of specified
        elements in the i-th row.

        The used sampling method aims at increasing the diversity of
        CSR samples, that is, a CSR sample should contain (i) rows
        that are all filled, (ii) rows with no elements at all, and
        (iii) rows that are partially filled. At the same time and for
        the given total number of specified elements (nnz), there
        should be minimal preference to rows with a given number of
        elements.  To achieve this, the sampling method is built-up on
        using a sawteeth model for counts. In the simplest case, we
        would have

          counts = arange(n_rows + 1) % (n_cols + 1)

        that has equal number of all possible column counts per row.
        This formula can be used only for specific input values of
        n_rows, n_cols, and nnz. To generalize this model to any
        combinations of inputs, the counts model above is extended
        with an incomplete sawtooth, and the right and lower
        rectangular parts that will guarantee that

          counts.sum() == nnz

        for any combination of n_rows, n_cols, and nnz. Basically,
        we'll find a maximal window in (n_rows + 1, n_cols + 1)-grid
        that is able to hold a sequence of sawteeth and so-called
        final correction, while the external part of the window is
        filled with counts to meet the nnz constraint exactly.
        """
        assert 0 <= nnz <= n_rows * n_cols, (nnz, n_rows, n_cols)

        def sawteeth(n, m):
            # return the total number of counts in the sequence of
            # sawteeth where n and m define a window in (n_rows+1,
            # n_cols+1) rectangle where the sequence of sawteeth
            # perfectly fit.
            M = (n_cols - m) * (n_cols - m + 1) // 2
            K = (n_rows - n) % (n_cols - m + 1)
            return M * ((n_rows - n) // (n_cols - m + 1)) + K * (K - 1) // 2

        # Different from the original method description, here counts
        # has leading 0 required by crow_indices:
        counts = torch.zeros(n_rows + 1, dtype=dtype, device=torch.device('cpu'))

        n = m = 0
        N = sawteeth(n, m)
        if N and nnz >= max(N, n_cols):
            # determine the width of the sawteeth window. We use bisection to solve
            #   N(n, 0) == 0 or nnz - n * n_cols < max(N(n, 0), n_cols)
            # for n
            n_left = n
            n_right = n_rows - 1
            N_right = sawteeth(n_right, m)
            while n_right - n_left > 1:
                n_middle = (n_left + n_right) // 2
                N_middle = sawteeth(n_middle, m)
                if N_middle == 0 or nnz - n_middle * n_cols < max(N_middle, n_cols):
                    n_right, N_right = n_middle, N_middle
                else:
                    n_left = n_middle
            n, N = n_right, N_right
            # fill the right rectangle with counts:
            assert n
            counts[-n:].fill_(n_cols)

        if N and nnz - n * n_cols >= max(N, n_rows - n):
            # determine the height of the sawteeth window. We use bisection to solve
            #   N(n, m) == 0 or nnz - n * n_cols - m * (n_rows - n) < max(N(n, m), n_rows - n)
            # for m.
            m_left = m
            m_right = n_cols - 1
            N_right = sawteeth(n, m_right)
            while m_right - m_left > 1:
                m_middle = (m_left + m_right) // 2
                N_middle = sawteeth(n, m_middle)
                if N_middle == 0 or nnz - n * n_cols - m_middle * (n_rows - n) < max(N_middle, n_rows - n):
                    m_right, N_right = m_middle, N_middle
                else:
                    m_left = m_middle
            m, N = m_right, N_right
            # fill the bottom rectangle with counts:
            assert m
            counts[1:n_rows - n + 1].fill_(m)

        if N:
            # fill the sawteeth window with counts
            q, r = divmod(nnz - n * n_cols - m * (n_rows - n),
                          (n_cols - m) * (n_cols - m + 1) // 2)
            p = 1 + q * (n_cols - m + 1)
            k = math.isqrt(2 * r)
            if k * (k + 1) > 2 * r:
                k -= 1
            corr = r - k * (k + 1) // 2
            assert not ((p > 1) and (m > 0))  # full sawteeth are never on top of a bottom rectangle
            # sequence of full sawteeth:
            counts[1:p] = torch.arange(p - 1, dtype=dtype, device=counts.device) % (n_cols - m + 1)
            # incomplete sawtooth:
            counts[p:p + k + 1] += torch.arange(k + 1, dtype=dtype, device=counts.device)
        else:
            # given input does not support sawteeth
            p = 1
            corr = nnz - n * n_cols - m * (n_rows - n)

        # correction that will guarantee counts.sum() == nnz:
        counts[p] += corr

        if random:
            # randomize crow_indices by shuffling the sawteeth
            # sequence:
            perm = torch.randperm(n_rows, device=counts.device)
            counts[1:] = counts[1:][perm]

        # compute crow_indices:
        crow_indices = counts
        crow_indices.cumsum_(dim=0)
        return crow_indices.to(device=device)

    def genSparseCompressedTensor(self, size, nnz, *, layout, device, dtype, index_dtype, blocksize=(), dense_dims=0):
        from operator import mul
        from functools import reduce
        sparse_dim = 2
        assert all(size[d] > 0 for d in range(len(size))) or nnz == 0, 'invalid arguments'
        assert len(size) >= sparse_dim
        if blocksize:
            assert len(blocksize) == 2, (size, blocksize)
            assert size[-2 - dense_dims] % blocksize[0] == 0, (size, blocksize)
            assert size[-1 - dense_dims] % blocksize[1] == 0, (size, blocksize)
            blocksize0, blocksize1 = blocksize
        else:
            blocksize0 = blocksize1 = 1

        size = tuple(size)
        dense_size = size[(len(size) - dense_dims):]

        def random_sparse_compressed(n_compressed_dims, n_plain_dims, nnz):
            compressed_indices = self._make_crow_indices(n_compressed_dims, n_plain_dims, nnz, device=device, dtype=index_dtype)
            plain_indices = torch.zeros(nnz, dtype=index_dtype, device=device)
            for i in range(n_compressed_dims):
                count = compressed_indices[i + 1] - compressed_indices[i]
                plain_indices[compressed_indices[i]:compressed_indices[i + 1]], _ = torch.sort(
                    torch.randperm(n_plain_dims, dtype=index_dtype, device=device)[:count])
            low = -1 if dtype != torch.uint8 else 0
            high = 1 if dtype != torch.uint8 else 2
            values = make_tensor((nnz,) + blocksize + dense_size, device=device, dtype=dtype, low=low, high=high)
            return values, compressed_indices, plain_indices

        batch_shape = size[:-2 - dense_dims]
        n_batch = reduce(mul, batch_shape, 1)

        if layout in {torch.sparse_csr, torch.sparse_bsr}:
            n_compressed_dims, n_plain_dims = size[-2 - dense_dims] // blocksize0, size[-1 - dense_dims] // blocksize1
        else:
            n_compressed_dims, n_plain_dims = size[-1 - dense_dims] // blocksize1, size[-2 - dense_dims] // blocksize0
        blocknnz = nnz // (blocksize0 * blocksize1)
        sparse_tensors = [random_sparse_compressed(n_compressed_dims, n_plain_dims, blocknnz) for _ in range(n_batch)]
        sparse_tensors_it = map(list, zip(*sparse_tensors))

        values = torch.stack(next(sparse_tensors_it)).reshape(*batch_shape, blocknnz, *blocksize, *dense_size)
        compressed_indices = torch.stack(next(sparse_tensors_it)).reshape(*batch_shape, -1)
        plain_indices = torch.stack(next(sparse_tensors_it)).reshape(*batch_shape, -1)
        return torch.sparse_compressed_tensor(compressed_indices, plain_indices,
                                              values, size=size, dtype=dtype, layout=layout, device=device)

    def genSparseCSRTensor(self, size, nnz, *, device, dtype, index_dtype, dense_dims=0):
        return self.genSparseCompressedTensor(size, nnz, layout=torch.sparse_csr, device=device,
                                              dtype=dtype, index_dtype=index_dtype, blocksize=(), dense_dims=dense_dims)

    def genSparseCSCTensor(self, size, nnz, *, device, dtype, index_dtype, dense_dims=0):
        return self.genSparseCompressedTensor(size, nnz, layout=torch.sparse_csc, device=device,
                                              dtype=dtype, index_dtype=index_dtype, blocksize=(), dense_dims=0)

    def genSparseBSRTensor(self, size, blocksize, nnz, *, device, dtype, index_dtype, dense_dims=0):
        assert len(blocksize) == 2
        return self.genSparseCompressedTensor(size, nnz, layout=torch.sparse_bsr, device=device,
                                              dtype=dtype, index_dtype=index_dtype, blocksize=blocksize, dense_dims=dense_dims)

    def genSparseBSCTensor(self, size, blocksize, nnz, *, device, dtype, index_dtype, dense_dims=0):
        assert len(blocksize) == 2
        return self.genSparseCompressedTensor(size, nnz, layout=torch.sparse_bsc, device=device,
                                              dtype=dtype, index_dtype=index_dtype, blocksize=blocksize, dense_dims=dense_dims)

    def genSparseTensor(self, size, sparse_dim, nnz, is_uncoalesced, device, dtype):
        # Assert not given impossible combination, where the sparse dims have
        # empty numel, but nnz > 0 makes the indices containing values.
        assert all(size[d] > 0 for d in range(sparse_dim)) or nnz == 0, 'invalid arguments'

        v_size = [nnz] + list(size[sparse_dim:])
        v = make_tensor(v_size, device=device, dtype=dtype, low=-1, high=1)
        i = torch.rand(sparse_dim, nnz, device=device)
        i.mul_(torch.tensor(size[:sparse_dim]).unsqueeze(1).to(i))
        i = i.to(torch.long)
        if is_uncoalesced:
            i1 = i[:, :(nnz // 2), ...]
            i2 = i[:, :((nnz + 1) // 2), ...]
            i = torch.cat([i1, i2], 1)
        x = torch.sparse_coo_tensor(i, v, torch.Size(size), dtype=dtype, device=device)

        if not is_uncoalesced:
            x = x.coalesce()
        else:
            # FIXME: `x` is a sparse view of `v`. Currently rebase_history for
            #        sparse views is not implemented, so this workaround is
            #        needed for inplace operations done on `x`, e.g., copy_().
            #        Remove after implementing something equivalent to CopySlice
            #        for sparse views.
            # NOTE: We do clone() after detach() here because we need to be able to change size/storage of x afterwards
            x = x.detach().clone()._coalesced_(False)
        return x, x._indices().clone(), x._values().clone()

    def generate_simple_inputs(self, layout,
                               device=None,
                               dtype=None,
                               index_dtype=None,
                               enable_batch=True,
                               enable_hybrid=True,
                               enable_zero_sized=True,
                               enable_non_contiguous_indices=True,
                               enable_non_contiguous_values=True,
                               enable_batch_variable_nse=False,
                               output_tensor=True,
                               patterns=None):
        """Generator of simple inputs for tensor constructors of the given layout.

        The generated tensor inputs have the following properties:

        - tensor shapes are minimal but not trivial
        - tensor values are sorted sequences for COO and CSR formats, e.g. [1, 2, 3, 4]
        - the generated tensors represent the same mathematical tensor for all layouts
        - the generated tensors include regular, zero-sized, and optionally, batched or/and hybrid tensors.
        - the generated tensors include contiguous or non-contiguous tensors both in indices and values

        If output_tensor is True, yield tensors with the given
        layout. Otherwise, yield inputs to the corresponding tensor
        constructors:

          - sparse compressed input is defined as
            (compressed_indices, plain_indices, values), dict(size=expected_size_from_shape_inference, device=device, dtype=dtype)

          - sparse COO input is defined as
            (indices, values), dict(size=expected_size_from_shape_inference, device=device, dtype=dtype)

          - strided input is defined as
            (values,), dict(device=device, dtype=dtype)
        """
        if index_dtype is None:
            index_dtype = torch.int64

        is_compressed_sparse_layout = layout in {torch.sparse_csr, torch.sparse_csc, torch.sparse_bsr, torch.sparse_bsc}

        if output_tensor:
            for args, kwargs in self.generate_simple_inputs(layout, device=device, dtype=dtype, index_dtype=index_dtype,
                                                            enable_batch=enable_batch, enable_hybrid=enable_hybrid,
                                                            enable_zero_sized=enable_zero_sized,
                                                            enable_non_contiguous_indices=enable_non_contiguous_indices,
                                                            enable_non_contiguous_values=enable_non_contiguous_values,
                                                            enable_batch_variable_nse=enable_batch_variable_nse,
                                                            output_tensor=False):
                if layout is torch.strided:
                    assert len(args) == 1
                    size = kwargs.pop('size', None)  # to ensure that a zero-sized tensor has the desired shape
                    assert size is not None
                    yield args[0].reshape(size)
                elif layout is torch.sparse_coo:
                    yield torch.sparse_coo_tensor(*args, **kwargs)
                elif is_compressed_sparse_layout:
                    kwargs.update(layout=layout)
                    yield torch.sparse_compressed_tensor(*args, **kwargs)
                else:
                    assert 0  # unreachable
            return

        def get_blockpattern(pattern, blocksize):
            basesize = pattern.shape
            assert basesize[0] % blocksize[0] == 0, (basesize, blocksize)
            assert basesize[1] % blocksize[1] == 0, (basesize, blocksize)
            blockpattern = pattern.reshape(-1,
                                           blocksize[0],
                                           basesize[1] // blocksize[1],
                                           blocksize[1]).transpose(-3, -2).any(-1).any(-1)
            block_ids = torch.arange(1, blockpattern.numel() + 1).reshape(blockpattern.shape)
            return (blockpattern != 0) * block_ids

        def get_sparse_data(pattern):
            basesize = pattern.shape
            assert len(basesize) == 2, basesize  # pattern is expected to be a matrix

            # We cannot use `torch.sparse_xyz_tensor(pattern)` to
            # compute the sparse layout indices and values because
            # generate_simple_inputs is used to generate the inputs to
            # test `torch.sparse_xyz_tensor` factory functions, so
            # we'll compute the indices and values independently of
            # the factory functions.

            indices = torch.where(pattern != 0)
            coo_indices = torch.stack(indices)
            crow_indices = torch.zeros(basesize[0] + 1, dtype=torch.int64)
            crow_indices[1:] = torch.cumsum(coo_indices[0].bincount(minlength=basesize[0]), 0)
            col_indices = coo_indices[1]
            strided_values = torch.zeros(basesize, dtype=torch.int64)

            # the property of `values == range(1, 1+nnz)` is used in
            # get_sparse_data_with_block to relate BSR and BSC values,
            # so, don't change the following line:
            values = torch.arange(1, 1 + len(indices[0]), dtype=torch.int64)
            strided_values[indices] = values

            indices_T = torch.where(pattern.transpose(0, 1) != 0)
            coo_indices_T = torch.stack(indices_T)
            ccol_indices = torch.zeros(basesize[1] + 1, dtype=torch.int64)
            ccol_indices[1:] = torch.cumsum(coo_indices_T[0].bincount(minlength=basesize[1]), 0)
            row_indices = coo_indices_T[1]
            csc_values = strided_values.transpose(0, 1)[indices_T]

            return {torch.sparse_coo: (coo_indices, values),
                    torch.sparse_csr: (crow_indices, col_indices, values),
                    torch.sparse_csc: (ccol_indices, row_indices, csc_values),
                    torch.strided: (strided_values,)}

        def get_sparse_data_with_block(pattern, blocksize):
            nonblock_data = get_sparse_data(pattern)
            blockpattern = get_blockpattern(pattern, blocksize)
            block_data = get_sparse_data(blockpattern)

            strided_values = nonblock_data[torch.strided][0]
            block_indices = block_data[torch.sparse_coo][0]
            bsr_values = torch.stack([strided_values[bi * blocksize[0]:(bi + 1) * blocksize[0],
                                                     bj * blocksize[1]:(bj + 1) * blocksize[1]]
                                      for bi, bj in block_indices.transpose(0, 1)])

            # here we use the property `values == range(1, 1+nnz)` and
            # `values` relation to `csc_values` (see get_sparse_data)
            # to get BSC blocks via reordering the BSR blocks:
            bsc_values = bsr_values[block_data[torch.sparse_csc][2] - 1]

            return {torch.sparse_bsr: (*block_data[torch.sparse_csr][:2], bsr_values),
                    torch.sparse_bsc: (*block_data[torch.sparse_csc][:2], bsc_values),
                    **nonblock_data}

        def get_batch_sparse_data(pattern, blocksize):
            size = pattern.shape
            if len(size) <= 2:  # non-batch
                return get_sparse_data_with_block(pattern, blocksize)

            # batch data is created recursively:
            batch_data = {}
            for i, item in enumerate(pattern):
                for layout, d in get_batch_sparse_data(item, blocksize).items():
                    target = batch_data.get(layout)
                    if layout is torch.sparse_coo:
                        # a "batch COO" means a COO with the leading
                        # sparse dimensions interpreted as batch
                        # dimensions
                        ext_coo_indices1 = torch.cat((torch.full((1, len(d[1])), i, dtype=torch.int64), d[0]))
                        if target is None:
                            target = batch_data[layout] = (ext_coo_indices1, d[1])
                        else:
                            target[0].set_(torch.cat((target[0], ext_coo_indices1), 1))
                            target[1].set_(torch.cat((target[1], d[1])))
                    else:
                        if target is None:
                            target = batch_data[layout] = tuple(d[j].unsqueeze(0) for j in range(len(d)))
                        else:
                            for j in range(len(d)):
                                target[j].set_(torch.cat((target[j], d[j].unsqueeze(0))))
            return batch_data

        def generate_values(base, densesize):
            """Generates a tensor of shape densesize with values equal to

              base + i_1 * 10^0 + ... + i_d * 10^{d - 1}

            at indices i_1, ..., i_d (with 0 <= i_j < densesize[j] for any 1 <= j <=
            len(densesize))

            This mapping produces unique values as long as
            densesize[i] < 10 for all i in range(len(densesize)).
            """

            if not densesize:
                return base
            if not isinstance(base, int) and base.ndim > 0:
                return torch.stack([generate_values(b, densesize) for b in base])
            if base == 0:
                return torch.zeros(densesize, dtype=torch.int64)
            r = torch.arange(densesize[0], dtype=torch.int64)
            for i, d in enumerate(densesize[1:]):
                y = torch.arange(d, dtype=torch.int64) * (10 ** (i + 1))
                r = r[..., None] + y[None, ...]
            r.add_(base)
            return r

        if patterns is None:
            # A pattern is a 3-tuple with the following items:
            #
            # - a list of integers with the depth of two or more. The
            #   integers define the sparsity patterns of the generated
            #   inputs: zero values correspond to unspecified
            #   elements/blocks, and non-zero values to the specified
            #   elements.
            #
            #   For debugging convenience, the elements with the same
            #   value typically belong to the same block. However, it
            #   is not a hard requirement: as long as the shape of a
            #   pattern divides with block sizes, the pattern will be
            #   a valid one.
            #
            #   If the depth of the list is larger than two, inputs
            #   with batch dimensions will be generated.
            #
            # - a list of 2-tuples of block sizes, used to generate
            #   BSR/BSC tensors with various block size parameters
            #
            # - a list of tuples of dense dimensions, used to generate
            #   hybrid tensors with various dense dimensions
            #
            patterns = [
                # a simple 3 x 2 tensor: non-hybrid, hybrid with 1 and 2 dense dimensions
                ([[1, 2, 0],
                  [1, 0, 3]], [(2, 1), (1, 3)], [(), (2,), (4, 5)]),
                # 2 x 3 batch of 3 x 2 tensors: non-hybrid and hybrid with 2 dense dimensions
                ([[[[1, 2, 0],
                    [1, 0, 3]],
                   [[1, 2, 3],
                    [1, 0, 0]],
                   [[1, 0, 0],
                    [1, 2, 3]]],
                  [[[0, 2, 0],
                    [1, 2, 3]],
                   [[1, 0, 3],
                    [1, 2, 0]],
                   [[1, 2, 3],
                    [0, 2, 0]]]], [(2, 1), (2, 3)], [(), (2,)]),
                # tensor with non-trivial blocksize
                ([[0, 1, 0, 2, 0, 2],
                  [0, 1, 0, 0, 2, 0],
                  [3, 3, 3, 0, 0, 0],
                  [0, 0, 0, 0, 0, 0],
                  [0, 5, 0, 6, 6, 6],
                  [5, 0, 5, 6, 6, 6],
                  [0, 0, 0, 0, 8, 8],
                  [7, 7, 7, 0, 8, 8]], [(2, 3)], [(), (4, 5)]),
                # batch tensor with variable NSE
                # Requires https://github.com/pytorch/pytorch/pull/84843 or similar.
                ([[[1, 2],
                   [3, 4]],
                  [[1, 0],
                   [0, 0]]], [(1, 1)], ([()] if enable_batch_variable_nse else []))]

        def non_contiguous_copy(t, dim=-1, offset=0):
            # return a copy of t that is non-contiguous along the
            # given dimension and with the given storage offset
            self.assertTrue(t.is_contiguous())
            if dim < 0:
                dim = dim + t.ndim
            assert dim >= 0 and dim < t.ndim
            step = max(2, offset + 1)
            tmp = torch.zeros((*t.shape[:dim], t.shape[dim] * step, *t.shape[dim + 1:]), dtype=t.dtype, device=t.device)
            dim_slices = (*((slice(None),) * dim), slice(offset, None, step))
            r = tmp[dim_slices].copy_(t)
            self.assertFalse(r.is_contiguous())
            self.assertEqual(t, r)
            return r

        # the main loop of the method:
        for pattern, blocksizes, densesizes in patterns:
            if not enable_hybrid:
                densesizes = [s for s in densesizes if not s]
            if not (densesizes and blocksizes):
                continue
            pattern = torch.tensor(pattern, dtype=torch.int64)
            if not enable_batch and pattern.ndim > 2:
                continue
            for blocksize in blocksizes:
                data = get_batch_sparse_data(pattern, blocksize)[layout]
                for densesize in densesizes:
                    indices = [a.to(device=device, dtype=index_dtype) for a in data[:-1]]
                    values = generate_values(data[-1], densesize).to(device=device, dtype=dtype)
                    yield (*indices, values), dict(device=device, dtype=dtype,
                                                   size=pattern.shape + densesize)

                    if enable_non_contiguous_indices and pattern.ndim > 2:
                        # sparse compressed indices can be sliced only along batch dimensions
                        for (dim, offset) in {(0, 1), (-2, 0)}:
                            indices_copy = [non_contiguous_copy(a, dim=dim, offset=offset) for a in indices]
                            yield (*indices_copy, values), dict(device=device, dtype=dtype,
                                                                size=pattern.shape + densesize)

                            if enable_non_contiguous_values:
                                values_copy = non_contiguous_copy(values, dim=-1, offset=1)
                                yield (*indices_copy, values_copy), dict(device=device, dtype=dtype,
                                                                         size=pattern.shape + densesize)

                    if enable_non_contiguous_values:
                        values_copy = non_contiguous_copy(values, dim=-1, offset=1)
                        yield (*indices, values_copy), dict(device=device, dtype=dtype,
                                                            size=pattern.shape + densesize)

        # zero-sized tensor inputs, non-batch, non-hybrid/hybrid
        if enable_zero_sized:
            for basesize, blocksizes, densesizes in [
                    ((2, 0), [(1, 2)], [(), (2,), (2, 3)] if enable_hybrid else [()]),
                    ((0, 2), [(1, 2), (2, 1), (3, 2)], [()]),
                    ((0, 0), [(1, 2)], [()]),
            ]:
                for blocksize in blocksizes:
                    for densesize in densesizes:
                        if layout == torch.strided:
                            indices = ()
                            values = torch.empty((basesize + densesize), device=device, dtype=dtype)
                        elif layout == torch.sparse_coo:
                            indices = (torch.empty(len(basesize), 0, device=device, dtype=index_dtype),)
                            values = torch.empty((0, *densesize), device=device, dtype=dtype)
                        elif layout == torch.sparse_csr:
                            crow_indices = torch.tensor([0] * (basesize[0] + 1), device=device, dtype=index_dtype)
                            col_indices = torch.empty(0, device=device, dtype=index_dtype)
                            indices = (crow_indices, col_indices)
                            values = torch.empty((0, *densesize), device=device, dtype=dtype)
                        elif layout == torch.sparse_csc:
                            ccol_indices = torch.tensor([0] * (basesize[1] + 1), device=device, dtype=index_dtype)
                            row_indices = torch.empty(0, device=device, dtype=index_dtype)
                            indices = (ccol_indices, row_indices)
                            values = torch.empty((0, *densesize), device=device, dtype=dtype)
                        elif layout == torch.sparse_bsr:
                            crow_indices = torch.tensor([0] * (basesize[0] // blocksize[0] + 1), device=device, dtype=index_dtype)
                            col_indices = torch.empty(0, device=device, dtype=index_dtype)
                            indices = (crow_indices, col_indices)
                            values = torch.empty((0, *blocksize, *densesize), device=device, dtype=dtype)
                        elif layout == torch.sparse_bsc:
                            ccol_indices = torch.tensor([0] * (basesize[1] // blocksize[1] + 1), device=device, dtype=index_dtype)
                            row_indices = torch.empty(0, device=device, dtype=index_dtype)
                            indices = (ccol_indices, row_indices)
                            values = torch.empty((0, *blocksize, *densesize), device=device, dtype=dtype)
                        else:
                            assert 0  # unreachable
                        yield (*indices, values), dict(device=device, dtype=dtype, size=basesize + densesize)

    def safeToDense(self, t):
        # coalesce is only implemented for COO
        if t.layout == torch.sparse_coo:
            t = t.coalesce()
        return t.to_dense()

    # Compares a torch function with a reference function for a given sample input (object of SampleInput)
    # Note: only values are compared, type comparison is not done here
    def compare_with_reference(self, torch_fn, ref_fn, sample_input, **kwargs):
        numpy_sample = sample_input.numpy()
        n_inp, n_args, n_kwargs = numpy_sample.input, numpy_sample.args, numpy_sample.kwargs
        t_inp, t_args, t_kwargs = sample_input.input, sample_input.args, sample_input.kwargs

        actual = torch_fn(t_inp, *t_args, **t_kwargs)
        expected = ref_fn(n_inp, *n_args, **n_kwargs)

        self.assertEqual(actual, expected, exact_device=False, **kwargs)

    # Compares the given Torch and NumPy functions on the given tensor-like object.
    # NOTE: both torch_fn and np_fn should be functions that take a single
    #   tensor (array). If the torch and/or NumPy function require additional
    #   arguments then wrap the function in a lambda or pass a partial function.
    # TODO: add args/kwargs for passing to assertEqual (e.g. rtol, atol)
    def compare_with_numpy(self, torch_fn, np_fn, tensor_like,
                           device=None, dtype=None, **kwargs):
        assert TEST_NUMPY

        if isinstance(tensor_like, torch.Tensor):
            assert device is None
            assert dtype is None
            t_cpu = tensor_like.detach().cpu()
            if t_cpu.dtype is torch.bfloat16:
                t_cpu = t_cpu.float()
            a = t_cpu.numpy()
            t = tensor_like
        else:
            d = copy.copy(torch_to_numpy_dtype_dict)
            d[torch.bfloat16] = np.float32
            a = np.array(tensor_like, dtype=d[dtype])
            t = torch.tensor(tensor_like, device=device, dtype=dtype)

        np_result = np_fn(a)
        torch_result = torch_fn(t).cpu()

        # Converts arrays to tensors
        if isinstance(np_result, np.ndarray):
            try:
                np_result = torch.from_numpy(np_result)
            except Exception:
                # NOTE: copying an array before conversion is necessary when,
                #   for example, the array has negative strides.
                np_result = torch.from_numpy(np_result.copy())
            if t.dtype is torch.bfloat16 and torch_result.dtype is torch.bfloat16 and np_result.dtype is torch.float:
                torch_result = torch_result.to(torch.float)

        self.assertEqual(np_result, torch_result, **kwargs)

    def assertEqualIgnoreType(self, *args, **kwargs) -> None:
        # If you are seeing this function used, that means test is written wrongly
        # and deserves detailed investigation
        return self.assertEqual(*args, exact_dtype=False, **kwargs)

    def assertEqualBroadcasting(self, x, y, *args, **kwargs) -> None:
        r"""Tests if tensor x equals to y, if y to be broadcast to x.shape.
        """
        if not isinstance(y, Iterable):
            # int, float, etc. or different shape tensors
            y = torch.ones_like(x) * y
        if not isinstance(y, torch.Tensor):
            # iterable, but not a tensor
            y = torch.ones_like(x) * torch.tensor(y)
        return self.assertEqual(x, y, *args, **kwargs)

    def assertEqual(
            self,
            x,
            y,
            msg: Optional[Union[str, Callable[[str], str]]] = None,
            *,
            atol: Optional[float] = None,
            rtol: Optional[float] = None,
            equal_nan=True,
            exact_dtype=True,
            # TODO: default this to True
            exact_device=False,
            exact_layout=False,
            exact_stride=False,
            exact_is_coalesced=False
    ):
        # Hide this function from `pytest`'s traceback
        __tracebackhide__ = True

        # numpy's dtypes are a superset of what PyTorch supports. In case we encounter an unsupported dtype, we fall
        # back to an elementwise comparison. Note that this has to happen here and not for example in
        # `TensorOrArrayPair`, since at that stage we can no longer split the array into its elements and perform
        # multiple comparisons.
        if any(
            isinstance(input, np.ndarray) and not has_corresponding_torch_dtype(input.dtype) for input in (x, y)
        ):
            def to_list(input):
                return input.tolist() if isinstance(input, (torch.Tensor, np.ndarray)) else list(input)

            x = to_list(x)
            y = to_list(y)
        # When comparing a sequence of numbers to a tensor, we need to convert the sequence to a tensor here.
        # Otherwise, the pair origination of `are_equal` will fail, because the sequence is recognized as container
        # that should be checked elementwise while the tensor is not.
        elif isinstance(x, torch.Tensor) and isinstance(y, Sequence):
            y = torch.as_tensor(y, dtype=x.dtype, device=x.device)
        elif isinstance(x, Sequence) and isinstance(y, torch.Tensor):
            x = torch.as_tensor(x, dtype=y.dtype, device=y.device)

        # unbind NSTs to compare them; don't do this for NJTs
        if isinstance(x, torch.Tensor) and x.is_nested and x.layout == torch.strided:
            x = x.unbind()
        if isinstance(y, torch.Tensor) and y.is_nested and y.layout == torch.strided:
            y = y.unbind()

        error_metas = not_close_error_metas(
            x,
            y,
            pair_types=(
                NonePair,
                RelaxedBooleanPair,
                RelaxedNumberPair,
                TensorOrArrayPair,
                TypedStoragePair,
                StringPair,
                SetPair,
                TypePair,
                ObjectPair,
            ),
            sequence_types=(
                Sequence,
                Sequential,
                ModuleList,
                ParameterList,
                ScriptList,
                torch.utils.data.dataset.Subset,
            ),
            mapping_types=(Mapping, ModuleDict, ParameterDict, ScriptDict),
            rtol=rtol,
            rtol_override=self.rel_tol,
            atol=atol,
            atol_override=self.precision,
            equal_nan=equal_nan,
            check_device=exact_device,
            check_dtype=exact_dtype,
            check_layout=exact_layout,
            check_stride=exact_stride,
            check_is_coalesced=exact_is_coalesced,
        )

        if error_metas:
            # See [ErrorMeta Cycles]
            error_metas = [error_metas]
            # TODO: compose all metas into one AssertionError
            raise error_metas.pop()[0].to_error(
                # This emulates unittest.TestCase's behavior if a custom message passed and
                # TestCase.longMessage (https://docs.python.org/3/library/unittest.html#unittest.TestCase.longMessage)
                # is True (default)
                (lambda generated_msg: f"{generated_msg}\n{msg}") if isinstance(msg, str) and self.longMessage else msg
            )

    def assertNotEqual(self, x, y, msg: Optional[str] = None, *,                                       # type: ignore[override]
                       atol: Optional[float] = None, rtol: Optional[float] = None, **kwargs) -> None:
        with self.assertRaises(AssertionError, msg=msg):
            self.assertEqual(x, y, msg, atol=atol, rtol=rtol, **kwargs)

    def assertEqualTypeString(self, x, y) -> None:
        # This API is used simulate deprecated x.type() == y.type()
        self.assertEqual(x.device, y.device)
        self.assertEqual(x.dtype, y.dtype)
        self.assertEqual(x.is_sparse, y.is_sparse)

    def assertObjectIn(self, obj: Any, iterable: Iterable[Any]) -> None:
        for elem in iterable:
            if id(obj) == id(elem):
                return
        raise AssertionError("object not found in iterable")

    # Reimplemented to provide special behavior when
    # _ignore_not_implemented_error is True
    def assertRaises(self, expected_exception, *args, **kwargs):
        if self._ignore_not_implemented_error:
            context: Optional[AssertRaisesContextIgnoreNotImplementedError] = \
                AssertRaisesContextIgnoreNotImplementedError(expected_exception, self)  # type: ignore[call-arg]
            try:
                return context.handle('assertRaises', args, kwargs)  # type: ignore[union-attr]
            finally:
                # see https://bugs.python.org/issue23890
                context = None
        else:
            return super().assertRaises(expected_exception, *args, **kwargs)

    # Reimplemented to provide special behavior when
    # _ignore_not_implemented_error is True
    def assertRaisesRegex(self, expected_exception, expected_regex, *args, **kwargs):
        # Verifies that an exception with the type expected_exception and message
        # matching the regular expression defined by expected_regex is thrown.
        # If the test is instantiated for a non-native device type (like XLA)
        # then the message is not validated.

        # Checks whether the test is instantiated for a device type by testing
        # if the test class has defined the device_type attribute and,
        # if so, tests whether the instantiated device type is native or not
        if hasattr(self, 'device_type') and self.device_type not in NATIVE_DEVICES and self.device_type != "mps":  # type: ignore[attr-defined]
            # empty string matches any string
            expected_regex = ''

        if self._ignore_not_implemented_error:
            context = AssertRaisesContextIgnoreNotImplementedError(  # type: ignore[call-arg]
                expected_exception, self, expected_regex)
            return context.handle('assertRaisesRegex', args, kwargs)  # type: ignore[attr-defined]
        else:
            return super().assertRaisesRegex(expected_exception, expected_regex, *args, **kwargs)

    # Verifies that no unraisable exceptions are raised by callable.  Unlike regular
    # exceptions, these do not actually propagate to the caller and are
    # suppressed.  We must test for them specially.
    def assertNoUnraisable(self, callable, *args, **kwargs):
        raised = None

        def record_unraisable(unraisable):
            nonlocal raised
            raised = unraisable

        # Disable GC when running the callable to prevent spurious flakiness
        # from unlucky GCs inside the callable
        prev = gc.isenabled()
        gc.disable()
        try:
            with unittest.mock.patch("sys.unraisablehook", record_unraisable):
                callable(*args, **kwargs)
        finally:
            if prev:
                gc.enable()

        self.assertIsNone(raised)

    # TODO: Support context manager interface
    # NB: The kwargs forwarding to callable robs the 'subname' parameter.
    # If you need it, manually apply your callable in a lambda instead.
    def assertExpectedRaises(self, exc_type, callable, *args, **kwargs):
        subname = None
        if 'subname' in kwargs:
            subname = kwargs['subname']
            del kwargs['subname']
        try:
            callable(*args, **kwargs)
        except exc_type as e:
            self.assertExpected(str(e), subname)
            return
        # Don't put this in the try block; the AssertionError will catch it
        self.fail(msg="Did not raise when expected to")

    def assertNotWarn(self, callable, msg=''):
        r"""
        Test if :attr:`callable` does not raise a warning.
        """
        with warnings.catch_warnings(record=True) as ws:
            warnings.simplefilter("always")  # allow any warning to be raised
            with set_warn_always_context(True):
                callable()
            self.assertTrue(len(ws) == 0, msg)

    @contextmanager
    def assertWarnsOnceRegex(self, category, regex=''):
        """Context manager for code that *must always* warn

        This filters expected warnings from the test and fails if
        the expected warning is not caught. It uses set_warn_always() to force
        TORCH_WARN_ONCE to behave like TORCH_WARN
        """
        pattern = re.compile(regex)
        with warnings.catch_warnings(record=True) as ws:
            warnings.simplefilter("always")  # allow any warning to be raised
            with set_warn_always_context(True):
                yield
            if len(ws) == 0:
                self.fail('no warning caught')
            self.assertTrue(any(type(w.message) is category for w in ws))
            self.assertTrue(
                any(re.match(pattern, str(w.message)) for w in ws),
                f'{pattern}, {[w.message for w in ws if type(w.message) is category]}')

    def assertExpected(self, s, subname=None):
        r"""
        Test that a string matches the recorded contents of a file
        derived from the name of this test and subname.  This file
        is placed in the 'expect' directory in the same directory
        as the test script. You can automatically update the recorded test
        output using --accept.

        If you call this multiple times in a single function, you must
        give a unique subname each time.
        """
        if not isinstance(s, str):
            raise TypeError("assertExpected is strings only")

        def remove_prefix(text, prefix):
            if text.startswith(prefix):
                return text[len(prefix):]
            return text
        # NB: we take __file__ from the module that defined the test
        # class, so we place the expect directory where the test script
        # lives, NOT where test/common_utils.py lives.  This doesn't matter in
        # PyTorch where all test scripts are in the same directory as
        # test/common_utils.py, but it matters in onnx-pytorch
        module_id = self.__class__.__module__
        munged_id = remove_prefix(self.id(), module_id + ".")
        test_file = os.path.realpath(sys.modules[module_id].__file__)
        expected_file = os.path.join(os.path.dirname(test_file),
                                     "expect",
                                     munged_id)

        subname_output = ""
        if subname:
            expected_file += "-" + subname
            subname_output = f" ({subname})"
        expected_file += ".expect"
        expected = None

        def accept_output(update_type):
            print(f"Accepting {update_type} for {munged_id}{subname_output}:\n\n{s}")
            with open(expected_file, 'w') as f:
                # Adjust for producer_version, leave s unmodified
                s_tag = re.sub(r'(producer_version): "[0-9.]*"',
                               r'\1: "CURRENT_VERSION"', s)
                f.write(s_tag)

        try:
            with open(expected_file) as f:
                expected = f.read()
        except OSError as e:
            if e.errno != errno.ENOENT:
                raise
            elif expecttest.ACCEPT:
                return accept_output("output")
            else:
                raise RuntimeError(
                      f"I got this output for {munged_id}{subname_output}:\n\n{s}\n\n"
                      "No expect file exists; to accept the current output, run:\n"
                      f"python {__main__.__file__} {munged_id} --accept") from None

        # a hack for JIT tests
        if IS_WINDOWS:
            expected = re.sub(r'CppOp\[(.+?)\]', 'CppOp[]', expected)
            s = re.sub(r'CppOp\[(.+?)\]', 'CppOp[]', s)

        # Adjust for producer_version
        expected = expected.replace(
            'producer_version: "CURRENT_VERSION"',
            f'producer_version: "{torch.onnx.producer_version}"'
        )
        if expecttest.ACCEPT:
            if expected != s:
                return accept_output("updated output")
        else:
            if hasattr(self, "assertMultiLineEqual"):
                # Python 2.7 only
                # NB: Python considers lhs "old" and rhs "new".
                self.assertMultiLineEqual(expected, s)
            else:
                self.assertEqual(s, expected)

    def assertExpectedStripMangled(self, s, subname=None):
        s = re.sub(r'__torch__[^ ]+', '', s)
        self.assertExpected(s, subname)

    def assertGreaterAlmostEqual(self, first, second, places=None, msg=None, delta=None):
        """Assert that ``first`` is greater than or almost equal to ``second``.

        The equality of ``first`` and ``second`` is determined in a similar way to
        the ``assertAlmostEqual`` function of the standard library.
        """
        if delta is not None and places is not None:
            raise TypeError("specify delta or places not both")

        if first >= second:
            return

        diff = second - first
        if delta is not None:
            if diff <= delta:
                return

            standardMsg = f"{first} not greater than or equal to {second} within {delta} delta"
        else:
            if places is None:
                places = 7

            if round(diff, places) == 0:
                return

            standardMsg = f"{first} not greater than or equal to {second} within {places} places"

        msg = self._formatMessage(msg, standardMsg)
        raise self.failureException(msg)

    def assertAtenOp(self, onnx_model, operator, overload_name=""):
        all_aten_nodes = [p for p in onnx_model.graph.node
                          if p.op_type == "ATen" and p.domain == "org.pytorch.aten"]
        self.assertTrue(all_aten_nodes)

        for op in all_aten_nodes:
            attrs = {attr.name: attr.s.decode() for attr in op.attribute}
            if attrs.get("operator") == operator:
                break

        self.assertEqual(attrs["operator"], operator)
        self.assertEqual(attrs.get("overload_name", ""), overload_name)

    def check_nondeterministic_alert(self, fn, caller_name, should_alert=True):
        '''Checks that an operation produces a nondeterministic alert when
        expected while `torch.use_deterministic_algorithms(True)` is set.

        Args:
          fn (callable): Function to check for a nondeterministic alert

          caller_name (str): Name of the operation that produces the
              nondeterministic alert. This name is expected to appear at the
              beginning of the error/warning message.

          should_alert (bool, optional): If True, then the check will only pass
              if calling `fn` produces a nondeterministic error/warning with the
              expected message. If False, then the check will only pass if
              calling `fn` does not produce an error. Default: `True`.
        '''

        alert_message = '^' + caller_name + ' does not have a deterministic implementation, but you set'

        # Check that errors are thrown correctly
        with DeterministicGuard(True):
            if should_alert:
                with self.assertRaisesRegex(
                        RuntimeError,
                        alert_message,
                        msg='expected a non-deterministic error, but it was not raised'):
                    fn()

            else:
                # If a nondeterministic error is not expected, make sure
                # that it is not raised
                try:
                    fn()
                except RuntimeError as e:
                    if 'does not have a deterministic implementation' in str(e):
                        self.fail(
                            'did not expect non-deterministic error message, '
                            + 'but got one anyway: "' + str(e) + '"')
                    # Reraise exceptions unrelated to nondeterminism
                    raise

        # Check that warnings are thrown correctly
        with DeterministicGuard(True, warn_only=True):
            if should_alert:
                with self.assertWarnsRegex(
                        UserWarning,
                        alert_message):
                    fn()
            else:
                with warnings.catch_warnings(record=True) as w:
                    warnings.simplefilter("always")
                    fn()
                    for warning in w:
                        if isinstance(warning, UserWarning):
                            self.assertTrue(re.search(alert_message, str(warning)) is None)

    # run code in subprocess and capture exceptions.
    @staticmethod
    def run_process_no_exception(code, env=None):
        import subprocess

        popen = subprocess.Popen(
            [sys.executable, '-c', code],
            stdout=subprocess.PIPE,
            stderr=subprocess.PIPE,
            env=env)
        (stdout, stderr) = popen.communicate()
        return (stdout, stderr)

    # returns captured stderr
    @staticmethod
    def runWithPytorchAPIUsageStderr(code):
        env = os.environ.copy()
        env["PYTORCH_API_USAGE_STDERR"] = "1"
        # remove CI flag since this is a wrapped test process.
        # CI flag should be set in the parent process only.
        env.pop("CI", None)
        env.pop("TEST_SHOWLOCALS", None)
        (stdout, stderr) = TestCase.run_process_no_exception(code, env=env)
        return stderr.decode('ascii')


class TestCaseBase(TestCase):
    # Calls to super() in dynamically created classes are a bit odd.
    # See https://github.com/pytorch/pytorch/pull/118586 for more info
    # Subclassing this class and then calling super(TestCaseBase) will run
    # TestCase's setUp, tearDown etc functions
    pass


def download_file(url, binary=True):
    from urllib.parse import urlsplit
    from urllib import request, error

    filename = os.path.basename(urlsplit(url)[2])
    data_dir = get_writable_path(os.path.join(os.path.dirname(__file__), 'data'))
    path = os.path.join(data_dir, filename)

    if os.path.exists(path):
        return path
    try:
        data = request.urlopen(url, timeout=15).read()
        with open(path, 'wb' if binary else 'w') as f:
            f.write(data)
        return path
    except error.URLError as e:
        msg = f"could not download test file '{url}'"
        warnings.warn(msg, RuntimeWarning)
        raise unittest.SkipTest(msg) from e

def find_free_port():
    """
    Finds an available port and returns that port number.

    NOTE: If this function is being used to allocate a port to Store (or
    indirectly via init_process_group or init_rpc), it should be used
    in conjuction with the `retry_on_connect_failures` decorator as there is a potential
    race condition where the allocated port may become unavailable before it can be used
    """
    with closing(socket.socket(socket.AF_INET, socket.SOCK_STREAM)) as sock:
        sock.setsockopt(socket.SOL_SOCKET, socket.SO_REUSEADDR, 1)
        sock.bind(('localhost', 0))
        _, port = sock.getsockname()
        return port

# Errors that we can get in c10d initialization for which we should retry tests for.
ADDRESS_IN_USE = "Address already in use"
CONNECT_TIMEOUT = "connect() timed out."

def retry_on_connect_failures(func=None, connect_errors=(ADDRESS_IN_USE)):
    """Reruns a test if the test returns a RuntimeError and the exception
    contains one of the strings in connect_errors."""
    # This if block is executed when using this function as a decorator with arguments.
    if func is None:
        return partial(retry_on_connect_failures, connect_errors=connect_errors)

    @wraps(func)
    def wrapper(*args, **kwargs):
        n_retries = 10
        tries_remaining = n_retries
        while True:
            try:
                return func(*args, **kwargs)
            except RuntimeError as error:
                if any(connect_error in str(error) for connect_error in connect_errors):
                    tries_remaining -= 1
                    if tries_remaining == 0:
                        raise RuntimeError(f"Failing after {n_retries} retries with error: {str(error)}") from error
                    time.sleep(random.random())
                    continue
                raise
    return wrapper


# Decorator to retry upon certain Exceptions.
def retry(ExceptionToCheck, tries=3, delay=3, skip_after_retries=False):
    def deco_retry(f):
        @wraps(f)
        def f_retry(*args, **kwargs):
            mtries, mdelay = tries, delay
            while mtries > 1:
                try:
                    return f(*args, **kwargs)
                except ExceptionToCheck as e:
                    msg = "%s, Retrying in %d seconds..." % (str(e), mdelay)
                    print(msg)
                    time.sleep(mdelay)
                    mtries -= 1
            try:
                return f(*args, **kwargs)
            except ExceptionToCheck as e:
                raise unittest.SkipTest(f"Skipping after {tries} consecutive {str(e)}") from e if skip_after_retries else e
        return f_retry  # true decorator
    return deco_retry


# FIXME: modernize these to be consistent with make_tensor
#   and review including them in torch.testing
# Methods for matrix generation

def random_square_matrix_of_rank(l, rank, dtype=torch.double, device='cpu'):
    assert rank <= l
    A = torch.randn(l, l, dtype=dtype, device=device)
    u, s, vh = torch.linalg.svd(A, full_matrices=False)
    for i in range(l):
        if i >= rank:
            s[i] = 0
        elif s[i] == 0:
            s[i] = 1
    return (u * s.to(dtype).unsqueeze(-2)) @ vh

def random_well_conditioned_matrix(*shape, dtype, device, mean=1.0, sigma=0.001):
    """
    Returns a random rectangular matrix (batch of matrices)
    with singular values sampled from a Gaussian with
    mean `mean` and standard deviation `sigma`.
    The smaller the `sigma`, the better conditioned
    the output matrix is.
    """
    primitive_dtype = {
        torch.float: torch.float,
        torch.double: torch.double,
        torch.cfloat: torch.float,
        torch.cdouble: torch.double
    }
    x = torch.rand(shape, dtype=dtype, device=device)
    m = x.size(-2)
    n = x.size(-1)
    u, _, vh = torch.linalg.svd(x, full_matrices=False)
    s = (torch.randn(*(shape[:-2] + (min(m, n),)), dtype=primitive_dtype[dtype], device=device) * sigma + mean) \
        .sort(-1, descending=True).values.to(dtype)
    return (u * s.unsqueeze(-2)) @ vh

# Returns a noncontiguous (tensor with the same shape and values as t
# The noncontiguous tensor is constructed such that elements in the innermost
#   dimension are separated by zeros or (whenever possible) nans
# TODO: consider more complicated noncontiguity schemes
def noncontiguous_like(t):
    # Short-circuits if t is already noncontiguous
    if not t.is_contiguous():
        return t

    # Choose a "weird" value that won't be accessed
    if t.dtype.is_floating_point or t.dtype.is_complex:
        value = math.nan
    elif t.dtype == torch.bool:
        value = True
    else:
        value = 12

    result = t.new_empty(t.shape + (2,))
    result[..., 0] = value
    result[..., 1] = t.detach()
    result = result[..., 1]
    result.requires_grad_(t.requires_grad)
    return result

# TODO: remove this (prefer make_symmetric_matrices below)
def random_symmetric_matrix(l, *batches, **kwargs):
    dtype = kwargs.get('dtype', torch.double)
    device = kwargs.get('device', 'cpu')
    A = torch.randn(*(batches + (l, l)), dtype=dtype, device=device)
    A = (A + A.mT).div_(2)
    return A

# Creates a symmetric matrix or batch of symmetric matrices
# Shape must be a square matrix or batch of square matrices
def make_symmetric_matrices(*shape, device, dtype):
    assert shape[-1] == shape[-2]
    t = make_tensor(shape, device=device, dtype=dtype)
    t = (t + t.mT).div_(2)
    return t

def random_hermitian_matrix(l, *batches, **kwargs):
    dtype = kwargs.get('dtype', torch.double)
    device = kwargs.get('device', 'cpu')
    A = torch.randn(*(batches + (l, l)), dtype=dtype, device=device)
    A = (A + A.mH).div_(2)
    return A


def random_symmetric_psd_matrix(l, *batches, **kwargs):
    """
    Returns a batch of random symmetric positive-semi-definite matrices.
    The shape of the result is batch_dims + (matrix_size, matrix_size)
    The following example creates a tensor of size 2 x 4 x 3 x 3
    >>> # xdoctest: +SKIP("undefined variables")
    >>> matrices = random_symmetric_psd_matrix(3, 2, 4, dtype=dtype, device=device)
    """
    dtype = kwargs.get('dtype', torch.double)
    device = kwargs.get('device', 'cpu')
    A = torch.randn(*(batches + (l, l)), dtype=dtype, device=device)
    return A @ A.mT


def random_hermitian_psd_matrix(matrix_size, *batch_dims, dtype=torch.double, device='cpu'):
    """
    Returns a batch of random Hermitian positive-semi-definite matrices.
    The shape of the result is batch_dims + (matrix_size, matrix_size)
    The following example creates a tensor of size 2 x 4 x 3 x 3
    >>> # xdoctest: +SKIP("undefined variables")
    >>> matrices = random_hermitian_psd_matrix(3, 2, 4, dtype=dtype, device=device)
    """
    A = torch.randn(*(batch_dims + (matrix_size, matrix_size)), dtype=dtype, device=device)
    return A @ A.mH


# TODO: remove this (prefer make_symmetric_pd_matrices below)
def random_symmetric_pd_matrix(matrix_size, *batch_dims, **kwargs):
    dtype = kwargs.get('dtype', torch.double)
    device = kwargs.get('device', 'cpu')
    A = torch.randn(*(batch_dims + (matrix_size, matrix_size)),
                    dtype=dtype, device=device)
    return torch.matmul(A, A.mT) \
        + torch.eye(matrix_size, dtype=dtype, device=device) * 1e-5


# Creates a symmetric positive-definite matrix or batch of
#   such matrices
def make_symmetric_pd_matrices(*shape, device, dtype):
    assert shape[-1] == shape[-2]
    t = make_tensor(shape, device=device, dtype=dtype)
    i = torch.eye(shape[-1], device=device, dtype=dtype) * 1e-5
    return t @ t.mT + i

def random_hermitian_pd_matrix(matrix_size, *batch_dims, dtype, device):
    """
    Returns a batch of random Hermitian positive-definite matrices.
    The shape of the result is batch_dims + (matrix_size, matrix_size)
    The following example creates a tensor of size 2 x 4 x 3 x 3
    >>> # xdoctest: +SKIP("undefined variables")
    >>> matrices = random_hermitian_pd_matrix(3, 2, 4, dtype=dtype, device=device)
    """
    A = torch.randn(*(batch_dims + (matrix_size, matrix_size)),
                    dtype=dtype, device=device)
    return A @ A.mH + torch.eye(matrix_size, dtype=dtype, device=device)

# Creates a full rank matrix with distinct singular values or
#   a batch of such matrices
def make_fullrank_matrices_with_distinct_singular_values(*shape, device, dtype, requires_grad=False):
    with torch.no_grad():
        t = make_tensor(shape, device=device, dtype=dtype)
        u, _, vh = torch.linalg.svd(t, full_matrices=False)
        real_dtype = t.real.dtype if t.dtype.is_complex else t.dtype
        k = min(shape[-1], shape[-2])
        # We choose the singular values to be "around one"
        # This is to make the matrix well conditioned
        # s = [2, 3, ..., k+1]
        s = torch.arange(2, k + 2, dtype=real_dtype, device=device)
        # s = [2, -3, 4, ..., (-1)^k k+1]
        s[1::2] *= -1.
        # 1 + 1/s so that the singular values are in the range [2/3, 3/2]
        # This gives a condition number of 9/4, which should be good enough
        s.reciprocal_().add_(1.)
        # Note that the singular values need not be ordered in an SVD so
        # we don't need need to sort S
        x = (u * s.to(u.dtype)) @ vh
    x.requires_grad_(requires_grad)
    return x

def random_matrix(rows, columns, *batch_dims, **kwargs):
    """Return rectangular matrix or batches of rectangular matrices.

    Parameters:
      dtype - the data type
      device - the device kind
      singular - when True, the output will be singular
    """
    dtype = kwargs.get('dtype', torch.double)
    device = kwargs.get('device', 'cpu')
    silent = kwargs.get("silent", False)
    singular = kwargs.get("singular", False)
    if silent and not torch._C.has_lapack:
        return torch.ones(rows, columns, dtype=dtype, device=device)

    A = torch.randn(batch_dims + (rows, columns), dtype=dtype, device=device)
    if A.numel() == 0:
        return A
    u, _, vh = torch.linalg.svd(A, full_matrices=False)
    k = min(rows, columns)
    s = torch.linspace(1 / (k + 1), 1, k, dtype=dtype, device=device)
    if singular:
        # make matrix singular
        s[k - 1] = 0
        if k > 2:
            # increase the order of singularity so that the pivoting
            # in LU factorization will be non-trivial
            s[0] = 0
    return (u * s.unsqueeze(-2)) @ vh


def random_lowrank_matrix(rank, rows, columns, *batch_dims, **kwargs):
    """Return rectangular matrix or batches of rectangular matrices with
    given rank.
    """
    B = random_matrix(rows, rank, *batch_dims, **kwargs)
    C = random_matrix(rank, columns, *batch_dims, **kwargs)
    return B.matmul(C)


def _generate_indices_prefer_all_rows(rows: int, cols: int, num_indices: int) -> torch.Tensor:
    """Generate indices for a row x cols matrix, preferring at least one index per row if possible."""
    indices = []
    n_per_row = math.ceil(num_indices / rows)
    col_indices = list(range(cols))

    for r in range(rows):
        # Note that this can yield overlapping indices
        for c in random.choices(col_indices, k=n_per_row):
            indices.append((r, c))

    return torch.tensor(indices[:num_indices])


def random_sparse_matrix(rows, columns, density=0.01, **kwargs):
    """Return rectangular random sparse matrix within given density.

    The density of the result approaches to given density as the size
    of the matrix is increased and a relatively small value of density
    is specified but higher than min(rows, columns)/(rows * columns)
    for non-singular matrices.
    """
    dtype = kwargs.get('dtype', torch.double)
    device = kwargs.get('device', 'cpu')

    nonzero_elements = max(min(rows, columns), int(rows * columns * density))
    indices = _generate_indices_prefer_all_rows(rows, columns, nonzero_elements)
    values = torch.randn(nonzero_elements, dtype=dtype, device=device)

    # ensure that the diagonal dominates
    values *= torch.tensor([-float(i - j)**2 for i, j in indices], dtype=dtype, device=device).exp()
    A = torch.sparse_coo_tensor(indices.t(), values, (rows, columns), device=device)
    return A.coalesce()


def random_sparse_pd_matrix(matrix_size, density=0.01, **kwargs):
    """Return random sparse positive-definite matrix with given density.

    The eigenvalues of the matrix are defined as::
      arange(1, matrix_size+1)/matrix_size

    Algorithm:
      A = diag(arange(1, matrix_size+1)/matrix_size)
      while <A density is smaller than required>:
          <choose random i, j in range(matrix_size), theta in [0, 2*pi]>
          R = <rotation matrix (i,j,theta)>
          A = R^T A R
    """
    import math
    torch = kwargs.get('torch', globals()['torch'])
    dtype = kwargs.get('dtype', torch.double)
    device = kwargs.get('device', 'cpu')
    data = {(i, i): float(i + 1) / matrix_size
            for i in range(matrix_size)}


    def multiply(data, N, i, j, cs, sn, left=True):
        for k in range(N):
            if left:
                ik, jk = (k, i), (k, j)
            else:
                ik, jk = (i, k), (j, k)
            aik, ajk = data.get(ik, 0), data.get(jk, 0)
            aik, ajk = cs * aik + sn * ajk, -sn * aik + cs * ajk
            if aik:
                data[ik] = aik
            else:
                data.pop(ik, None)
            if ajk:
                data[jk] = ajk
            else:
                data.pop(jk, None)

    target_nnz = density * matrix_size * matrix_size
    while len(data) < target_nnz:
        i = random.randint(0, matrix_size - 1)
        j = random.randint(0, matrix_size - 1)
        if i != j:
            theta = random.uniform(0, 2 * math.pi)
            cs = math.cos(theta)
            sn = math.sin(theta)
            multiply(data, matrix_size, i, j, cs, sn, left=True)
            multiply(data, matrix_size, i, j, cs, sn, left=False)
    icoords, jcoords, values = [], [], []
    for (i, j), v in sorted(data.items()):
        icoords.append(i)
        jcoords.append(j)
        values.append(v)
    indices_tensor = torch.tensor([icoords, jcoords])
    return torch.sparse_coo_tensor(indices_tensor, values, (matrix_size, matrix_size), dtype=dtype, device=device)

# FIXME: remove this by updating test suites using it
def do_test_dtypes(self, dtypes, layout, device):
    for dtype in dtypes:
        if dtype != torch.float16:
            out = torch.zeros((2, 3), dtype=dtype, layout=layout, device=device)
            self.assertIs(dtype, out.dtype)
            self.assertIs(layout, out.layout)
            self.assertEqual(device, out.device)

# FIXME: remove this by updating test suites using it
def do_test_empty_full(self, dtypes, layout, device):
    shape = torch.Size([2, 3])

    def check_value(tensor, dtype, layout, device, value, requires_grad):
        self.assertEqual(shape, tensor.shape)
        self.assertIs(dtype, tensor.dtype)
        self.assertIs(layout, tensor.layout)
        self.assertEqual(tensor.requires_grad, requires_grad)
        if tensor.is_cuda and device is not None:
            self.assertEqual(device, tensor.device)
        if value is not None:
            fill = tensor.new(shape).fill_(value)
            self.assertEqual(tensor, fill)

    def get_int64_dtype(dtype):
        module = '.'.join(str(dtype).split('.')[1:-1])
        if not module:
            return torch.int64
        return operator.attrgetter(module)(torch).int64

    default_dtype = torch.get_default_dtype()
    check_value(torch.empty(shape), default_dtype, torch.strided, -1, None, False)
    check_value(torch.full(shape, -5.), default_dtype, torch.strided, -1, None, False)
    for dtype in dtypes:
        for rg in {dtype.is_floating_point, False}:
            int64_dtype = get_int64_dtype(dtype)
            v = torch.empty(shape, dtype=dtype, device=device, layout=layout, requires_grad=rg)
            check_value(v, dtype, layout, device, None, rg)
            out = v.new()
            check_value(torch.empty(shape, out=out, device=device, layout=layout, requires_grad=rg),
                        dtype, layout, device, None, rg)
            check_value(v.new_empty(shape), dtype, layout, device, None, False)
            check_value(v.new_empty(shape, dtype=int64_dtype, device=device, requires_grad=False),
                        int64_dtype, layout, device, None, False)
            check_value(torch.empty_like(v), dtype, layout, device, None, False)
            check_value(torch.empty_like(v, dtype=int64_dtype, layout=layout, device=device, requires_grad=False),
                        int64_dtype, layout, device, None, False)

            if dtype is not torch.float16 and layout != torch.sparse_coo:
                fv = 3
                v = torch.full(shape, fv, dtype=dtype, layout=layout, device=device, requires_grad=rg)
                check_value(v, dtype, layout, device, fv, rg)
                check_value(v.new_full(shape, fv + 1), dtype, layout, device, fv + 1, False)
                out = v.new()
                check_value(torch.full(shape, fv + 2, out=out, device=device, layout=layout, requires_grad=rg),
                            dtype, layout, device, fv + 2, rg)
                check_value(v.new_full(shape, fv + 3, dtype=int64_dtype, device=device, requires_grad=False),
                            int64_dtype, layout, device, fv + 3, False)
                check_value(torch.full_like(v, fv + 4), dtype, layout, device, fv + 4, False)
                check_value(torch.full_like(v, fv + 5,
                                            dtype=int64_dtype, layout=layout, device=device, requires_grad=False),
                            int64_dtype, layout, device, fv + 5, False)

# FIXME: improve load_tests() documentation here
running_script_path = None
def set_running_script_path():
    global running_script_path
    try:
        running_file = os.path.abspath(os.path.realpath(sys.argv[0]))
        if running_file.endswith('.py'):  # skip if the running file is not a script
            running_script_path = running_file
    except Exception:
        pass

def check_test_defined_in_running_script(test_case):
    if running_script_path is None:
        return
    test_case_class_file = os.path.abspath(os.path.realpath(inspect.getfile(test_case.__class__)))
    assert test_case_class_file == running_script_path, f'Class of loaded TestCase "{test_case.id()}" ' \
        f'is not defined in the running script "{running_script_path}", but in "{test_case_class_file}". Did you ' \
        "accidentally import a unittest.TestCase from another file?"

def load_tests(loader, tests, pattern):
    set_running_script_path()
    test_suite = unittest.TestSuite()
    for test_group in tests:
        if not DISABLE_RUNNING_SCRIPT_CHK:
            for test in test_group:
                check_test_defined_in_running_script(test)
        if test_group._tests:
            test_suite.addTest(test_group)
    return test_suite

# FIXME: document this and move it to test_serialization
class BytesIOContext(io.BytesIO):
    def __enter__(self):
        return self

    def __exit__(self, *args):
        pass

# Tentative value for nondet_tol for gradcheck when backward implementation
# relies on nondeterministic operations, i.e., those listed here:
# https://pytorch.org/docs/stable/generated/torch.use_deterministic_algorithms.html
#
# For more information see https://github.com/pytorch/pytorch/issues/56202
GRADCHECK_NONDET_TOL = 1e-12

TEST_WITH_SLOW_GRADCHECK: bool = TestEnvironment.def_flag(
    "TEST_WITH_SLOW_GRADCHECK",
    env_var="PYTORCH_TEST_WITH_SLOW_GRADCHECK",
)

skipIfSlowGradcheckEnv = unittest.skipIf(
    TEST_WITH_SLOW_GRADCHECK,
    "Tests that don't use gradcheck don't need to run on slow_gradcheck CI",
)


def gradcheck(fn, inputs, **kwargs):
    # Wrapper around gradcheck that enables certain keys by default.
    # Use this testing-internal gradcheck instead of autograd.gradcheck so that new features like vmap and
    # forward-mode AD are tested by default. We create this wrapper because we'd like to keep new checks
    # to be disabled to default for the public-facing api to avoid breaking user code.
    #
    # All PyTorch devs doing testing should use this wrapper instead of autograd.gradcheck.
    default_values = {
        "check_batched_grad": True,
        "fast_mode": True,
    }

    if TEST_WITH_SLOW_GRADCHECK:
        default_values["fast_mode"] = False

    for key, value in default_values.items():
        # default value override values explicitly set to None
        k = kwargs.get(key, None)
        kwargs[key] = k if k is not None else value

    return torch.autograd.gradcheck(fn, inputs, **kwargs)

def gradgradcheck(fn, inputs, grad_outputs=None, **kwargs):
    # Wrapper around gradgradcheck that enables certain keys by default
    # See gradcheck above for an explanation of why we need something like this.
    #
    # All PyTorch devs doing testing should use this wrapper instead of autograd.gradgradcheck
    default_values = {
        "check_batched_grad": True,
        "fast_mode": True,
    }

    if TEST_WITH_SLOW_GRADCHECK:
        default_values["fast_mode"] = False

    for key, value in default_values.items():
        # default value override values explicitly set to None
        k = kwargs.get(key, None)
        kwargs[key] = k if k is not None else value

    return torch.autograd.gradgradcheck(fn, inputs, grad_outputs, **kwargs)


def _assertGradAndGradgradChecks(test_case, apply_fn, inputs, **kwargs):
    # call assert function rather than returning a bool since it's nicer
    # if we get whether this failed on the gradcheck or the gradgradcheck.
    test_case.assertTrue(gradcheck(apply_fn, inputs, **kwargs))
    test_case.assertTrue(gradgradcheck(apply_fn, inputs, **kwargs))


@contextmanager
def set_cwd(path: str) -> Iterator[None]:
    old_cwd = os.getcwd()
    try:
        os.chdir(path)
        yield
    finally:
        os.chdir(old_cwd)


# FIXME: delete this
# Using @toleranceOverride specific to your test is the recommended way
# of doing this. These are just some values that worked for test_nn.
dtype2prec_DONTUSE = {torch.float: 1e-5,
                      torch.double: 1e-5,
                      torch.half: 1e-2,
                      torch.bfloat16: 1e-1}

# FIXME: move to test_sparse or sparse utils
# This is a wrapper that wraps a test to run this test twice, one with
# coalesced=True, another with coalesced=False for coalesced/uncoalesced sparse tensors.
def coalescedonoff(f):
    @wraps(f)
    def wrapped(self, *args, **kwargs):
        f(self, *args, **kwargs, coalesced=True)
        f(self, *args, **kwargs, coalesced=False)
    return wrapped


def is_coalesced_indices(s):
    indices = s._indices()
    hash_coeffs = (1,) + s.shape[s.sparse_dim() - 1:0:-1]
    hash_indices = torch.tensor(hash_coeffs, device=s.device).cumprod(-1).flip(-1)
    if s.sparse_dim() > 1:
        hash_indices.unsqueeze_(-1)
        hash_indices = (indices * hash_indices).sum(0)
    else:
        hash_indices = indices * hash_indices

    # check if indices are sorted
    res = torch.allclose(hash_indices, hash_indices.sort()[0])

    # check if there are no repeated indices
    res = res and torch.allclose(hash_indices, hash_indices.unique())

    return res


@contextlib.contextmanager
def disable_gc():
    if gc.isenabled():
        try:
            gc.disable()
            yield
        finally:
            gc.enable()
    else:
        yield


def find_library_location(lib_name: str) -> Path:
    # return the shared library file in the installed folder if exist,
    # else the file in the build folder
    torch_root = Path(torch.__file__).resolve().parent
    path = torch_root / 'lib' / lib_name
    if os.path.exists(path):
        return path
    torch_root = Path(__file__).resolve().parent.parent.parent
    return torch_root / 'build' / 'lib' / lib_name

def skip_but_pass_in_sandcastle(reason):
    """
    Similar to unittest.skip, however in the sandcastle environment it just
    "passes" the test instead to avoid creating tasks complaining about tests
    skipping continuously.
    """
    def decorator(func):
        if not IS_SANDCASTLE:
            func.__unittest_skip__ = True
            func.__unittest_skip_why__ = reason
            return func

        @wraps(func)
        def wrapper(*args, **kwargs):
            print(f'Skipping {func.__name__} on sandcastle for following reason: {reason}', file=sys.stderr)
            return
        return wrapper

    return decorator

def mock_wrapper(method):
    """
    Returns a function that calls the real implementation of a method
    in addition to passing args to a mock object.
    """
    mock = MagicMock()

    @wraps(method)
    def wrapper(self, *args, **kwargs):
        mock(*args, **kwargs)
        return method(self, *args, **kwargs)
    wrapper.mock = mock  # type: ignore[attr-defined]
    return wrapper

def get_tensors_from(args, kwargs):
    """ Returns a set of all Tensor objects in the given args and kwargs. """
    return set([arg for arg in args if isinstance(arg, Tensor)] +
               [v for v in kwargs.values() if isinstance(v, Tensor)])


# Returns scalar tensor representation of a list of integer byte values
def bytes_to_scalar(byte_list: List[int], dtype: torch.dtype, device: torch.device):
    dtype_to_ctype: Dict[torch.dtype, Any] = {
        torch.int8: ctypes.c_int8,
        torch.uint8: ctypes.c_uint8,
        torch.uint16: ctypes.c_uint16,
        torch.uint32: ctypes.c_uint32,
        torch.uint64: ctypes.c_uint64,
        torch.int16: ctypes.c_int16,
        torch.int32: ctypes.c_int32,
        torch.int64: ctypes.c_int64,
        torch.bool: ctypes.c_bool,
        torch.float32: ctypes.c_float,
        torch.complex64: ctypes.c_float,
        torch.float64: ctypes.c_double,
        torch.complex128: ctypes.c_double,
    }
    ctype = dtype_to_ctype[dtype]
    num_bytes = ctypes.sizeof(ctype)

    def check_bytes(byte_list):
        for byte in byte_list:
            assert 0 <= byte <= 255

    if dtype.is_complex:
        assert len(byte_list) == (num_bytes * 2)
        check_bytes(byte_list)
        real = ctype.from_buffer((ctypes.c_byte * num_bytes)(
            *byte_list[:num_bytes])).value
        imag = ctype.from_buffer((ctypes.c_byte * num_bytes)(
            *byte_list[num_bytes:])).value
        res = real + 1j * imag
    else:
        assert len(byte_list) == num_bytes
        check_bytes(byte_list)
        res = ctype.from_buffer((ctypes.c_byte * num_bytes)(
            *byte_list)).value

    return torch.tensor(res, device=device, dtype=dtype)


def copy_func(f):
    """Based on http://stackoverflow.com/a/6528148/190597 (Glenn Maynard)"""
    g = types.FunctionType(f.__code__, f.__globals__, name=f.__name__,
                           argdefs=f.__defaults__,
                           closure=f.__closure__)
    g = functools.update_wrapper(g, f)
    g.__kwdefaults__ = f.__kwdefaults__
    return g


def xfail_inherited_tests(tests):
    """
    Given a list of test names which are defined by a superclass of the
    class this decorates, mark them as expected failure.  This is useful
    if you are doing poor man's parameterized tests by subclassing a generic
    test class.
    """
    def deco(cls):
        for t in tests:
            # NB: expectedFailure operates by mutating the method in question,
            # which is why you have to copy the function first
            setattr(cls, t, unittest.expectedFailure(copy_func(getattr(cls, t))))
        return cls
    return deco


def skip_but_pass_in_sandcastle_if(condition, reason):
    """
    Similar to unittest.skipIf, however in the sandcastle environment it just
    "passes" the test instead to avoid creating tasks complaining about tests
    skipping continuously.
    """
    def decorator(func):
        if condition:
            if IS_SANDCASTLE:
                @wraps(func)
                def wrapper(*args, **kwargs):
                    print(f'Skipping {func.__name__} on sandcastle for following reason: {reason}', file=sys.stderr)
                return wrapper
            else:
                func.__unittest_skip__ = True
                func.__unittest_skip_why__ = reason

        return func

    return decorator

def dtype_name(dtype):
    """ Returns the pretty name of the dtype (e.g. torch.int64 -> int64). """
    return str(dtype).split('.')[1]


dtype_abbrs = {
    torch.bfloat16: 'bf16',
    torch.float64: 'f64',
    torch.float32: 'f32',
    torch.float16: 'f16',
    torch.complex32: 'c32',
    torch.complex64: 'c64',
    torch.complex128: 'c128',
    torch.int8: 'i8',
    torch.int16: 'i16',
    torch.int32: 'i32',
    torch.int64: 'i64',
    torch.bool: 'b8',
    torch.uint8: 'u8',
}


@functools.lru_cache
def get_cycles_per_ms() -> float:
    """Measure and return approximate number of cycles per millisecond for torch.cuda._sleep
    """

    def measure() -> float:
        start = torch.cuda.Event(enable_timing=True)
        end = torch.cuda.Event(enable_timing=True)
        start.record()
        torch.cuda._sleep(1000000)
        end.record()
        end.synchronize()
        cycles_per_ms = 1000000 / start.elapsed_time(end)
        return cycles_per_ms

    # Get 10 values and remove the 2 max and 2 min and return the avg.
    # This is to avoid system disturbance that skew the results, e.g.
    # the very first cuda call likely does a bunch of init, which takes
    # much longer than subsequent calls.
    #
    # Tested on both Tesla V100, Quadro GP100, Titan RTX, RTX 3090 GPUs
    # and seems to return stable values. Therefore, we enable caching
    # using lru_cache decorator above.
    num = 10
    vals = []
    for _ in range(num):
        vals.append(measure())
    vals = sorted(vals)
    return mean(vals[2 : num - 2])


# OpInfo utils

T = TypeVar('T')
def first_sample(self: unittest.TestCase, samples: Iterable[T]) -> T:
    """
    Returns the first sample from an iterable of samples, like those returned by OpInfo.
    The test will be skipped if no samples are available.
    """
    try:
        return next(iter(samples))
    except StopIteration as e:
        raise unittest.SkipTest('Skipped! Need at least 1 sample input') from e

# this helper method is to recursively
# clone the tensor-type input of operators tested by OpInfo
def clone_input_helper(input):
    if isinstance(input, torch.Tensor):
        return torch.clone(input)

    if isinstance(input, Sequence):
        return tuple(map(clone_input_helper, input))

    return input

@contextmanager
def custom_op(opname, symbolic_fn, opset_version):
    """Context manager/decorator to test ONNX export with custom operator"""
    try:
        register_custom_op_symbolic(opname, symbolic_fn, opset_version)
        yield
    finally:
        unregister_custom_op_symbolic(opname, opset_version)


def outs_and_grads(fn, graph_inps, inps):
    outs = fn(*graph_inps)
    for out in pytree.tree_leaves(outs):
        if isinstance(out, torch.Tensor) and out.requires_grad:
            out.sum().backward(retain_graph=True)
    grads = [inp.grad for inp in pytree.tree_leaves(inps) if isinstance(inp, torch.Tensor)]
    for inp in pytree.tree_leaves(inps):
        if isinstance(inp, torch.Tensor):
            inp.grad = None
    return outs, grads

def compare_equal_outs_and_grads(test, m1, m2, inps):
    r1, g1 = outs_and_grads(m1, inps, inps)
    r2, g2 = outs_and_grads(m2, inps, inps)
    test.assertEqual(r1, r2)
    test.assertEqual(g1, g2)

class TestGradients(TestCase):
    exact_dtype = True

    # Copies inputs to inplace operations to avoid inplace modifications
    #   to leaves requiring gradient
    def _get_safe_inplace(self, inplace_variant):
        @wraps(inplace_variant)
        def _fn(t, *args, **kwargs):
            return inplace_variant(t.clone(), *args, **kwargs)

        return _fn

    def _check_helper(self, device, dtype, op, variant, check, *, check_forward_ad=False, check_backward_ad=True,
                      check_batched_grad=None, check_batched_forward_grad=False):
        assert check in ('gradcheck', 'bwgrad_bwgrad', 'fwgrad_bwgrad')
        # NB: check_backward_ad does not affect gradgradcheck (always True)
        if variant is None:
            self.skipTest("Skipped! Variant not implemented.")
        if not op.supports_dtype(dtype, torch.device(device).type):
            self.skipTest(f"Skipped! {op.name} does not support dtype {str(dtype)}")

        def is_inplace(variant):
            if hasattr(variant, "__wrapped__"):
                return variant.__wrapped__ is op.get_inplace()
            return variant is op.get_inplace()

        include_conjugated_inputs = op.test_conjugated_samples and dtype.is_complex

        samples = op.sample_inputs(device, dtype, requires_grad=True, include_conjugated_inputs=include_conjugated_inputs,
                                   small_inputs_only=TEST_WITH_SLOW_GRADCHECK)

        for sample in samples:
            if sample.broadcasts_input and is_inplace(variant):
                continue

            # Gradcheck expects tensors as its input, but autograd actually supports tensorlists
            #   and tensors passed as kwargs. The following creates a function that accepts just
            #   the tensors that require grad as varargs, and then recomposes them back into the
            #   original input.

            # Creates gradcheck inputs by identifying tensors requiring grad
            all_args = None
            if is_iterable_of_tensors(sample.input):
                all_args = chain(sample.input, sample.args, sample.kwargs.values())
            else:
                all_args = tuple(chain((sample.input,), sample.args, sample.kwargs.values()))
            gradcheck_args = tuple(x for x in all_args if (isinstance(x, torch.Tensor) and x.requires_grad))

            # Verifies sample input tensors should have no grad
            # This may happen if the same tensor is used in two different SampleInputs
            for t in gradcheck_args:
                self.assertIsNone(t.grad,
                                  "A sampled input has a gradient before running autograd. "
                                  "This usually means that (at least) one input tensor is reused "
                                  "across different SampleInputs. "
                                  "Please create a new tensor for each SampleInput.")

            def _input_recomposition_helper(inputs, inp, input_idx):
                if is_iterable_of_tensors(inp):
                    tensor_list = []
                    for x in inp:
                        if isinstance(x, torch.Tensor) and x.requires_grad:
                            tensor_list.append(inputs[input_idx])
                            input_idx = input_idx + 1
                        else:
                            tensor_list.append(x)
                    return tensor_list, input_idx
                elif isinstance(inp, torch.Tensor) and inp.requires_grad:
                    return inputs[input_idx], input_idx + 1
                else:
                    return inp, input_idx

            def fn(*inputs):
                # Puts inputs back into sample properly
                positional_args = []
                input_idx = 0
                inp, input_idx = _input_recomposition_helper(inputs, sample.input, input_idx)
                positional_args.append(inp)

                for x in sample.args:
                    inp, input_idx = _input_recomposition_helper(inputs, x, input_idx)
                    positional_args.append(inp)

                # Recreates kwargs
                kwargs = {}
                for k, v in sample.kwargs.items():
                    inp, input_idx = _input_recomposition_helper(inputs, v, input_idx)
                    kwargs[k] = inp

                output = op.gradcheck_wrapper(variant, *positional_args, **kwargs)
                if sample.output_process_fn_grad is not None:
                    return sample.output_process_fn_grad(output)
                return output

            if check == 'gradcheck':
                if check_batched_grad is None:
                    check_batched_grad = op.check_batched_grad
                self.assertTrue(gradcheck(fn, gradcheck_args,
                                          check_batched_grad=check_batched_grad,
                                          check_grad_dtypes=True,
                                          nondet_tol=op.gradcheck_nondet_tol,
                                          fast_mode=op.gradcheck_fast_mode,
                                          check_forward_ad=check_forward_ad,
                                          check_backward_ad=check_backward_ad,
                                          check_undefined_grad=True,
                                          check_batched_forward_grad=check_batched_forward_grad))
            elif check in ('bwgrad_bwgrad', 'fwgrad_bwgrad'):  # gradgrad check
                self.assertFalse(check_forward_ad, msg="Cannot run forward AD check for gradgradcheck")
                for gen_non_contig_grad_outputs in (False, True):
                    kwargs = {
                        "gen_non_contig_grad_outputs": gen_non_contig_grad_outputs,
                        "check_batched_grad": op.check_batched_gradgrad,
                        "check_grad_dtypes": True,
                        "nondet_tol": op.gradcheck_nondet_tol,
                        "fast_mode": op.gradcheck_fast_mode
                    }
                    if check == "fwgrad_bwgrad":
                        kwargs["check_fwd_over_rev"] = True
                        kwargs["check_rev_over_rev"] = False
                        kwargs["check_batched_grad"] = False
                        kwargs["check_undefined_grad"] = False

                    self.assertTrue(gradgradcheck(fn, gradcheck_args, **kwargs))
            else:
                self.assertTrue(False, msg="Unknown check requested!")

    def _grad_test_helper(self, device, dtype, op, variant, *, check_forward_ad=False, check_backward_ad=True,
                          check_batched_grad=None, check_batched_forward_grad=False):
        return self._check_helper(device, dtype, op, variant, 'gradcheck', check_forward_ad=check_forward_ad,
                                  check_backward_ad=check_backward_ad, check_batched_grad=check_batched_grad,
                                  check_batched_forward_grad=check_batched_forward_grad)

    def _skip_helper(self, op, device, dtype):
        if dtype not in op.supported_backward_dtypes(torch.device(device).type):
            self.skipTest("Skipped! Op doesn't support autograd for this dtype.")
        if not op.supports_autograd and not op.supports_forward_ad:
            self.skipTest("Skipped! autograd not supported.")

def make_lazy_class(cls):

    def lazy_init(self, cb):
        self._cb = cb
        self._value = None

    cls.__init__ = lazy_init

    for basename in [
        "add", "sub", "mul", "truediv", "floordiv", "mod", "divmod", "pow",
        "lshift", "rshift", "and", "or", "xor", "neg", "pos", "abs", "invert",
        "eq", "ne", "lt", "le", "gt", "ge", "bool", "int", "index",
    ]:
        name = f"__{basename}__"

        def inner_wrapper(name):
            use_operator = basename not in ("bool", "int")

            def wrapped(self, *args, **kwargs):
                if self._cb is not None:
                    self._value = self._cb()
                    self._cb = None
                if not use_operator:
                    return getattr(self._value, name)(*args, **kwargs)
                else:
                    return getattr(operator, name)(self._value, *args, **kwargs)
            return wrapped

        setattr(cls, name, inner_wrapper(name))

    return cls

@make_lazy_class
class LazyVal:
    pass


def munge_exc(e, *, suppress_suffix=True, suppress_prefix=True, file=None, skip=0):
    if file is None:
        file = inspect.stack()[1 + skip].filename  # skip one frame

    s = str(e)

    # Remove everything that looks like stack frames in NOT this file
    def repl_frame(m):
        if m.group(1) != file:
            return ""
        # Don't accept top-level, even for this script, these will wobble
        # depending on how the testing script was invoked
        if m.group(2) == "<module>":
            return ""

        return m.group(0)

    s = re.sub(r'  File "([^"]+)", line \d+, in (.+)\n(    .+\n( +[~^]+ *\n)?)+', repl_frame, s)
    s = re.sub(r"line \d+", "line N", s)
    s = re.sub(r".py:\d+", ".py:N", s)
    s = re.sub(file, os.path.basename(file), s)
    s = re.sub(os.path.join(os.path.dirname(torch.__file__), ""), "", s)
    s = re.sub(r"\\", "/", s)  # for Windows
    if suppress_suffix:
        s = re.sub(r"\n*Set TORCH_LOGS.+", "", s, flags=re.DOTALL)
        s = re.sub(r"\n*You can suppress this exception.+", "", s, flags=re.DOTALL)
    if suppress_prefix:
        s = re.sub(r"Cannot export model.+\n\n", "", s)
<<<<<<< HEAD
    s = re.sub(r" +$", "", s, flags=re.M)
    return s

def recover_orig_fp32_precision():
    @contextlib.contextmanager
    def recover():
        old_mkldnn_conv_p = torch.backends.mkldnn.conv.fp32_precision
        old_mkldnn_rnn_p = torch.backends.mkldnn.rnn.fp32_precision
        old_mkldnn_matmul_p = torch.backends.mkldnn.matmul.fp32_precision
        old_cudnn_conv_p = torch.backends.cudnn.conv.fp32_precision
        old_cudnn_rnn_p = torch.backends.cudnn.rnn.fp32_precision
        old_cuda_matmul_p = torch.backends.cuda.matmul.fp32_precision
        old_matmul_precision = torch.get_float32_matmul_precision()
        old_cubls_tf32 = torch.backends.cuda.matmul.allow_tf32
        try:
            pass
            yield
        finally:
            torch.backends.mkldnn.conv.fp32_precision = old_mkldnn_conv_p
            torch.backends.mkldnn.rnn.fp32_precision = old_mkldnn_rnn_p
            torch.backends.mkldnn.matmul.fp32_precision = old_mkldnn_matmul_p
            torch.backends.cudnn.conv.fp32_precision = old_cudnn_conv_p
            torch.backends.cudnn.rnn.fp32_precision = old_cudnn_rnn_p
            torch.backends.cuda.matmul.fp32_precision = old_cuda_matmul_p
            torch.set_float32_matmul_precision(old_matmul_precision)
            torch.backends.cuda.matmul.allow_tf32 = old_cubls_tf32

    def wrapper(f):
        @functools.wraps(f)
        def wrapped(*args, **kwargs):
            with recover():
                f(*args, **kwargs)

        return wrapped

    return wrapper
=======
    s = re.sub(r" +$", "", s, flags=re.MULTILINE)
    return s
>>>>>>> f0da167c
<|MERGE_RESOLUTION|>--- conflicted
+++ resolved
@@ -5211,8 +5211,7 @@
         s = re.sub(r"\n*You can suppress this exception.+", "", s, flags=re.DOTALL)
     if suppress_prefix:
         s = re.sub(r"Cannot export model.+\n\n", "", s)
-<<<<<<< HEAD
-    s = re.sub(r" +$", "", s, flags=re.M)
+    s = re.sub(r" +$", "", s, flags=re.MULTILINE)
     return s
 
 def recover_orig_fp32_precision():
@@ -5247,8 +5246,4 @@
 
         return wrapped
 
-    return wrapper
-=======
-    s = re.sub(r" +$", "", s, flags=re.MULTILINE)
-    return s
->>>>>>> f0da167c
+    return wrapper