# mypy: ignore-errors

from copy import copy
from functools import partial

import torch
from torch.testing._internal.common_methods_invocations import op_db
from torch.testing._internal.opinfo.core import (
    BinaryUfuncInfo,
    ReductionOpInfo,
    SampleInput,
    UnaryUfuncInfo,
)
from torch.utils._pytree import tree_map


# random integer used for sizes
def _rnd():
    return torch.randint(3, 8, ()).item()


def _raggedness_matches(nt1, nt2):
    return (
        nt1.is_nested
        and nt2.is_nested
        and nt1._ragged_idx == nt2._ragged_idx
        and nt1.shape[nt1._ragged_idx] == nt2.shape[nt2._ragged_idx]
    )


# Generates a random NT.
# dims should be something like [5, None, 10], with None indicating that a
# random ragged structure should be used
def random_nt_from_dims(
    dims, device=None, dtype=None, layout=torch.strided, requires_grad=False
):
    sizes = [[d if d is not None else _rnd() for d in dims[1:]] for d in range(dims[0])]
    return torch.nested.nested_tensor(
        [torch.randn(*size) for size in sizes],
        device=device,
        dtype=dtype,
        layout=layout,
        requires_grad=requires_grad,
    )


# Helper function for generating a comprehensive set of NJT sample inputs.
def _sample_njts(device, dtype, requires_grad=False, dims=None):
    if dims is None:
        dims = [2, 3, 4]
    if not isinstance(dims, (list, tuple)):
        dims = [dims]

    # contiguous NJTs
    for dim in dims:
        # with min / max seqlen cached
        shape = (_rnd(), None, *[_rnd() for _ in range(dim - 2)])
        nt = random_nt_from_dims(
            shape,
            device=device,
            dtype=dtype,
            requires_grad=requires_grad,
            layout=torch.jagged,
        )
        yield nt

        # without min / max seqlen cached
        values = nt.values().clone().detach()
        offsets = nt.offsets().clone().detach()
        yield torch.nested.nested_tensor_from_jagged(values, offsets)

    # TODO: add non-contiguous NJTs


# Computes an unbind-based reference for a given OpInfo on a given SampleInput.
# This reference unbinds the input NJT and invokes the op on each of the components,
# optionally wrapping the result in an NJT.
def unbind_reference(op, sample, wrap_output_as_njt=True):
    # first NJT in the arglist determines expected ragged structure
    nt_inp = (
        sample.input
        if sample.input.is_nested
        # TODO: look in kwargs too?
        else next(a for a in sample.args if a.is_nested)
    )

    out_ref_components = []
    for i in range(nt_inp.shape[0]):

        def _slice_input(t, i=i, inp=nt_inp):
            # any NJT with the same ragged structure as the input should
            # be sliced to pass to the reference
            if isinstance(t, torch.Tensor) and _raggedness_matches(t, inp):
                return t[i]
            # allow the SampleInput to tell us how to slice it for ref calculation
            elif isinstance(t, torch.Tensor) and hasattr(t, "_batch_dim"):
                bdim = t._batch_dim  # type: ignore[attr]
                if t.shape[bdim] == 1:
                    return t[0]
                else:
                    return t.select(bdim, i)
            else:
                return t

        inp = _slice_input(sample.input)
        args = tree_map(_slice_input, sample.args)
        kwargs = tree_map(_slice_input, sample.kwargs)

        from torch._prims_common import canonicalize_dims

        # Need to adjust dim to apply on NJT component
        if "dim" in kwargs:
            kwargs["dim"] = canonicalize_dims(nt_inp.dim(), kwargs["dim"]) - 1
            assert kwargs["dim"] >= 0

        # TODO: handle this
        assert "dims" not in kwargs

        out_ref_component = op.op(inp, *args, **kwargs)

        # TODO: handle list / tuple / non-NJT outputs
        assert not isinstance(out_ref_component, (list, tuple))
        out_ref_components.append(out_ref_component)

    if wrap_output_as_njt:
        return torch.nested.as_nested_tensor(out_ref_components, layout=torch.jagged)

    return out_ref_components


# Computes the reference value for a reduction op.
def reduction_reference(op, sample):
    assert sample.input.is_nested
    dim = sample.kwargs.get("dim", None)
    keepdim = sample.kwargs.get("keepdim", False)
    assert dim != 0, "reductions over the batch dim are not supported"
    assert "dims" not in sample.kwargs
    assert sample.input._ragged_idx == 1

    if dim is None:
        # calculate reference value by running reduction on values buffer
        return op.op(sample.input.values(), *sample.args, **sample.kwargs)

    if dim == sample.input._ragged_idx:
        # calculate reference value by running an unbind reference and stacking
        out_ref_components = unbind_reference(op, sample, wrap_output_as_njt=False)
        return torch.stack(out_ref_components, dim=0)

    # unbind reference works for other reductions
    return unbind_reference(op, sample)


def sample_inputs_elementwise_njt_unary(
    op_info, device, dtype, requires_grad, op_kwargs=None, **kwargs
):
    if not op_kwargs:
        op_kwargs = {}

    for njt in _sample_njts(
        device=device, dtype=dtype, requires_grad=requires_grad, dims=[2, 3, 4]
    ):
        yield SampleInput(njt, kwargs=dict(op_kwargs))


def sample_inputs_elementwise_njt_binary(
    op_info, device, dtype, requires_grad, op_kwargs=None, **kwargs
):
    if not op_kwargs:
        op_kwargs = {}

    for njt1 in _sample_njts(
        device=device, dtype=dtype, requires_grad=requires_grad, dims=[2, 3, 4]
    ):
        # TODO: account for non-contiguous NJTs here
        njt2 = torch.randn_like(njt1)
        yield SampleInput(njt1, args=(njt2,), kwargs=dict(op_kwargs))

        # broadcasting case: (B, j0, ...) with (B, 1, ...)
        t = torch.randn(
            (njt1.shape[0], 1, *njt1.shape[2:]),
            device=device,
            dtype=dtype,
            requires_grad=requires_grad,
        )
        # used for slicing in unbind_reference()
        t._batch_dim = 0
        # (NT, T)
        yield SampleInput(njt1, args=(t,), kwargs=dict(op_kwargs))
        # (T, NT)
        yield SampleInput(t, args=(njt1,), kwargs=dict(op_kwargs))

        # broadcasting case: (B, j0, ...) with (1, 1...)
        t = torch.randn(
            [1 for _ in range(njt1.dim())],
            device=device,
            dtype=dtype,
            requires_grad=requires_grad,
        )
        # used for slicing in unbind_reference()
        t._batch_dim = 0
        # (NT, T)
        yield SampleInput(njt1, args=(t,), kwargs=dict(op_kwargs))
        # (T, NT)
        yield SampleInput(t, args=(njt1,), kwargs=dict(op_kwargs))

        # broadcasting case: (B, j0, ...) with (...)
        t = torch.randn(
            njt1.shape[2:], device=device, dtype=dtype, requires_grad=requires_grad
        )
        # (NT, T)
        yield SampleInput(njt1, args=(t,), kwargs=dict(op_kwargs))
        # (T, NT)
        yield SampleInput(t, args=(njt1,), kwargs=dict(op_kwargs))

        # broadcasting case: (B, j0, ...) with scalar
        t = torch.randn((), device=device, dtype=dtype, requires_grad=requires_grad)
        # (NT, T)
        yield SampleInput(njt1, args=(t,), kwargs=dict(op_kwargs))
        # (T, NT)
        yield SampleInput(t, args=(njt1,), kwargs=dict(op_kwargs))

    # mixed broadcasting case: (B, j0, 1) with (B, 1, D)
    B = 4
    D = 16
    njt = random_nt_from_dims(
        (B, None, 1),
        device=device,
        dtype=dtype,
        requires_grad=requires_grad,
        layout=torch.jagged,
    )
    t = torch.randn(B, 1, D, device=device, dtype=dtype, requires_grad=requires_grad)
    # used for slicing in unbind_reference()
    t._batch_dim = 0

    # (NT, T)
    yield SampleInput(njt, args=(t,), kwargs=dict(op_kwargs))
    # (T, NT)
    yield SampleInput(t, args=(njt,), kwargs=dict(op_kwargs))


def sample_inputs_njt_reduction(
    op_info, device, dtype, requires_grad, op_kwargs=None, **kwargs
):
    if not op_kwargs:
        op_kwargs = {}

    for njt in _sample_njts(
        device=device, dtype=dtype, requires_grad=requires_grad, dims=[2, 3, 4]
    ):
        # dim-wise reduction; includes reduction over the ragged dim
        # NB: reduction over the batch dim is not supported!
        # TODO: Cover this in the set of error inputs
        for dim in range(1, njt.dim()):
            for keepdim in [False, True]:
                yield SampleInput(
                    njt, kwargs={**op_kwargs, "dim": dim, "keepdim": keepdim}
                )

        # full reduction
        yield SampleInput(njt, kwargs=dict(op_kwargs))


def unsupported_sample_inputs_func(op_name):
    def _f(op_info, device, dtype, requires_grad, op_name=op_name, **kwargs):
        raise RuntimeError(
            f"OpInfo for {op_name} does not support NJT. Support can be added by modifying "
            "torch/testing/_internal/opinfo/definitions/nested.py."
        )

    return _f


def unsupported_reference(op_name):
    def _f(op, sample):
        raise RuntimeError(
            f"OpInfo for {op_name} does not define a ref() function. Support can be added by "
            "modifying torch/testing/_internal/opinfo/definitions/nested.py."
        )

    return _f


# === BEGIN OP-SPECIFIC SAMPLE INPUTS FUNCS ===
def sample_inputs_clone(op_info, device, dtype, requires_grad, **kwargs):
    # non-contiguous NJTs
    for njt in _sample_njts(
        device=device, dtype=dtype, requires_grad=requires_grad, dims=[2, 3, 4]
    ):
        yield SampleInput(njt)

    for memory_format in (torch.contiguous_format, torch.preserve_format):
        # construct a "non-contiguous with holes" NJT
        values = torch.randn(
            10, 5, device=device, dtype=dtype, requires_grad=requires_grad
        )
        offsets = torch.tensor([0, 2, 4, 10], device=device, dtype=torch.int64)
        lengths = torch.tensor([2, 1, 3], device=device, dtype=torch.int64)
        njt = torch.nested.nested_tensor_from_jagged(
            values, offsets=offsets, lengths=lengths
        )

        yield SampleInput(njt, kwargs={"memory_format": memory_format})


def sample_inputs_mvl_gamma(p):
    return partial(sample_inputs_elementwise_njt_unary, op_kwargs={"p": p})


def sample_inputs_polygamma_n(n):
    return partial(sample_inputs_elementwise_njt_unary, op_kwargs={"n": n})


def sample_inputs_special_polygamma_n(n):
    return partial(sample_inputs_elementwise_njt_unary, op_kwargs={"n": n})


def sample_inputs_masked_select(
    op_info, device, dtype, requires_grad, op_kwargs=None, **kwargs
):
    for njt in _sample_njts(
        device=device, dtype=dtype, requires_grad=requires_grad, dims=[2]
    ):
        yield SampleInput(
            njt, kwargs={"mask": (torch.randn_like(njt, requires_grad=False) < 0.0)}
        )


def sample_inputs_nn_functional_embedding_bag(
    op_info, device, dtype, requires_grad, **kwargs
):
    for generate_per_sample_weight in (True, False):
        for mode in ("sum", "mean", "max"):
            # per_sample_weights is only supported for mode='sum'
            if mode != "sum" and generate_per_sample_weight:
                continue

            NUM_EMBEDDINGS = 10
            EMBEDDING_DIM = 32
            weight = torch.randn(
                NUM_EMBEDDINGS, EMBEDDING_DIM, dtype=dtype, device=device
            )

            njt = torch.nested.nested_tensor(
                [
                    torch.randint(0, NUM_EMBEDDINGS, size=(2,)),
                    torch.randint(0, NUM_EMBEDDINGS, size=(3,)),
                    torch.randint(0, NUM_EMBEDDINGS, size=(4,)),
                ],
                layout=torch.jagged,
                dtype=torch.int64,
                device=device,
            )

            per_sample_weights = None
            if generate_per_sample_weight:
                per_sample_weights = torch.randn_like(njt, dtype=dtype)

            # NB: the OpInfo entry for embedding_bag expects weight first so the gradients
            # can be checked
            yield SampleInput(
                weight,
                args=(njt,),
                kwargs={
                    "mode": mode,
                    "per_sample_weights": per_sample_weights,
                },
            )


def reference_nn_functional_embedding_bag(op, sample):
    # run reference on a single bag at a time
    new_kwargs = dict(sample.kwargs)
    new_kwargs.update(
        {"offsets": torch.tensor([0], dtype=torch.int64, device=sample.input.device)}
    )
    # flip input / weight back to what unbind_reference() expects
    sample = SampleInput(sample.args[0], args=(sample.input,), kwargs=new_kwargs)
    old_op = op.op
    op.op = torch.nn.functional.embedding_bag
    output = unbind_reference(op, sample, wrap_output_as_njt=False)
    op.op = old_op
    # concat bag outputs to get final output
    return torch.cat(output, dim=0)


<<<<<<< HEAD
=======
def sample_inputs_nn_functional_linear(op_info, device, dtype, requires_grad, **kwargs):
    for njt in _sample_njts(
        device=device, dtype=dtype, requires_grad=requires_grad, dims=[3, 4, 5]
    ):
        # with bias
        NUM_OUTPUT = 10
        weight = torch.randn(
            NUM_OUTPUT,
            njt.size(-1),
            device=device,
            dtype=dtype,
            requires_grad=requires_grad,
        )
        bias = torch.randn(
            NUM_OUTPUT, device=device, dtype=dtype, requires_grad=requires_grad
        )
        yield SampleInput(
            njt,
            kwargs={
                "weight": weight,
                "bias": bias,
            },
        )

        # without bias
        yield SampleInput(
            njt,
            kwargs={
                "weight": weight,
            },
        )


>>>>>>> 9b2e453e
def sample_inputs_nn_functional_rms_norm(
    op_info, device, dtype, requires_grad, **kwargs
):
    for njt in _sample_njts(
<<<<<<< HEAD
        device=device, dtype=dtype, requires_grad=requires_grad, dims=[2, 3, 4]
=======
        device=device, dtype=dtype, requires_grad=requires_grad, dims=[3, 4]
>>>>>>> 9b2e453e
    ):
        # normalize over non-ragged dims
        for start_dim in range(2, njt.dim()):
            normalized_shape = njt.shape[start_dim:]
            weight = torch.randn(
                normalized_shape,
                device=device,
                dtype=dtype,
                requires_grad=requires_grad,
            )

            yield SampleInput(
                njt,
                kwargs={
                    "normalized_shape": normalized_shape,
                    "weight": weight,
                },
            )


sample_inputs_nn_functional_threshold = partial(
    sample_inputs_elementwise_njt_unary,
    op_kwargs={"threshold": float.fromhex("0x1.3ap-3"), "value": -9},
)
# === END OP-SPECIFIC SAMPLE INPUTS FUNCS ===


# Mapping of OpInfo full names -> sample_inputs_funcs, which define the set of sample inputs
# (involving NJTs) to pass to the op. Full name consists of the OpInfo's name and variant name
# separated by a period (e.g. special.polygamma.special_polygamma_n_0). These are necessary
# to specify if they cannot be auto-generated for some reason. Try to keep these sorted
# in alphabetical order!
njt_sample_inputs = {
    "clone": sample_inputs_clone,
    **{f"mvlgamma.mvlgamma_p_{p}": sample_inputs_mvl_gamma(p=1) for p in (1, 3, 5)},
    "nn.functional.embedding_bag": sample_inputs_nn_functional_embedding_bag,
<<<<<<< HEAD
=======
    "nn.functional.linear": sample_inputs_nn_functional_linear,
>>>>>>> 9b2e453e
    "nn.functional.rms_norm": sample_inputs_nn_functional_rms_norm,
    "nn.functional.threshold": sample_inputs_nn_functional_threshold,
    **{f"polygamma.polygamma_n_{n}": sample_inputs_polygamma_n(n=n) for n in range(5)},
    "special.polygamma.special_polygamma_n_0": sample_inputs_special_polygamma_n(n=0),
    "masked_select": sample_inputs_masked_select,
}

njt_references = {
    "nn.functional.embedding_bag": reference_nn_functional_embedding_bag,
}


# Translates an OpInfo entry to one that operates on NJTs.
def translate_opinfo(op):
    new_op = copy(op)
    new_op.supports_njt = True

    if op.full_name in njt_sample_inputs:
        new_op.sample_inputs_func = njt_sample_inputs[op.full_name]
        new_op.ref = njt_references.get(op.full_name, unbind_reference)
    elif isinstance(op, UnaryUfuncInfo):
        new_op.sample_inputs_func = partial(
            sample_inputs_elementwise_njt_unary, op_kwargs=None
        )
        new_op.ref = unbind_reference
    elif isinstance(op, BinaryUfuncInfo):
        new_op.sample_inputs_func = partial(
            sample_inputs_elementwise_njt_binary, op_kwargs=None
        )
        new_op.ref = unbind_reference
    elif isinstance(op, ReductionOpInfo):
        new_op.sample_inputs_func = partial(sample_inputs_njt_reduction, op_kwargs=None)
        new_op.ref = reduction_reference
    # TODO: Translate the rest of the OpInfos
    else:
        new_op.sample_inputs_func = unsupported_sample_inputs_func(op.full_name)
        new_op.ref = unsupported_reference(op.full_name)
        new_op.supports_njt = False

    return new_op


njt_op_db = [translate_opinfo(op) for op in op_db]<|MERGE_RESOLUTION|>--- conflicted
+++ resolved
@@ -384,8 +384,6 @@
     return torch.cat(output, dim=0)
 
 
-<<<<<<< HEAD
-=======
 def sample_inputs_nn_functional_linear(op_info, device, dtype, requires_grad, **kwargs):
     for njt in _sample_njts(
         device=device, dtype=dtype, requires_grad=requires_grad, dims=[3, 4, 5]
@@ -419,16 +417,11 @@
         )
 
 
->>>>>>> 9b2e453e
 def sample_inputs_nn_functional_rms_norm(
     op_info, device, dtype, requires_grad, **kwargs
 ):
     for njt in _sample_njts(
-<<<<<<< HEAD
-        device=device, dtype=dtype, requires_grad=requires_grad, dims=[2, 3, 4]
-=======
         device=device, dtype=dtype, requires_grad=requires_grad, dims=[3, 4]
->>>>>>> 9b2e453e
     ):
         # normalize over non-ragged dims
         for start_dim in range(2, njt.dim()):
@@ -465,10 +458,7 @@
     "clone": sample_inputs_clone,
     **{f"mvlgamma.mvlgamma_p_{p}": sample_inputs_mvl_gamma(p=1) for p in (1, 3, 5)},
     "nn.functional.embedding_bag": sample_inputs_nn_functional_embedding_bag,
-<<<<<<< HEAD
-=======
     "nn.functional.linear": sample_inputs_nn_functional_linear,
->>>>>>> 9b2e453e
     "nn.functional.rms_norm": sample_inputs_nn_functional_rms_norm,
     "nn.functional.threshold": sample_inputs_nn_functional_threshold,
     **{f"polygamma.polygamma_n_{n}": sample_inputs_polygamma_n(n=n) for n in range(5)},
