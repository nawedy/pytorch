from dataclasses import dataclass
import copy
import math
import operator
<<<<<<< HEAD
import traceback
from collections import defaultdict
from dataclasses import dataclass
=======
from collections import OrderedDict
>>>>>>> 4ec01f15
from functools import partial
from typing import Dict, List, NamedTuple

import sympy

import torch
import torch.fx
from torch.fx.experimental.symbolic_shapes import SymInt
from torch._export.pass_base import ExportPassBase, ProxyValue, PassResult
from torch._export.pass_infra.node_metadata import NodeMetadata
from torch._subclasses.fake_tensor import FakeTensor


__all__ = ["_AddRuntimeAssertionsForConstraintsPass", "InputDim", "RangeConstraint"]


class InputDim(NamedTuple):
    input_name: str
    dim: int


@dataclass
class RangeConstraint:
    min_val: int
    max_val: int


def _convert_to_int(val):
    # Convert simple sympy Integers into concrete int
    if val == sympy.oo:
        return math.inf
    if val == -sympy.oo:
        return -math.inf
    if isinstance(val, sympy.Integer):
        return int(val)
    raise RuntimeError(
        "Export constraints cannot be non-integer expressions"
    )


def _convert_range_to_int(range: RangeConstraint):
    assert isinstance(range, RangeConstraint)
    min_val = _convert_to_int(range.min_val)
    max_val = _convert_to_int(range.max_val)
    return min_val, max_val


class _AddRuntimeAssertionsForConstraintsPass(ExportPassBase):
    def __init__(
        self,
        range_constraints: Dict[sympy.Symbol, RangeConstraint],
        equality_constraints: Dict[InputDim, List[InputDim]],
    ):
        super().__init__()
        self.range_constraints: Dict[sympy.Symbol, RangeConstraint] = range_constraints
        self.equality_constraints: Dict[InputDim, List[InputDim]] = equality_constraints

    def call(self, graph_module: torch.fx.GraphModule) -> PassResult:
        graph_module = copy.deepcopy(graph_module)
        graph = graph_module.graph

        # Add runtime asserts for input shape constraints. We do this after all
        # placeholder nodes so that we can handle both (unary) predicates and
        # (binary) relations.
        placeholder_nodes: Dict[str, torch.fx.Node] = OrderedDict()
        for node in graph.nodes:
            if node.op != "placeholder":
                continue

            placeholder_nodes[node.name] = node
            if (
                "val" not in node.meta or
                not isinstance(node.meta["val"], FakeTensor)
            ):
                continue

            fake_tensor_shape = node.meta["val"].shape
            for dim, shape in enumerate(fake_tensor_shape):
                if isinstance(shape, SymInt):
                    # If the shape is dynamic, add range assertions
                    symbol = shape.node._expr
                    assert symbol in self.range_constraints

                    with graph.inserting_after(node):
                        self._insert_range_assert_inplace(
                            graph, node, dim, self.range_constraints[symbol]
                        )
                else:
                    # If no dynamism is specified, we assume all dimensions #
                    # are specialized
                    assert isinstance(shape, int)
                    with graph.inserting_after(node):
                        self._insert_specialized_shape_assert_inplace(
                            graph, node, dim, shape,
                        )

        # Add runtime assertions on equality constraints on the inputs
        with graph.inserting_after(
            list(placeholder_nodes.values())[-1]
        ):
            self._insert_equality_assert_inplace(graph, placeholder_nodes)

        # Add runtime asserts for inline constraints
        return super().call(graph_module)

    def _insert_specialized_shape_assert_inplace(
        self, graph: torch.fx.Graph, node: torch.fx.Node, dim: int, shape: int,
    ):
        assert_msg = f"Input {node.name}.shape[{dim}] is specialized at {shape}"
        dim_node = graph.call_function(torch.ops.aten.sym_size, (node, dim))
        with graph.inserting_after(dim_node):
            eq_node = graph.call_function(operator.eq, (dim_node, shape))
        with graph.inserting_after(eq_node):
            tensor_eq_node = graph.call_function(torch.ops.aten.scalar_tensor.default, (eq_node,))
        with graph.inserting_after(tensor_eq_node):
            _ = graph.call_function(torch.ops.aten._assert_async.msg, (tensor_eq_node, assert_msg))

    def _insert_range_assert_inplace(
        self, graph: torch.fx.Graph, node: torch.fx.Node, dim: int, range: RangeConstraint
    ):
        """
        Add runtime asserts for user-specified range constraints for
        each placeholder's dynamic dimension.
        """

        dim_node = graph.call_function(torch.ops.aten.sym_size, (node, dim))
        min_val, max_val = _convert_range_to_int(range)
        assert_msg = (
            f"Input {node.name}.shape[{dim}] is "
            f"outside of specified dynamic range [{min_val}, {max_val}]"
        )
        # TODO (tmanlaibaatar) we are making an assumption that graph generated for
        # input dim N >=2 generalizes to N < 2. Ideally we should check that:
        # 1. if we can generalize to N < 2, not add any assertion saying N >= 2
        # 2. If we can't generalize to N < 2, add an assertion saying N >= 2
        # Above can be achieved via a seperate pass.
        with graph.inserting_after(dim_node):
            if min_val > 2:
                self._insert_assert_async_inplace(
                    graph, operator.ge, (dim_node, min_val), assert_msg,
                )

            if max_val < math.inf:
                self._insert_assert_async_inplace(
                    graph, operator.le, (dim_node, max_val), assert_msg,
                )

    def _insert_equality_assert_inplace(
        self,
        graph: torch.fx.Graph,
        placeholder_nodes: Dict[str, torch.fx.Node],
    ):
        for input_dim, equalities in self.equality_constraints.items():
            node = placeholder_nodes[input_dim.input_name]
            dim_node = graph.call_function(
                torch.ops.aten.sym_size, (node, input_dim.dim),
            )
            with graph.inserting_after(dim_node):
                for other_input_dim in equalities:
                    assert_msg = (
                        f"Input {input_dim.input_name}.shape[{input_dim.dim}] is "
                        f"not equal to input {other_input_dim.input_name}.shape[{other_input_dim.dim}]"
                    )
                    other_node = placeholder_nodes[other_input_dim.input_name]
                    other_dim_node = graph.call_function(
                        torch.ops.aten.sym_size, (other_node, other_input_dim.dim),
                    )

                    with graph.inserting_after(other_dim_node):
                        self._insert_assert_async_inplace(
                            graph,
                            operator.eq,
                            (dim_node, other_dim_node),
                            assert_msg
                        )

    def _insert_assert_async_inplace(self, graph, operator, args, assert_msg):
        """
        Inserts assert_async call_function nodes in the graph. This function is
        called before we run the interpreter-based pass and does an inplace
        insertion.
        """
        cmp_node = graph.call_function(operator, args)
        with graph.inserting_after(cmp_node):
            cmp_tensor_node = graph.call_function(
                torch.ops.aten.scalar_tensor.default, (cmp_node,)
            )
<<<<<<< HEAD
            dim_node = super().call_operator(
                torch.ops.aten.sym_size.int,
                (arg, dim),
                {},
                NodeMetadata({
                    "stack_trace": traceback.format_exc(-1)
                }),
            )
            eq = super().call_operator(
                operator.eq,
                (dim_node, shapes[dim]),
                {},
                NodeMetadata({
                    "stack_trace": traceback.format_exc(-1)
                }),
            )
            tensor_eq = super().call_operator(
                torch.ops.aten.scalar_tensor.default,
                (eq,),
                {},
                NodeMetadata({
                    "stack_trace": traceback.format_exc(-1)
                }),
            )
            super().call_operator(
                torch.ops.aten._assert_async.msg,
                (tensor_eq, assert_msg),
                {},
                NodeMetadata({
                    "stack_trace": traceback.format_exc(-1)
                }),
            )

    def placeholder(self, name: str, arg, meta) -> ProxyValue:
        arg = super().placeholder(name, arg, meta)
        if name not in self.input_name_to_example_inputs:
            return arg
        # Record the arg mapped to name.
        # This will be used when postprocessing placeholders.
        self.input_name_to_args[name] = arg
        return arg

    def postprocess_placeholders(self):
        # Add runtime asserts for input shape constraints. We do this here
        # because we can handle both (unary) predicates and (binary) relations.
        for name, arg in self.input_name_to_args.items():
            current_inp = self.input_name_to_example_inputs[name]
            all_dims = set(range(current_inp.dim()))

            # If no dynamism is specified, we assume all dimensions are specialized
            if name not in self.constraints:
                self._insert_specialized_shapes_assert(arg, all_dims, name, current_inp)
                continue

            constraints = self.constraints[name]

            constrained_dims = set()
            for constraint in constraints:
                constrained_dims.add(constraint.dim)
                dim = super().call_operator(
                    torch.ops.aten.sym_size.int,
                    (arg, constraint.dim),
                    {},
                    NodeMetadata({
                        "stack_trace": traceback.format_exc(-1)
                    }),
                )
                if isinstance(constraint, RangeConstraintSpec):
                    # Add runtime asserts for user-specified range constraints for each
                    # individual dimension.
                    assert_msg = (
                        f"Input {name}'s dimension #{constraint.dim} size is "
                        f"outside of specified dynamic range [{constraint.min_val}, {constraint.max_val}]"
                    )
                    # TODO (tmanlaibaatar) we are making an assumption that graph generated for
                    # input dim N >=2 generalizes to N < 2. Ideally we should check that:
                    # 1. if we can generalize to N < 2, not add any assertion saying N >= 2
                    # 2. If we can't generalize to N < 2, add an assertion saying N >= 2
                    # Above can be achieved via a seperate pass.
                    self._assert_range_constraint(dim, constraint.min_val, constraint.max_val, assert_msg, low_threshold=2)
                else:
                    assert isinstance(constraint, EqualityConstraintSpec)
                    # Add runtime asserts for user-specified equality constraints.
                    other_arg = self.input_name_to_args[constraint.other_name]
                    other_dim = super().call_operator(
                        torch.ops.aten.sym_size.int,
                        (other_arg, constraint.other_dim),
                        {},
                        NodeMetadata({
                            "stack_trace": traceback.format_exc(-1)
                        }),
                    )
                    assert_msg = (
                        f"Input {name}'s dimension #{constraint.dim} size is "
                        f"not equal to input {constraint.other_name}'s dimension #{constraint.other_dim}"
=======
        with graph.inserting_after(cmp_tensor_node):
            _ = graph.call_function(
                torch.ops.aten._assert_async.msg, (cmp_tensor_node, assert_msg)
            )

    def call_operator(self, op, args, kwargs, meta) -> ProxyValue:
        ret = super().call_operator(op, args, kwargs, meta)
        if "val" not in meta:
            return ret

        val = meta["val"]

        # In general, we may have to deal the case such as: ret[1].shape[0].
        # We need first find out what symbols require assertion, then we need to follow the path
        # from ret to the symbol, construct the proxies along the way and construct the messages
        # piece-wise at the same time.
        #
        # We use post-order traversal to collect all the proxies callbacks needed, construct
        # the error message callbacks, and at the top-level traversal tree we execute all the callbacks.
        # We need the callbacks because, in order to call the function to create a proxy for shape[0], we
        # need the proxy for shape, which further requries the proxy for ret[1], etc.
        def add_assertions(val):
            call_backs = []
            messages = []
            if isinstance(val, (torch.SymInt, torch.SymFloat, torch.SymBool)):
                symbol = val.node._expr
                if symbol.name.startswith("i"):
                    # We only care about unbacked symints for these inline
                    # constraints, which are prefixed with 'i'
                    constraint = self.range_constraints[symbol]
                    min_val, max_val = _convert_range_to_int(constraint)
                    assert_msg = f" is outside of inline constraint [{min_val}, {max_val}]."
                    call_backs.append(
                        partial(self._assert_range_constraint, lower=min_val, upper=max_val)
>>>>>>> 4ec01f15
                    )
                    messages.append(assert_msg)
            elif isinstance(val, torch.Tensor):
                for i, sym in enumerate(val.shape):
                    cbs, msgs = add_assertions(sym)
                    for cb, msg in zip(cbs, msgs):
                        def sym_size_cb(proxy, assert_msg, dim):
                            dim_proxy = super(_AddRuntimeAssertionsForConstraintsPass, self).call_operator(
                                torch.ops.aten.sym_size,
                                (proxy, dim),
                                {},
                                NodeMetadata({}),
                            )
                            cb(proxy=dim_proxy, assert_msg=assert_msg)
                        call_backs.append(partial(sym_size_cb, dim=i))
                        messages.append(f".shape[{i}]" + msg)
            return call_backs, messages
        callbacks, messages = add_assertions(val)
        for cb, msg in zip(callbacks, messages):
            cb(proxy=ret, assert_msg=f"{ret.node}" + msg)
        return ret

    def _assert_range_constraint(self, proxy, lower, upper, assert_msg):
        if lower > -math.inf:
            self._insert_assert_async(operator.ge, proxy, lower, assert_msg)

        if upper < math.inf:
            self._insert_assert_async(operator.le, proxy, upper, assert_msg)

<<<<<<< HEAD
    def _assert_equality_constraint(self, proxy1, proxy2, assert_msg):
        self._insert_assert_async(operator.eq, proxy1, proxy2, assert_msg)

    def _insert_assert_async(self, operator, l, r, assert_msg):
        cmp = super().call_operator(operator, (l, r), {}, NodeMetadata({"stack_trace": traceback.format_exc(-1)}))
=======
    def _insert_assert_async(self, operator, lower, upper, assert_msg):
        """
        Inserts assert_async call_function nodes in the graph. This function is
        called **during** the interpreter-based pass.
        """
        cmp = super().call_operator(operator, (lower, upper), {}, NodeMetadata({}))
>>>>>>> 4ec01f15
        cmp_tensor = super().call_operator(torch.ops.aten.scalar_tensor.default, (cmp,), {}, NodeMetadata({}))
        super().call_operator(
            torch.ops.aten._assert_async.msg,
            (cmp_tensor, assert_msg),
            {},
<<<<<<< HEAD
            NodeMetadata({"stack_trace": traceback.format_exc(-1)}),
        )

    def call_operator(self, op, args, kwargs, meta) -> ProxyValue:
        ret = super().call_operator(op, args, kwargs, meta)
        if "val" in meta:
            val = meta["val"]

            # In general, we may have to deal the case such as: ret[1].shape[0].
            # We need first find out what symbols require assertion, then we need to follow the path
            # from ret to the symbol, construct the proxies along the way and construct the messages
            # piece-wise at the same time.
            #
            # We use post-order traversal to collect all the proxies callbacks needed, construct
            # the error message callbacks, and at the top-level traversal tree we execute all the callbacks.
            # We need the callbacks because, in order to call the function to create a proxy for shape[0], we
            # need the proxy for shape, which further requries the proxy for ret[1], etc.
            def add_assertions(val):
                call_backs = []
                messages = []
                if isinstance(val, (torch.SymInt, torch.SymFloat, torch.SymBool)):
                    expr = val.node._expr
                    if expr in self.inline_constraints:
                        constraint = self.inline_constraints[expr]
                        lower = _convert_to_int(constraint[0])
                        upper = _convert_to_int(constraint[1])
                        assert_msg = f" is outside of inline constraint [{lower}, {upper}]."
                        call_backs.append(partial(self._assert_range_constraint, lower=lower, upper=upper, low_threshold=-1))
                        messages.append(assert_msg)
                elif isinstance(val, torch.Tensor):
                    for i, sym in enumerate(val.shape):
                        cbs, msgs = add_assertions(sym)
                        for cb, msg in zip(cbs, msgs):
                            def sym_size_cb(proxy, assert_msg, dim):
                                dim_proxy = super(_AddRuntimeAssertionsForConstraintsPass, self).call_operator(
                                    torch.ops.aten.sym_size.int,
                                    (proxy, dim),
                                    {},
                                    NodeMetadata({"stack_trace": traceback.format_exc(-1)}),
                                )
                                cb(proxy=dim_proxy, assert_msg=assert_msg)
                            call_backs.append(partial(sym_size_cb, dim=i))
                            messages.append(f".shape[{i}]" + msg)
                return call_backs, messages
            callbacks, messages = add_assertions(val)
            for cb, msg in zip(callbacks, messages):
                cb(proxy=ret, assert_msg=f"{ret.node}" + msg)
        return ret
=======
            NodeMetadata({}),
        )
>>>>>>> 4ec01f15
<|MERGE_RESOLUTION|>--- conflicted
+++ resolved
@@ -2,13 +2,8 @@
 import copy
 import math
 import operator
-<<<<<<< HEAD
 import traceback
-from collections import defaultdict
-from dataclasses import dataclass
-=======
 from collections import OrderedDict
->>>>>>> 4ec01f15
 from functools import partial
 from typing import Dict, List, NamedTuple
 
@@ -112,13 +107,20 @@
             self._insert_equality_assert_inplace(graph, placeholder_nodes)
 
         # Add runtime asserts for inline constraints
-        return super().call(graph_module)
+        val = super().call(graph_module)
+
+        # Populate the stack trace with dummy vals to respect IR
+        for node in val.graph_module.graph.nodes:
+            if not hasattr(node.meta, "stack_trace"):
+                node.meta["stack_trace"] = traceback.format_exc(-1)
+
+        return PassResult(val.graph_module, val.modified)
 
     def _insert_specialized_shape_assert_inplace(
         self, graph: torch.fx.Graph, node: torch.fx.Node, dim: int, shape: int,
     ):
         assert_msg = f"Input {node.name}.shape[{dim}] is specialized at {shape}"
-        dim_node = graph.call_function(torch.ops.aten.sym_size, (node, dim))
+        dim_node = graph.call_function(torch.ops.aten.sym_size.int, (node, dim))
         with graph.inserting_after(dim_node):
             eq_node = graph.call_function(operator.eq, (dim_node, shape))
         with graph.inserting_after(eq_node):
@@ -134,7 +136,7 @@
         each placeholder's dynamic dimension.
         """
 
-        dim_node = graph.call_function(torch.ops.aten.sym_size, (node, dim))
+        dim_node = graph.call_function(torch.ops.aten.sym_size.int, (node, dim))
         min_val, max_val = _convert_range_to_int(range)
         assert_msg = (
             f"Input {node.name}.shape[{dim}] is "
@@ -164,7 +166,7 @@
         for input_dim, equalities in self.equality_constraints.items():
             node = placeholder_nodes[input_dim.input_name]
             dim_node = graph.call_function(
-                torch.ops.aten.sym_size, (node, input_dim.dim),
+                torch.ops.aten.sym_size.int, (node, input_dim.dim),
             )
             with graph.inserting_after(dim_node):
                 for other_input_dim in equalities:
@@ -174,7 +176,7 @@
                     )
                     other_node = placeholder_nodes[other_input_dim.input_name]
                     other_dim_node = graph.call_function(
-                        torch.ops.aten.sym_size, (other_node, other_input_dim.dim),
+                        torch.ops.aten.sym_size.int, (other_node, other_input_dim.dim),
                     )
 
                     with graph.inserting_after(other_dim_node):
@@ -185,6 +187,11 @@
                             assert_msg
                         )
 
+    def _create_dummy_node_metadata(self):
+        return NodeMetadata({
+            "stack_trace": traceback.format_exc(-1)
+        })
+
     def _insert_assert_async_inplace(self, graph, operator, args, assert_msg):
         """
         Inserts assert_async call_function nodes in the graph. This function is
@@ -196,103 +203,6 @@
             cmp_tensor_node = graph.call_function(
                 torch.ops.aten.scalar_tensor.default, (cmp_node,)
             )
-<<<<<<< HEAD
-            dim_node = super().call_operator(
-                torch.ops.aten.sym_size.int,
-                (arg, dim),
-                {},
-                NodeMetadata({
-                    "stack_trace": traceback.format_exc(-1)
-                }),
-            )
-            eq = super().call_operator(
-                operator.eq,
-                (dim_node, shapes[dim]),
-                {},
-                NodeMetadata({
-                    "stack_trace": traceback.format_exc(-1)
-                }),
-            )
-            tensor_eq = super().call_operator(
-                torch.ops.aten.scalar_tensor.default,
-                (eq,),
-                {},
-                NodeMetadata({
-                    "stack_trace": traceback.format_exc(-1)
-                }),
-            )
-            super().call_operator(
-                torch.ops.aten._assert_async.msg,
-                (tensor_eq, assert_msg),
-                {},
-                NodeMetadata({
-                    "stack_trace": traceback.format_exc(-1)
-                }),
-            )
-
-    def placeholder(self, name: str, arg, meta) -> ProxyValue:
-        arg = super().placeholder(name, arg, meta)
-        if name not in self.input_name_to_example_inputs:
-            return arg
-        # Record the arg mapped to name.
-        # This will be used when postprocessing placeholders.
-        self.input_name_to_args[name] = arg
-        return arg
-
-    def postprocess_placeholders(self):
-        # Add runtime asserts for input shape constraints. We do this here
-        # because we can handle both (unary) predicates and (binary) relations.
-        for name, arg in self.input_name_to_args.items():
-            current_inp = self.input_name_to_example_inputs[name]
-            all_dims = set(range(current_inp.dim()))
-
-            # If no dynamism is specified, we assume all dimensions are specialized
-            if name not in self.constraints:
-                self._insert_specialized_shapes_assert(arg, all_dims, name, current_inp)
-                continue
-
-            constraints = self.constraints[name]
-
-            constrained_dims = set()
-            for constraint in constraints:
-                constrained_dims.add(constraint.dim)
-                dim = super().call_operator(
-                    torch.ops.aten.sym_size.int,
-                    (arg, constraint.dim),
-                    {},
-                    NodeMetadata({
-                        "stack_trace": traceback.format_exc(-1)
-                    }),
-                )
-                if isinstance(constraint, RangeConstraintSpec):
-                    # Add runtime asserts for user-specified range constraints for each
-                    # individual dimension.
-                    assert_msg = (
-                        f"Input {name}'s dimension #{constraint.dim} size is "
-                        f"outside of specified dynamic range [{constraint.min_val}, {constraint.max_val}]"
-                    )
-                    # TODO (tmanlaibaatar) we are making an assumption that graph generated for
-                    # input dim N >=2 generalizes to N < 2. Ideally we should check that:
-                    # 1. if we can generalize to N < 2, not add any assertion saying N >= 2
-                    # 2. If we can't generalize to N < 2, add an assertion saying N >= 2
-                    # Above can be achieved via a seperate pass.
-                    self._assert_range_constraint(dim, constraint.min_val, constraint.max_val, assert_msg, low_threshold=2)
-                else:
-                    assert isinstance(constraint, EqualityConstraintSpec)
-                    # Add runtime asserts for user-specified equality constraints.
-                    other_arg = self.input_name_to_args[constraint.other_name]
-                    other_dim = super().call_operator(
-                        torch.ops.aten.sym_size.int,
-                        (other_arg, constraint.other_dim),
-                        {},
-                        NodeMetadata({
-                            "stack_trace": traceback.format_exc(-1)
-                        }),
-                    )
-                    assert_msg = (
-                        f"Input {name}'s dimension #{constraint.dim} size is "
-                        f"not equal to input {constraint.other_name}'s dimension #{constraint.other_dim}"
-=======
         with graph.inserting_after(cmp_tensor_node):
             _ = graph.call_function(
                 torch.ops.aten._assert_async.msg, (cmp_tensor_node, assert_msg)
@@ -327,7 +237,6 @@
                     assert_msg = f" is outside of inline constraint [{min_val}, {max_val}]."
                     call_backs.append(
                         partial(self._assert_range_constraint, lower=min_val, upper=max_val)
->>>>>>> 4ec01f15
                     )
                     messages.append(assert_msg)
             elif isinstance(val, torch.Tensor):
@@ -336,10 +245,10 @@
                     for cb, msg in zip(cbs, msgs):
                         def sym_size_cb(proxy, assert_msg, dim):
                             dim_proxy = super(_AddRuntimeAssertionsForConstraintsPass, self).call_operator(
-                                torch.ops.aten.sym_size,
+                                torch.ops.aten.sym_size.int,
                                 (proxy, dim),
                                 {},
-                                NodeMetadata({}),
+                                self._create_dummy_node_metadata(),
                             )
                             cb(proxy=dim_proxy, assert_msg=assert_msg)
                         call_backs.append(partial(sym_size_cb, dim=i))
@@ -357,75 +266,16 @@
         if upper < math.inf:
             self._insert_assert_async(operator.le, proxy, upper, assert_msg)
 
-<<<<<<< HEAD
-    def _assert_equality_constraint(self, proxy1, proxy2, assert_msg):
-        self._insert_assert_async(operator.eq, proxy1, proxy2, assert_msg)
-
-    def _insert_assert_async(self, operator, l, r, assert_msg):
-        cmp = super().call_operator(operator, (l, r), {}, NodeMetadata({"stack_trace": traceback.format_exc(-1)}))
-=======
     def _insert_assert_async(self, operator, lower, upper, assert_msg):
         """
         Inserts assert_async call_function nodes in the graph. This function is
         called **during** the interpreter-based pass.
         """
-        cmp = super().call_operator(operator, (lower, upper), {}, NodeMetadata({}))
->>>>>>> 4ec01f15
-        cmp_tensor = super().call_operator(torch.ops.aten.scalar_tensor.default, (cmp,), {}, NodeMetadata({}))
+        cmp = super().call_operator(operator, (lower, upper), {}, self._create_dummy_node_metadata())
+        cmp_tensor = super().call_operator(torch.ops.aten.scalar_tensor.default, (cmp,), {}, self._create_dummy_node_metadata())
         super().call_operator(
             torch.ops.aten._assert_async.msg,
             (cmp_tensor, assert_msg),
             {},
-<<<<<<< HEAD
-            NodeMetadata({"stack_trace": traceback.format_exc(-1)}),
-        )
-
-    def call_operator(self, op, args, kwargs, meta) -> ProxyValue:
-        ret = super().call_operator(op, args, kwargs, meta)
-        if "val" in meta:
-            val = meta["val"]
-
-            # In general, we may have to deal the case such as: ret[1].shape[0].
-            # We need first find out what symbols require assertion, then we need to follow the path
-            # from ret to the symbol, construct the proxies along the way and construct the messages
-            # piece-wise at the same time.
-            #
-            # We use post-order traversal to collect all the proxies callbacks needed, construct
-            # the error message callbacks, and at the top-level traversal tree we execute all the callbacks.
-            # We need the callbacks because, in order to call the function to create a proxy for shape[0], we
-            # need the proxy for shape, which further requries the proxy for ret[1], etc.
-            def add_assertions(val):
-                call_backs = []
-                messages = []
-                if isinstance(val, (torch.SymInt, torch.SymFloat, torch.SymBool)):
-                    expr = val.node._expr
-                    if expr in self.inline_constraints:
-                        constraint = self.inline_constraints[expr]
-                        lower = _convert_to_int(constraint[0])
-                        upper = _convert_to_int(constraint[1])
-                        assert_msg = f" is outside of inline constraint [{lower}, {upper}]."
-                        call_backs.append(partial(self._assert_range_constraint, lower=lower, upper=upper, low_threshold=-1))
-                        messages.append(assert_msg)
-                elif isinstance(val, torch.Tensor):
-                    for i, sym in enumerate(val.shape):
-                        cbs, msgs = add_assertions(sym)
-                        for cb, msg in zip(cbs, msgs):
-                            def sym_size_cb(proxy, assert_msg, dim):
-                                dim_proxy = super(_AddRuntimeAssertionsForConstraintsPass, self).call_operator(
-                                    torch.ops.aten.sym_size.int,
-                                    (proxy, dim),
-                                    {},
-                                    NodeMetadata({"stack_trace": traceback.format_exc(-1)}),
-                                )
-                                cb(proxy=dim_proxy, assert_msg=assert_msg)
-                            call_backs.append(partial(sym_size_cb, dim=i))
-                            messages.append(f".shape[{i}]" + msg)
-                return call_backs, messages
-            callbacks, messages = add_assertions(val)
-            for cb, msg in zip(callbacks, messages):
-                cb(proxy=ret, assert_msg=f"{ret.node}" + msg)
-        return ret
-=======
-            NodeMetadata({}),
-        )
->>>>>>> 4ec01f15
+            self._create_dummy_node_metadata(),
+        )