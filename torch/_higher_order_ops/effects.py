# mypy: allow-untyped-decorators
# mypy: allow-untyped-defs
from enum import Enum
from typing import Any, Dict, Optional, Tuple, Union
from weakref import WeakKeyDictionary

import torch
import torch.utils._pytree as pytree
from torch._C import DispatchKey
from torch._higher_order_ops.torchbind import call_torchbind
from torch._ops import HigherOrderOperator
from torch._subclasses.fake_tensor import FakeTensorMode
from torch.fx.experimental.proxy_tensor import (
    disable_proxy_modes_tracing,
    ProxyTorchDispatchMode,
    track_tensor_tree,
)


class _EffectType(Enum):
    ORDERED = "Ordered"


OpType = Union[torch._ops.HigherOrderOperator, torch._ops.OpOverload]


SIDE_EFFECTS: "WeakKeyDictionary[OpType, _EffectType]" = WeakKeyDictionary(
    {
        torch.ops.aten._print.default: _EffectType.ORDERED,
        call_torchbind: _EffectType.ORDERED,
    }
)


def _register_effectful_op(op: OpType, effect: _EffectType):
    assert isinstance(
        op, (torch._ops.OpOverload, torch._ops.HigherOrderOperator)
    ) and not has_aliasing(op)
    if op in SIDE_EFFECTS and SIDE_EFFECTS[op] != effect:
        raise RuntimeError(
            f"Already registered effect type {SIDE_EFFECTS[op]} to op {op}, "
            f"trying to register a different effect type {effect}."
        )
    SIDE_EFFECTS[op] = effect


def _deregister_effectful_op(op: OpType):
    if op not in SIDE_EFFECTS:
        raise RuntimeError(f"Op {op} is not registered as effectful")

    del SIDE_EFFECTS[op]


class WithEffects(HigherOrderOperator):
    """
    with_effects(token, op, args, kwargs) -> (new_token, op_results)

    This HOP helps ensure ordering between side effectful ops like prints or ops
    using torchbind objects. This is needed to ensure a traced graph from
    AOTAutograd is functional so that future optimization passes do not reorder
    these operators. This is done through threading "effect tokens" through the
    graph to enforce data dependence between side effectful ops.

    The tokens are basically dummy values (torch.tensor([])). We create a token
    per "effect type", which are enumerated in the _EffectType enum.
    """

    def __init__(self) -> None:
        super().__init__("with_effects")

    def __call__(
        self,
        token,
        op: OpType,
        *args: Tuple[Any, ...],
        **kwargs: Dict[str, Any],
    ) -> Tuple[Any, ...]:
        assert isinstance(op, (torch._ops.HigherOrderOperator, torch._ops.OpOverload))
        assert not has_aliasing(op), "Ops with aliasing is not supported"
        assert has_effects(op, args, kwargs)
        assert isinstance(kwargs, dict)
        return super().__call__(token, op, *args, **kwargs)


with_effects = WithEffects()


def has_aliasing(op: OpType):
    # NOT FOR PUBLIC USE
    if isinstance(op, torch._ops.HigherOrderOperator):
        return op not in SIDE_EFFECTS

    for arg in op._schema.arguments:
        if arg.alias_info is not None:
            return True
    for arg in op._schema.returns:
        if arg.alias_info is not None:
            return True
    return False


def has_effects(op, args, kwargs) -> bool:
    # Skip over the profiler's RecordFunction as they should not show up in the graph
    _skip_ops = {torch.ops.profiler._record_function_exit._RecordFunction}
    if op in _skip_ops:
        return False

    return (
        isinstance(op, (torch._ops.HigherOrderOperator, torch._ops.OpOverload))
        and not has_aliasing(op)
        and get_effect_key(op, args, kwargs) is not None
    )


def get_effect_key(op, args, kwargs) -> Optional[_EffectType]:
    if op in SIDE_EFFECTS:
        return SIDE_EFFECTS[op]

    for arg in args:
        if isinstance(arg, torch.ScriptObject):
            # Add it to the table so that next time we see the same op we don't
            # have to parse through the args again
            SIDE_EFFECTS[op] = _EffectType.ORDERED
            return _EffectType.ORDERED

    return None


@with_effects.py_impl(DispatchKey.CompositeExplicitAutograd)
def with_effects_dense(
    token: torch.Tensor,
    op: torch._ops.OpOverload,
    *args: Tuple[Any, ...],
    **kwargs: Dict[str, Any],
) -> Tuple[torch.Tensor, ...]:
    out = op(*args, **kwargs)
    new_token = torch.tensor([])
    if isinstance(out, tuple):
        return (new_token, *out)
    return (new_token, out)


@with_effects.py_impl(FakeTensorMode)
def with_effects_fake(
    mode,
    token: torch.Tensor,
    op: torch._ops.OpOverload,
    *args: Tuple[Any, ...],
    **kwargs: Dict[str, Any],
) -> Tuple[torch.Tensor, ...]:
    with mode:
        result = with_effects_dense(token, op, *args, **kwargs)
        return result


@with_effects.py_impl(ProxyTorchDispatchMode)
def with_effects_proxy(
    mode,
    token: torch.Tensor,
    op: torch._ops.OpOverload,
    *args: Tuple[Any, ...],
    **kwargs: Dict[str, Any],
) -> Tuple[torch.Tensor, ...]:
    with disable_proxy_modes_tracing():
        out = with_effects(token, op, *args, **kwargs)

    proxy_token = mode.tracer.unwrap_proxy(token)
    proxy_args = pytree.tree_map(mode.tracer.unwrap_proxy, args)
    proxy_kwargs = pytree.tree_map(mode.tracer.unwrap_proxy, kwargs)

    from torch.fx.node import has_side_effect

    # To avoid the being DCEed by graph.eliminate_dead_code if they.
    # don't have output or their outputs are not used.
    has_side_effect(op)

    out_proxy = mode.tracer.create_proxy(
        "call_function",
        with_effects,
        (proxy_token, op, *proxy_args),
        proxy_kwargs,
    )
    result = track_tensor_tree(out, out_proxy, constant=None, tracer=mode.tracer)
    return result


with_effects.fallthrough(DispatchKey.AutogradCPU)
with_effects.fallthrough(DispatchKey.AutogradCUDA)


def _get_schema(op, args) -> torch.FunctionSchema:
    if isinstance(op, torch._ops.OpOverload):
        return op._schema
    elif op == call_torchbind:
        return getattr(args[0], args[1]).schema
    else:
        raise RuntimeError(f"Unable to get schema for op {op}")


def handle_effects(
    allow_token_discovery: bool,
    tokens: Dict[_EffectType, torch.Tensor],
    op: OpType,
    args: Tuple[Any, ...],
    kwargs: Dict[str, Any],
) -> Any:
    """
    Args:
        allow_token_discovery: Whether or not we are discovering tokens. If this
        is true, we will create a token for every side effect type seen that
        does not have a token assigned yet.  If this is false, the tokens
        should've all been created ahead of time, so we will error if there is
        no token mapping to every effect type.

        tokens: Map of effect type to tokens. This is to chain operators of the
        same effects together so that they do not get reordered in later
        optimization passes.
    """

    # Get a token. We can't do `tokens.get(op, torch.tensor([]))` because
    # this will create an empty tensor during proxy mode tracing if the token
    # doesn't exist. But the tokens should always exist during proxy mode tracing.
    key = get_effect_key(op, args, kwargs)
    assert key is not None
    if key not in tokens:
        assert (
            allow_token_discovery
        ), f"Could not find a token for effect {key} which came from the function {op}"
<<<<<<< HEAD
        tokens[key] = torch.tensor([])
=======
        proxy_tensor_mode = torch._C._get_dispatch_mode(
            torch._C._TorchDispatchModeKey.PROXY
        )
        if proxy_tensor_mode is not None:
            # If we discovered a new token during tracing, we are in backward.
            # Then we patch the graph, adding additional tangents_token as input to the joint graph.
            tracer = proxy_tensor_mode.tracer

            from torch.fx.experimental.proxy_tensor import (
                disable_proxy_modes_tracing,
                track_tensor_tree,
            )

            with disable_proxy_modes_tracing():
                token_tensor = new_token_tensor()

            token_proxy = proxy_tensor_mode.tracer.create_proxy(
                "placeholder", "tangents_token", (), {}, name="tangents_token"
            )
            track_tensor_tree(token_tensor, token_proxy, constant=None, tracer=tracer)

            tokens[key] = token_tensor
        else:
            tokens[key] = new_token_tensor()

>>>>>>> 416a7894
    token = tokens[key]

    from torch._subclasses.functional_tensor import PythonFunctionalizeAPI

    ctx = PythonFunctionalizeAPI()

    unwrapped_token = ctx.unwrap_tensors([token])[0]  # type: ignore[arg-type]
    unwrapped_args = ctx.unwrap_tensors(args)  # type: ignore[arg-type]
    unwrapped_kwargs = ctx.unwrap_tensors(kwargs)  # type: ignore[arg-type]
    with ctx.redispatch_to_next():
        (new_token, *unwrapped_outs) = with_effects(
            unwrapped_token, op, *unwrapped_args, **unwrapped_kwargs  # type: ignore[arg-type]
        )

    schema = _get_schema(op, unwrapped_args)
    if len(schema.returns) == 0:
        assert unwrapped_outs[0] is None
        unwrapped_outs = None  # type: ignore[assignment]
    elif len(schema.returns) == 1:
        assert len(unwrapped_outs) == 1
        unwrapped_outs = unwrapped_outs[0]
    else:
        assert len(unwrapped_outs) == len(schema.returns)

    # Add the newly created token into the tokens map for a following call to
    # use this token.
    wrapped_token = ctx.wrap_tensors(new_token)
    assert isinstance(wrapped_token, torch.Tensor)
    tokens[key] = wrapped_token

    return ctx.wrap_tensors(unwrapped_outs)  # type: ignore[arg-type]<|MERGE_RESOLUTION|>--- conflicted
+++ resolved
@@ -126,6 +126,11 @@
     return None
 
 
+def new_token_tensor() -> torch.Tensor:
+    # Use dtype bool to not affect Inductor dtype promotions
+    return torch.tensor([], dtype=torch.bool)
+
+
 @with_effects.py_impl(DispatchKey.CompositeExplicitAutograd)
 def with_effects_dense(
     token: torch.Tensor,
@@ -134,7 +139,7 @@
     **kwargs: Dict[str, Any],
 ) -> Tuple[torch.Tensor, ...]:
     out = op(*args, **kwargs)
-    new_token = torch.tensor([])
+    new_token = new_token_tensor()
     if isinstance(out, tuple):
         return (new_token, *out)
     return (new_token, out)
@@ -226,9 +231,6 @@
         assert (
             allow_token_discovery
         ), f"Could not find a token for effect {key} which came from the function {op}"
-<<<<<<< HEAD
-        tokens[key] = torch.tensor([])
-=======
         proxy_tensor_mode = torch._C._get_dispatch_mode(
             torch._C._TorchDispatchModeKey.PROXY
         )
@@ -254,7 +256,6 @@
         else:
             tokens[key] = new_token_tensor()
 
->>>>>>> 416a7894
     token = tokens[key]
 
     from torch._subclasses.functional_tensor import PythonFunctionalizeAPI
